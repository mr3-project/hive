/*
 * Licensed to the Apache Software Foundation (ASF) under one
 * or more contributor license agreements.  See the NOTICE file
 * distributed with this work for additional information
 * regarding copyright ownership.  The ASF licenses this file
 * to you under the Apache License, Version 2.0 (the
 * "License"); you may not use this file except in compliance
 * with the License.  You may obtain a copy of the License at
 *
 *     http://www.apache.org/licenses/LICENSE-2.0
 *
 * Unless required by applicable law or agreed to in writing, software
 * distributed under the License is distributed on an "AS IS" BASIS,
 * WITHOUT WARRANTIES OR CONDITIONS OF ANY KIND, either express or implied.
 * See the License for the specific language governing permissions and
 * limitations under the License.
 */

package org.apache.hadoop.hive.ql.exec;

import java.io.DataOutputStream;
import java.io.Serializable;
import java.util.Map;
import java.util.Set;

import org.apache.hadoop.fs.FileSystem;
import org.apache.hadoop.fs.Path;
import org.apache.hadoop.hive.conf.HiveConf;
import org.apache.hadoop.hive.conf.HiveConf.ConfVars;
import org.apache.hadoop.hive.metastore.DefaultHiveMetaHook;
import org.apache.hadoop.hive.metastore.HiveMetaHook;
import org.apache.hadoop.hive.metastore.Msck;
import org.apache.hadoop.hive.metastore.MsckInfo;
import org.apache.hadoop.hive.metastore.api.Database;
import org.apache.hadoop.hive.metastore.api.MetaException;
import org.apache.hadoop.hive.ql.DriverContext;
import org.apache.hadoop.hive.ql.hooks.WriteEntity;
import org.apache.hadoop.hive.ql.metadata.Hive;
import org.apache.hadoop.hive.ql.metadata.HiveException;
import org.apache.hadoop.hive.ql.parse.ExplainConfiguration.AnalyzeState;
import org.apache.hadoop.hive.ql.parse.SemanticException;
import org.apache.hadoop.hive.ql.parse.repl.dump.Utils;
import org.apache.hadoop.hive.ql.plan.CacheMetadataDesc;
import org.apache.hadoop.hive.ql.plan.DDLWork;
import org.apache.hadoop.hive.ql.plan.InsertCommitHookDesc;
import org.apache.hadoop.hive.ql.plan.MsckDesc;
import org.apache.hadoop.hive.ql.plan.ReplRemoveFirstIncLoadPendFlagDesc;
import org.apache.hadoop.hive.ql.plan.ShowConfDesc;
import org.apache.hadoop.hive.ql.plan.api.StageType;
import org.apache.hadoop.hive.ql.exec.repl.util.ReplUtils;
import org.apache.hadoop.hive.ql.session.SessionState;
import org.apache.hadoop.hive.serde2.Deserializer;
import org.apache.hive.common.util.ReflectionUtil;
import org.apache.thrift.TException;
import org.slf4j.Logger;
import org.slf4j.LoggerFactory;

/**
 * DDLTask implementation.
 *
 **/
public class DDLTask extends Task<DDLWork> implements Serializable {
  private static final long serialVersionUID = 1L;
  private static final Logger LOG = LoggerFactory.getLogger("hive.ql.exec.DDLTask");

  private static final int separator = Utilities.tabCode;
  private static final int terminator = Utilities.newLineCode;

  @Override
  public boolean requireLock() {
    return this.work != null && this.work.getNeedLock();
  }

  public DDLTask() {
    super();
  }

  @Override
  public int execute(DriverContext driverContext) {
    if (driverContext.getCtx().getExplainAnalyze() == AnalyzeState.RUNNING) {
      return 0;
    }

    // Create the db
    Hive db;
    try {
      db = Hive.get(conf);

      MsckDesc msckDesc = work.getMsckDesc();
      if (msckDesc != null) {
        return msck(db, msckDesc);
      }

      ShowConfDesc showConf = work.getShowConfDesc();
      if (showConf != null) {
        return showConf(db, showConf);
      }

      CacheMetadataDesc cacheMetadataDesc = work.getCacheMetadataDesc();
      if (cacheMetadataDesc != null) {
        return cacheMetadata(db, cacheMetadataDesc);
      }
      InsertCommitHookDesc insertCommitHookDesc = work.getInsertCommitHookDesc();
      if (insertCommitHookDesc != null) {
        return insertCommitWork(db, insertCommitHookDesc);
      }

      if (work.getReplSetFirstIncLoadFlagDesc() != null) {
        return remFirstIncPendFlag(db, work.getReplSetFirstIncLoadFlagDesc());
      }
    } catch (Throwable e) {
      failed(e);
      return 1;
    }
    assert false;
    return 0;
  }

  private int insertCommitWork(Hive db, InsertCommitHookDesc insertCommitHookDesc) throws MetaException {
    boolean failed = true;
    HiveMetaHook hook = insertCommitHookDesc.getTable().getStorageHandler().getMetaHook();
    if (hook == null || !(hook instanceof DefaultHiveMetaHook)) {
      return 0;
    }
    DefaultHiveMetaHook hiveMetaHook = (DefaultHiveMetaHook) hook;
    try {
      hiveMetaHook.commitInsertTable(insertCommitHookDesc.getTable().getTTable(),
              insertCommitHookDesc.isOverwrite()
      );
      failed = false;
    } finally {
      if (failed) {
        hiveMetaHook.rollbackInsertTable(insertCommitHookDesc.getTable().getTTable(),
                insertCommitHookDesc.isOverwrite()
        );
      }
    }
    return 0;
  }

  private int cacheMetadata(Hive db, CacheMetadataDesc desc) throws HiveException {
    db.cacheFileMetadata(desc.getDbName(), desc.getTableName(),
        desc.getPartName(), desc.isAllParts());
    return 0;
  }

  private void failed(Throwable e) {
    while (e.getCause() != null && e.getClass() == RuntimeException.class) {
      e = e.getCause();
    }
    setException(e);
    LOG.error("Failed", e);
  }

  private int showConf(Hive db, ShowConfDesc showConf) throws Exception {
    ConfVars conf = HiveConf.getConfVars(showConf.getConfName());
    if (conf == null) {
      throw new HiveException("invalid configuration name " + showConf.getConfName());
    }
    String description = conf.getDescription();
    String defaultValue = conf.getDefaultValue();
    DataOutputStream output = getOutputStream(showConf.getResFile());
    try {
      if (defaultValue != null) {
        output.write(defaultValue.getBytes());
      }
      output.write(separator);
      output.write(conf.typeString().getBytes());
      output.write(separator);
      if (description != null) {
        output.write(description.replaceAll(" *\n *", " ").getBytes());
      }
      output.write(terminator);
    } finally {
      output.close();
    }
    return 0;
  }

  private DataOutputStream getOutputStream(Path outputFile) throws HiveException {
    try {
      FileSystem fs = outputFile.getFileSystem(conf);
      return fs.create(outputFile);
    } catch (Exception e) {
      throw new HiveException(e);
    }
  }

  /**
<<<<<<< HEAD
   * First, make sure the source table/partition is not
   * archived/indexes/non-rcfile. If either of these is true, throw an
   * exception.
   *
   * The way how it does the merge is to create a BlockMergeTask from the
   * mergeFilesDesc.
   *
   * @param db
   * @param mergeFilesDesc
   * @return
   * @throws HiveException
   */
  private int mergeFiles(Hive db, AlterTablePartMergeFilesDesc mergeFilesDesc,
      DriverContext driverContext) throws HiveException {
    ListBucketingCtx lbCtx = mergeFilesDesc.getLbCtx();
    boolean lbatc = lbCtx == null ? false : lbCtx.isSkewedStoredAsDir();
    int lbd = lbCtx == null ? 0 : lbCtx.calculateListBucketingLevel();

    // merge work only needs input and output.
    MergeFileWork mergeWork = new MergeFileWork(mergeFilesDesc.getInputDir(),
        mergeFilesDesc.getOutputDir(), mergeFilesDesc.getInputFormatClass().getName(),
        mergeFilesDesc.getTableDesc());
    LinkedHashMap<Path, ArrayList<String>> pathToAliases = new LinkedHashMap<>();
    ArrayList<String> inputDirstr = new ArrayList<String>(1);
    inputDirstr.add(mergeFilesDesc.getInputDir().toString());
    pathToAliases.put(mergeFilesDesc.getInputDir().get(0), inputDirstr);
    mergeWork.setPathToAliases(pathToAliases);
    mergeWork.setListBucketingCtx(mergeFilesDesc.getLbCtx());
    mergeWork.resolveConcatenateMerge(db.getConf());
    mergeWork.setMapperCannotSpanPartns(true);
    mergeWork.setSourceTableInputFormat(mergeFilesDesc.getInputFormatClass().getName());
    final FileMergeDesc fmd;
    if (mergeFilesDesc.getInputFormatClass().equals(RCFileInputFormat.class)) {
      fmd = new RCFileMergeDesc();
    } else {
      // safe to assume else is ORC as semantic analyzer will check for RC/ORC
      fmd = new OrcFileMergeDesc();
    }

    fmd.setDpCtx(null);
    fmd.setHasDynamicPartitions(false);
    fmd.setListBucketingAlterTableConcatenate(lbatc);
    fmd.setListBucketingDepth(lbd);
    fmd.setOutputPath(mergeFilesDesc.getOutputDir());

    CompilationOpContext opContext = driverContext.getCtx().getOpContext();
    Operator<? extends OperatorDesc> mergeOp = OperatorFactory.get(opContext, fmd);

    LinkedHashMap<String, Operator<? extends  OperatorDesc>> aliasToWork =
        new LinkedHashMap<String, Operator<? extends OperatorDesc>>();
    aliasToWork.put(mergeFilesDesc.getInputDir().toString(), mergeOp);
    mergeWork.setAliasToWork(aliasToWork);
    DriverContext driverCxt = new DriverContext();
    Task<?> task;
    String engine = conf.getVar(ConfVars.HIVE_EXECUTION_ENGINE);
    if (engine.equals("mr3")) {
      TezWork tezWork = new TezWork(queryState.getQueryId(), conf);
      mergeWork.setName("File Merge");
      tezWork.add(mergeWork);
      task = new TezTask();
      ((TezTask) task).setWork(tezWork);
    } else {
      task = new MergeFileTask();
      ((MergeFileTask) task).setWork(mergeWork);
    }

    // initialize the task and execute
    task.initialize(queryState, getQueryPlan(), driverCxt, opContext);
    Task<? extends Serializable> subtask = task;
    int ret = task.execute(driverCxt);
    if (subtask.getException() != null) {
      setException(subtask.getException());
    }
    return ret;
  }

  /**
   * Rewrite the partition's metadata and force the pre/post execute hooks to
   * be fired.
   *
   * @param db
   * @param touchDesc
   * @return
   * @throws HiveException
   */
  private int touch(Hive db, AlterTableSimpleDesc touchDesc)
      throws HiveException {
    // TODO: catalog
    Table tbl = db.getTable(touchDesc.getTableName());
    EnvironmentContext environmentContext = new EnvironmentContext();
    environmentContext.putToProperties(StatsSetupConst.DO_NOT_UPDATE_STATS, StatsSetupConst.TRUE);

    if (touchDesc.getPartSpec() == null) {
      db.alterTable(tbl, false, environmentContext, true);
      work.getInputs().add(new ReadEntity(tbl));
      addIfAbsentByName(new WriteEntity(tbl, WriteEntity.WriteType.DDL_NO_LOCK));
    } else {
      Partition part = db.getPartition(tbl, touchDesc.getPartSpec(), false);
      if (part == null) {
        throw new HiveException("Specified partition does not exist");
      }
      try {
        db.alterPartition(tbl.getCatalogName(), tbl.getDbName(), tbl.getTableName(),
            part, environmentContext, true);
      } catch (InvalidOperationException e) {
        throw new HiveException(e);
      }
      work.getInputs().add(new ReadEntity(part));
      addIfAbsentByName(new WriteEntity(part, WriteEntity.WriteType.DDL_NO_LOCK));
    }
    return 0;
  }

  /**
   * Sets archiving flag locally; it has to be pushed into metastore
   * @param p partition to set flag
   * @param state desired state of IS_ARCHIVED flag
   * @param level desired level for state == true, anything for false
   */
  private void setIsArchived(Partition p, boolean state, int level) {
    Map<String, String> params = p.getParameters();
    if (state) {
      params.put(org.apache.hadoop.hive.metastore.api.hive_metastoreConstants.IS_ARCHIVED,
          "true");
      params.put(ArchiveUtils.ARCHIVING_LEVEL, Integer
          .toString(level));
    } else {
      params.remove(org.apache.hadoop.hive.metastore.api.hive_metastoreConstants.IS_ARCHIVED);
      params.remove(ArchiveUtils.ARCHIVING_LEVEL);
    }
  }

  /**
   * Returns original partition of archived partition, null for unarchived one
   */
  private String getOriginalLocation(Partition p) {
    Map<String, String> params = p.getParameters();
    return params.get(
        org.apache.hadoop.hive.metastore.api.hive_metastoreConstants.ORIGINAL_LOCATION);
  }

  /**
   * Sets original location of partition which is to be archived
   */
  private void setOriginalLocation(Partition p, String loc) {
    Map<String, String> params = p.getParameters();
    if (loc == null) {
      params.remove(org.apache.hadoop.hive.metastore.api.hive_metastoreConstants.ORIGINAL_LOCATION);
    } else {
      params.put(org.apache.hadoop.hive.metastore.api.hive_metastoreConstants.ORIGINAL_LOCATION, loc);
    }
  }

  /**
   * Sets the appropriate attributes in the supplied Partition object to mark
   * it as archived. Note that the metastore is not touched - a separate
   * call to alter_partition is needed.
   *
   * @param p - the partition object to modify
   * @param harPath - new location of partition (har schema URI)
   */
  private void setArchived(Partition p, Path harPath, int level) {
    assert(ArchiveUtils.isArchived(p) == false);
    setIsArchived(p, true, level);
    setOriginalLocation(p, p.getLocation());
    p.setLocation(harPath.toString());
  }

  /**
   * Sets the appropriate attributes in the supplied Partition object to mark
   * it as not archived. Note that the metastore is not touched - a separate
   * call to alter_partition is needed.
   *
   * @param p - the partition to modify
   */
  private void setUnArchived(Partition p) {
    assert(ArchiveUtils.isArchived(p) == true);
    String parentDir = getOriginalLocation(p);
    setIsArchived(p, false, 0);
    setOriginalLocation(p, null);
    assert(parentDir != null);
    p.setLocation(parentDir);
  }

  private boolean pathExists(Path p) throws HiveException {
    try {
      FileSystem fs = p.getFileSystem(conf);
      return fs.exists(p);
    } catch (IOException e) {
      throw new HiveException(e);
    }
  }

  private void moveDir(FileSystem fs, Path from, Path to) throws HiveException {
    try {
      if (!fs.rename(from, to)) {
        throw new HiveException("Moving " + from + " to " + to + " failed!");
      }
    } catch (IOException e) {
      throw new HiveException(e);
    }
  }

  private void deleteDir(Path dir, Database db) throws HiveException {
    try {
      Warehouse wh = new Warehouse(conf);
      wh.deleteDir(dir, true, db);
    } catch (MetaException e) {
      throw new HiveException(e);
    }
  }

  /**
   * Checks in partition is in custom (not-standard) location.
   * @param tbl - table in which partition is
   * @param p - partition
   * @return true if partition location is custom, false if it is standard
   */
  boolean partitionInCustomLocation(Table tbl, Partition p)
      throws HiveException {
    String subdir = null;
    try {
      subdir = Warehouse.makePartName(tbl.getPartCols(), p.getValues());
    } catch (MetaException e) {
      throw new HiveException("Unable to get partition's directory", e);
    }
    Path tableDir = tbl.getDataLocation();
    if(tableDir == null) {
      throw new HiveException("Table has no location set");
    }

    String standardLocation = (new Path(tableDir, subdir)).toString();
    if(ArchiveUtils.isArchived(p)) {
      return !getOriginalLocation(p).equals(standardLocation);
    } else {
      return !p.getLocation().equals(standardLocation);
    }
  }

  private int archive(Hive db, AlterTableSimpleDesc simpleDesc,
      DriverContext driverContext)
          throws HiveException {

    Table tbl = db.getTable(simpleDesc.getTableName());

    if (tbl.getTableType() != TableType.MANAGED_TABLE) {
      throw new HiveException("ARCHIVE can only be performed on managed tables");
    }

    Map<String, String> partSpec = simpleDesc.getPartSpec();
    PartSpecInfo partSpecInfo = PartSpecInfo.create(tbl, partSpec);
    List<Partition> partitions = db.getPartitions(tbl, partSpec);

    Path originalDir = null;

    // when we have partial partitions specification we must assume partitions
    // lie in standard place - if they were in custom locations putting
    // them into one archive would involve mass amount of copying
    // in full partition specification case we allow custom locations
    // to keep backward compatibility
    if (partitions.isEmpty()) {
      throw new HiveException("No partition matches the specification");
    } else if(partSpecInfo.values.size() != tbl.getPartCols().size()) {
      // for partial specifications we need partitions to follow the scheme
      for(Partition p: partitions){
        if(partitionInCustomLocation(tbl, p)) {
          String message = String.format("ARCHIVE cannot run for partition " +
              "groups with custom locations like %s", p.getLocation());
          throw new HiveException(message);
        }
      }
      originalDir = partSpecInfo.createPath(tbl);
    } else {
      Partition p = partitions.get(0);
      // partition can be archived if during recovery
      if(ArchiveUtils.isArchived(p)) {
        originalDir = new Path(getOriginalLocation(p));
      } else {
        originalDir = p.getDataLocation();
      }
    }

    Path intermediateArchivedDir = new Path(originalDir.getParent(),
        originalDir.getName() + INTERMEDIATE_ARCHIVED_DIR_SUFFIX);
    Path intermediateOriginalDir = new Path(originalDir.getParent(),
        originalDir.getName() + INTERMEDIATE_ORIGINAL_DIR_SUFFIX);

    console.printInfo("intermediate.archived is " + intermediateArchivedDir.toString());
    console.printInfo("intermediate.original is " + intermediateOriginalDir.toString());

    String archiveName = "data.har";
    FileSystem fs = null;
    try {
      fs = originalDir.getFileSystem(conf);
    } catch (IOException e) {
      throw new HiveException(e);
    }

    URI archiveUri = (new Path(originalDir, archiveName)).toUri();
    URI originalUri = ArchiveUtils.addSlash(originalDir.toUri());
    ArchiveUtils.HarPathHelper harHelper = new ArchiveUtils.HarPathHelper(
        conf, archiveUri, originalUri);

    // we checked if partitions matching specification are marked as archived
    // in the metadata; if they are and their levels are the same as we would
    // set it later it means previous run failed and we have to do the recovery;
    // if they are different, we throw an error
    for(Partition p: partitions) {
      if(ArchiveUtils.isArchived(p)) {
        if(ArchiveUtils.getArchivingLevel(p) != partSpecInfo.values.size()) {
          String name = ArchiveUtils.getPartialName(p, ArchiveUtils.getArchivingLevel(p));
          String m = String.format("Conflict with existing archive %s", name);
          throw new HiveException(m);
        } else {
          throw new HiveException("Partition(s) already archived");
        }
      }
    }

    boolean recovery = false;
    if (pathExists(intermediateArchivedDir)
        || pathExists(intermediateOriginalDir)) {
      recovery = true;
      console.printInfo("Starting recovery after failed ARCHIVE");
    }

    // The following steps seem roundabout, but they are meant to aid in
    // recovery if a failure occurs and to keep a consistent state in the FS

    // Steps:
    // 1. Create the archive in a temporary folder
    // 2. Move the archive dir to an intermediate dir that is in at the same
    //    dir as the original partition dir. Call the new dir
    //    intermediate-archive.
    // 3. Rename the original partition dir to an intermediate dir. Call the
    //    renamed dir intermediate-original
    // 4. Rename intermediate-archive to the original partition dir
    // 5. Change the metadata
    // 6. Delete the original partition files in intermediate-original

    // The original partition files are deleted after the metadata change
    // because the presence of those files are used to indicate whether
    // the original partition directory contains archived or unarchived files.

    // Create an archived version of the partition in a directory ending in
    // ARCHIVE_INTERMEDIATE_DIR_SUFFIX that's the same level as the partition,
    // if it does not already exist. If it does exist, we assume the dir is good
    // to use as the move operation that created it is atomic.
    if (!pathExists(intermediateArchivedDir) &&
        !pathExists(intermediateOriginalDir)) {

      // First create the archive in a tmp dir so that if the job fails, the
      // bad files don't pollute the filesystem
      Path tmpPath = new Path(driverContext.getCtx()
          .getExternalTmpPath(originalDir), "partlevel");

      console.printInfo("Creating " + archiveName +
          " for " + originalDir.toString());
      console.printInfo("in " + tmpPath);
      console.printInfo("Please wait... (this may take a while)");

      // Create the Hadoop archive
      int ret=0;
      try {
        int maxJobNameLen = conf.getIntVar(HiveConf.ConfVars.HIVEJOBNAMELENGTH);
        String jobname = String.format("Archiving %s@%s",
            tbl.getTableName(), partSpecInfo.getName());
        jobname = Utilities.abbreviate(jobname, maxJobNameLen - 6);
        conf.set(MRJobConfig.JOB_NAME, jobname);
        HadoopArchives har = new HadoopArchives(conf);
        List<String> args = new ArrayList<String>();

        args.add("-archiveName");
        args.add(archiveName);
        args.add("-p");
        args.add(originalDir.toString());
        args.add(tmpPath.toString());

        ret = ToolRunner.run(har, args.toArray(new String[0]));
      } catch (Exception e) {
        throw new HiveException(e);
      }
      if (ret != 0) {
        throw new HiveException("Error while creating HAR");
      }

      // Move from the tmp dir to an intermediate directory, in the same level as
      // the partition directory. e.g. .../hr=12-intermediate-archived
      try {
        console.printInfo("Moving " + tmpPath + " to " + intermediateArchivedDir);
        if (pathExists(intermediateArchivedDir)) {
          throw new HiveException("The intermediate archive directory already exists.");
        }
        fs.rename(tmpPath, intermediateArchivedDir);
      } catch (IOException e) {
        throw new HiveException("Error while moving tmp directory");
      }
    } else {
      if (pathExists(intermediateArchivedDir)) {
        console.printInfo("Intermediate archive directory " + intermediateArchivedDir +
            " already exists. Assuming it contains an archived version of the partition");
      }
    }

    // If we get to here, we know that we've archived the partition files, but
    // they may be in the original partition location, or in the intermediate
    // original dir.

    // Move the original parent directory to the intermediate original directory
    // if the move hasn't been made already
    if (!pathExists(intermediateOriginalDir)) {
      console.printInfo("Moving " + originalDir + " to " +
          intermediateOriginalDir);
      moveDir(fs, originalDir, intermediateOriginalDir);
    } else {
      console.printInfo(intermediateOriginalDir + " already exists. " +
          "Assuming it contains the original files in the partition");
    }

    // If there's a failure from here to when the metadata is updated,
    // there will be no data in the partition, or an error while trying to read
    // the partition (if the archive files have been moved to the original
    // partition directory.) But re-running the archive command will allow
    // recovery

    // Move the intermediate archived directory to the original parent directory
    if (!pathExists(originalDir)) {
      console.printInfo("Moving " + intermediateArchivedDir + " to " +
          originalDir);
      moveDir(fs, intermediateArchivedDir, originalDir);
    } else {
      console.printInfo(originalDir + " already exists. " +
          "Assuming it contains the archived version of the partition");
    }

    // Record this change in the metastore
    try {
      for(Partition p: partitions) {
        URI originalPartitionUri = ArchiveUtils.addSlash(p.getDataLocation().toUri());
        URI harPartitionDir = harHelper.getHarUri(originalPartitionUri);
        StringBuilder authority = new StringBuilder();
        if(harPartitionDir.getUserInfo() != null) {
          authority.append(harPartitionDir.getUserInfo()).append("@");
        }
        authority.append(harPartitionDir.getHost());
        if(harPartitionDir.getPort() != -1) {
          authority.append(":").append(harPartitionDir.getPort());
        }
        Path harPath = new Path(harPartitionDir.getScheme(),
            authority.toString(),
            harPartitionDir.getPath()); // make in Path to ensure no slash at the end
        setArchived(p, harPath, partSpecInfo.values.size());
        // TODO: catalog
        db.alterPartition(simpleDesc.getTableName(), p, null, true);
      }
    } catch (Exception e) {
      throw new HiveException("Unable to change the partition info for HAR", e);
    }

    // If a failure occurs here, the directory containing the original files
    // will not be deleted. The user will run ARCHIVE again to clear this up
    if(pathExists(intermediateOriginalDir)) {
      deleteDir(intermediateOriginalDir, db.getDatabase(tbl.getDbName()));
    }

    if(recovery) {
      console.printInfo("Recovery after ARCHIVE succeeded");
    }

    return 0;
  }

  private int unarchive(Hive db, AlterTableSimpleDesc simpleDesc)
      throws HiveException, URISyntaxException {

    Table tbl = db.getTable(simpleDesc.getTableName());

    // Means user specified a table, not a partition
    if (simpleDesc.getPartSpec() == null) {
      throw new HiveException("UNARCHIVE is for partitions only");
    }

    if (tbl.getTableType() != TableType.MANAGED_TABLE) {
      throw new HiveException("UNARCHIVE can only be performed on managed tables");
    }

    Map<String, String> partSpec = simpleDesc.getPartSpec();
    PartSpecInfo partSpecInfo = PartSpecInfo.create(tbl, partSpec);
    List<Partition> partitions = db.getPartitions(tbl, partSpec);

    int partSpecLevel = partSpec.size();

    Path originalDir = null;

    // when we have partial partitions specification we must assume partitions
    // lie in standard place - if they were in custom locations putting
    // them into one archive would involve mass amount of copying
    // in full partition specification case we allow custom locations
    // to keep backward compatibility
    if (partitions.isEmpty()) {
      throw new HiveException("No partition matches the specification");
    } else if(partSpecInfo.values.size() != tbl.getPartCols().size()) {
      // for partial specifications we need partitions to follow the scheme
      for(Partition p: partitions){
        if(partitionInCustomLocation(tbl, p)) {
          String message = String.format("UNARCHIVE cannot run for partition " +
              "groups with custom locations like %s", p.getLocation());
          throw new HiveException(message);
        }
      }
      originalDir = partSpecInfo.createPath(tbl);
    } else {
      Partition p = partitions.get(0);
      if(ArchiveUtils.isArchived(p)) {
        originalDir = new Path(getOriginalLocation(p));
      } else {
        originalDir = new Path(p.getLocation());
      }
    }

    URI originalUri = ArchiveUtils.addSlash(originalDir.toUri());
    Path intermediateArchivedDir = new Path(originalDir.getParent(),
        originalDir.getName() + INTERMEDIATE_ARCHIVED_DIR_SUFFIX);
    Path intermediateExtractedDir = new Path(originalDir.getParent(),
        originalDir.getName() + INTERMEDIATE_EXTRACTED_DIR_SUFFIX);
    boolean recovery = false;
    if(pathExists(intermediateArchivedDir) || pathExists(intermediateExtractedDir)) {
      recovery = true;
      console.printInfo("Starting recovery after failed UNARCHIVE");
    }

    for(Partition p: partitions) {
      checkArchiveProperty(partSpecLevel, recovery, p);
    }

    String archiveName = "data.har";
    FileSystem fs = null;
    try {
      fs = originalDir.getFileSystem(conf);
    } catch (IOException e) {
      throw new HiveException(e);
    }

    // assume the archive is in the original dir, check if it exists
    Path archivePath = new Path(originalDir, archiveName);
    URI archiveUri = archivePath.toUri();
    ArchiveUtils.HarPathHelper harHelper = new ArchiveUtils.HarPathHelper(conf,
        archiveUri, originalUri);
    URI sourceUri = harHelper.getHarUri(originalUri);
    Path sourceDir = new Path(sourceUri.getScheme(), sourceUri.getAuthority(), sourceUri.getPath());

    if(!pathExists(intermediateArchivedDir) && !pathExists(archivePath)) {
      throw new HiveException("Haven't found any archive where it should be");
    }

    Path tmpPath = driverContext.getCtx().getExternalTmpPath(originalDir);

    try {
      fs = tmpPath.getFileSystem(conf);
    } catch (IOException e) {
      throw new HiveException(e);
    }

    // Clarification of terms:
    // - The originalDir directory represents the original directory of the
    //   partitions' files. They now contain an archived version of those files
    //   eg. hdfs:/warehouse/myTable/ds=1/
    // - The source directory is the directory containing all the files that
    //   should be in the partitions. e.g. har:/warehouse/myTable/ds=1/myTable.har/
    //   Note the har:/ scheme

    // Steps:
    // 1. Extract the archive in a temporary folder
    // 2. Move the archive dir to an intermediate dir that is in at the same
    //    dir as originalLocation. Call the new dir intermediate-extracted.
    // 3. Rename the original partitions dir to an intermediate dir. Call the
    //    renamed dir intermediate-archive
    // 4. Rename intermediate-extracted to the original partitions dir
    // 5. Change the metadata
    // 6. Delete the archived partitions files in intermediate-archive

    if (!pathExists(intermediateExtractedDir) &&
        !pathExists(intermediateArchivedDir)) {
      try {

        // Copy the files out of the archive into the temporary directory
        String copySource = sourceDir.toString();
        String copyDest = tmpPath.toString();
        List<String> args = new ArrayList<String>();
        args.add("-cp");
        args.add(copySource);
        args.add(copyDest);

        console.printInfo("Copying " + copySource + " to " + copyDest);
        FileSystem srcFs = FileSystem.get(sourceDir.toUri(), conf);
        srcFs.initialize(sourceDir.toUri(), conf);

        FsShell fss = new FsShell(conf);
        int ret = 0;
        try {
          ret = ToolRunner.run(fss, args.toArray(new String[0]));
        } catch (Exception e) {
          throw new HiveException(e);
        }

        if (ret != 0) {
          throw new HiveException("Error while copying files from archive, return code=" + ret);
        } else {
          console.printInfo("Successfully Copied " + copySource + " to " + copyDest);
        }

        console.printInfo("Moving " + tmpPath + " to " + intermediateExtractedDir);
        if (fs.exists(intermediateExtractedDir)) {
          throw new HiveException("Invalid state: the intermediate extracted " +
              "directory already exists.");
        }
        fs.rename(tmpPath, intermediateExtractedDir);
      } catch (Exception e) {
        throw new HiveException(e);
      }
    }

    // At this point, we know that the extracted files are in the intermediate
    // extracted dir, or in the the original directory.

    if (!pathExists(intermediateArchivedDir)) {
      try {
        console.printInfo("Moving " + originalDir + " to " + intermediateArchivedDir);
        fs.rename(originalDir, intermediateArchivedDir);
      } catch (IOException e) {
        throw new HiveException(e);
      }
    } else {
      console.printInfo(intermediateArchivedDir + " already exists. " +
          "Assuming it contains the archived version of the partition");
    }

    // If there is a failure from here to until when the metadata is changed,
    // the partition will be empty or throw errors on read.

    // If the original location exists here, then it must be the extracted files
    // because in the previous step, we moved the previous original location
    // (containing the archived version of the files) to intermediateArchiveDir
    if (!pathExists(originalDir)) {
      try {
        console.printInfo("Moving " + intermediateExtractedDir + " to " + originalDir);
        fs.rename(intermediateExtractedDir, originalDir);
      } catch (IOException e) {
        throw new HiveException(e);
      }
    } else {
      console.printInfo(originalDir + " already exists. " +
          "Assuming it contains the extracted files in the partition");
    }

    for(Partition p: partitions) {
      setUnArchived(p);
      try {
        // TODO: catalog
        db.alterPartition(simpleDesc.getTableName(), p, null, true);
      } catch (InvalidOperationException e) {
        throw new HiveException(e);
      }
    }

    // If a failure happens here, the intermediate archive files won't be
    // deleted. The user will need to call unarchive again to clear those up.
    if(pathExists(intermediateArchivedDir)) {
      deleteDir(intermediateArchivedDir, db.getDatabase(tbl.getDbName()));
    }

    if(recovery) {
      console.printInfo("Recovery after UNARCHIVE succeeded");
    }

    return 0;
  }

  private void checkArchiveProperty(int partSpecLevel,
      boolean recovery, Partition p) throws HiveException {
    if (!ArchiveUtils.isArchived(p) && !recovery) {
      throw new HiveException("Partition " + p.getName()
          + " is not archived.");
    }
    int archiveLevel = ArchiveUtils.getArchivingLevel(p);
    if (partSpecLevel > archiveLevel) {
      throw new HiveException("Partition " + p.getName()
          + " is archived at level " + archiveLevel
          + ", and given partspec only has " + partSpecLevel
          + " specs.");
    }
  }

  private int compact(Hive db, AlterTableSimpleDesc desc) throws HiveException {

    Table tbl = db.getTable(desc.getTableName());
    if (!AcidUtils.isTransactionalTable(tbl)) {
      throw new HiveException(ErrorMsg.NONACID_COMPACTION_NOT_SUPPORTED, tbl.getDbName(),
          tbl.getTableName());
    }

    String partName = null;
    if (desc.getPartSpec() == null) {
      // Compaction can only be done on the whole table if the table is non-partitioned.
      if (tbl.isPartitioned()) {
        throw new HiveException(ErrorMsg.NO_COMPACTION_PARTITION);
      }
    } else {
      Map<String, String> partSpec = desc.getPartSpec();
      List<Partition> partitions = db.getPartitions(tbl, partSpec);
      if (partitions.size() > 1) {
        throw new HiveException(ErrorMsg.TOO_MANY_COMPACTION_PARTITIONS);
      } else if (partitions.size() == 0) {
        throw new HiveException(ErrorMsg.INVALID_PARTITION_SPEC);
      }
      partName = partitions.get(0).getName();
    }
    CompactionResponse resp = db.compact2(tbl.getDbName(), tbl.getTableName(), partName,
      desc.getCompactionType(), desc.getProps());
    if(resp.isAccepted()) {
      console.printInfo("Compaction enqueued with id " + resp.getId());
    }
    else {
      console.printInfo("Compaction already enqueued with id " + resp.getId() +
        "; State is " + resp.getState());
    }
    if(desc.isBlocking() && resp.isAccepted()) {
      StringBuilder progressDots = new StringBuilder();
      long waitTimeMs = 1000;
      wait: while (true) {
        //double wait time until 5min
        waitTimeMs = waitTimeMs*2;
        waitTimeMs = waitTimeMs < 5*60*1000 ? waitTimeMs : 5*60*1000;
        try {
          Thread.sleep(waitTimeMs);
        }
        catch(InterruptedException ex) {
          console.printInfo("Interrupted while waiting for compaction with id=" + resp.getId());
          break;
        }
        //this could be expensive when there are a lot of compactions....
        //todo: update to search by ID once HIVE-13353 is done
        ShowCompactResponse allCompactions = db.showCompactions();
        for(ShowCompactResponseElement compaction : allCompactions.getCompacts()) {
          if (resp.getId() != compaction.getId()) {
            continue;
          }
          switch (compaction.getState()) {
            case TxnStore.WORKING_RESPONSE:
            case TxnStore.INITIATED_RESPONSE:
              //still working
              console.printInfo(progressDots.toString());
              progressDots.append(".");
              continue wait;
            default:
              //done
              console.printInfo("Compaction with id " + resp.getId() + " finished with status: " + compaction.getState());
              break wait;
          }
        }
      }
    }
    return 0;
  }

  /**
=======
>>>>>>> d72f70ad
   * MetastoreCheck, see if the data in the metastore matches what is on the
   * dfs. Current version checks for tables and partitions that are either
   * missing on disk on in the metastore.
   *
   * @param db
   *          The database in question.
   * @param msckDesc
   *          Information about the tables and partitions we want to check for.
   * @return Returns 0 when execution succeeds and above 0 if it fails.
   */
  private int msck(Hive db, MsckDesc msckDesc) {
    Msck msck;
    try {
      msck = new Msck( false, false);
      msck.init(db.getConf());
      String[] names = Utilities.getDbTableName(msckDesc.getTableName());
      MsckInfo msckInfo = new MsckInfo(SessionState.get().getCurrentCatalog(), names[0],
        names[1], msckDesc.getPartSpecs(), msckDesc.getResFile(),
        msckDesc.isRepairPartitions(), msckDesc.isAddPartitions(), msckDesc.isDropPartitions(), -1);
      return msck.repair(msckInfo);
    } catch (MetaException e) {
      LOG.error("Unable to create msck instance.", e);
      return 1;
    } catch (SemanticException e) {
      LOG.error("Msck failed.", e);
      return 1;
    }
  }

  /**
   * There are many places where "duplicate" Read/WriteEnity objects are added.  The way this was
   * initially implemented, the duplicate just replaced the previous object.
   * (work.getOutputs() is a Set and WriteEntity#equals() relies on name)
   * This may be benign for ReadEntity and perhaps was benign for WriteEntity before WriteType was
   * added. Now that WriteEntity has a WriteType it replaces it with one with possibly different
   * {@link org.apache.hadoop.hive.ql.hooks.WriteEntity.WriteType}.  It's hard to imagine
   * how this is desirable.
   *
   * As of HIVE-14993, WriteEntity with different WriteType must be considered different.
   * So WriteEntity created in DDLTask cause extra output in golden files, but only because
   * DDLTask sets a different WriteType for the same Entity.
   *
   * In the spirit of bug-for-bug compatibility, this method ensures we only add new
   * WriteEntity if it's really new.
   *
   * @return {@code true} if item was added
   */
  static boolean addIfAbsentByName(WriteEntity newWriteEntity, Set<WriteEntity> outputs) {
    for(WriteEntity writeEntity : outputs) {
      if(writeEntity.getName().equalsIgnoreCase(newWriteEntity.getName())) {
        LOG.debug("Ignoring request to add {} because {} is present",
          newWriteEntity.toStringDetail(), writeEntity.toStringDetail());
        return false;
      }
    }
    outputs.add(newWriteEntity);
    return true;
  }

  /**
   * Check if the given serde is valid.
   */
  public static void validateSerDe(String serdeName, HiveConf conf) throws HiveException {
    try {

      Deserializer d = ReflectionUtil.newInstance(conf.getClassByName(serdeName).
          asSubclass(Deserializer.class), conf);
      if (d != null) {
        LOG.debug("Found class for {}", serdeName);
      }
    } catch (Exception e) {
      throw new HiveException("Cannot validate serde: " + serdeName, e);
    }
  }

  @Override
  public StageType getType() {
    return StageType.DDL;
  }

  @Override
  public String getName() {
    return "DDL";
  }

  private int remFirstIncPendFlag(Hive hive, ReplRemoveFirstIncLoadPendFlagDesc desc) throws HiveException, TException {
    String dbNameOrPattern = desc.getDatabaseName();
    Map<String, String> parameters;

    // Flag is set only in database for db level load.
    for (String dbName : Utils.matchesDb(hive, dbNameOrPattern)) {
      Database database = hive.getMSC().getDatabase(dbName);
      parameters = database.getParameters();
      String incPendPara = parameters != null ? parameters.get(ReplUtils.REPL_FIRST_INC_PENDING_FLAG) : null;
      if (incPendPara != null) {
        parameters.remove(ReplUtils.REPL_FIRST_INC_PENDING_FLAG);
        hive.getMSC().alterDatabase(dbName, database);
      }
    }
    return 0;
  }

  /*
  uses the authorizer from SessionState will need some more work to get this to run in parallel,
  however this should not be a bottle neck so might not need to parallelize this.
   */
  @Override
  public boolean canExecuteInParallel() {
    return false;
  }
}<|MERGE_RESOLUTION|>--- conflicted
+++ resolved
@@ -187,775 +187,6 @@
   }
 
   /**
-<<<<<<< HEAD
-   * First, make sure the source table/partition is not
-   * archived/indexes/non-rcfile. If either of these is true, throw an
-   * exception.
-   *
-   * The way how it does the merge is to create a BlockMergeTask from the
-   * mergeFilesDesc.
-   *
-   * @param db
-   * @param mergeFilesDesc
-   * @return
-   * @throws HiveException
-   */
-  private int mergeFiles(Hive db, AlterTablePartMergeFilesDesc mergeFilesDesc,
-      DriverContext driverContext) throws HiveException {
-    ListBucketingCtx lbCtx = mergeFilesDesc.getLbCtx();
-    boolean lbatc = lbCtx == null ? false : lbCtx.isSkewedStoredAsDir();
-    int lbd = lbCtx == null ? 0 : lbCtx.calculateListBucketingLevel();
-
-    // merge work only needs input and output.
-    MergeFileWork mergeWork = new MergeFileWork(mergeFilesDesc.getInputDir(),
-        mergeFilesDesc.getOutputDir(), mergeFilesDesc.getInputFormatClass().getName(),
-        mergeFilesDesc.getTableDesc());
-    LinkedHashMap<Path, ArrayList<String>> pathToAliases = new LinkedHashMap<>();
-    ArrayList<String> inputDirstr = new ArrayList<String>(1);
-    inputDirstr.add(mergeFilesDesc.getInputDir().toString());
-    pathToAliases.put(mergeFilesDesc.getInputDir().get(0), inputDirstr);
-    mergeWork.setPathToAliases(pathToAliases);
-    mergeWork.setListBucketingCtx(mergeFilesDesc.getLbCtx());
-    mergeWork.resolveConcatenateMerge(db.getConf());
-    mergeWork.setMapperCannotSpanPartns(true);
-    mergeWork.setSourceTableInputFormat(mergeFilesDesc.getInputFormatClass().getName());
-    final FileMergeDesc fmd;
-    if (mergeFilesDesc.getInputFormatClass().equals(RCFileInputFormat.class)) {
-      fmd = new RCFileMergeDesc();
-    } else {
-      // safe to assume else is ORC as semantic analyzer will check for RC/ORC
-      fmd = new OrcFileMergeDesc();
-    }
-
-    fmd.setDpCtx(null);
-    fmd.setHasDynamicPartitions(false);
-    fmd.setListBucketingAlterTableConcatenate(lbatc);
-    fmd.setListBucketingDepth(lbd);
-    fmd.setOutputPath(mergeFilesDesc.getOutputDir());
-
-    CompilationOpContext opContext = driverContext.getCtx().getOpContext();
-    Operator<? extends OperatorDesc> mergeOp = OperatorFactory.get(opContext, fmd);
-
-    LinkedHashMap<String, Operator<? extends  OperatorDesc>> aliasToWork =
-        new LinkedHashMap<String, Operator<? extends OperatorDesc>>();
-    aliasToWork.put(mergeFilesDesc.getInputDir().toString(), mergeOp);
-    mergeWork.setAliasToWork(aliasToWork);
-    DriverContext driverCxt = new DriverContext();
-    Task<?> task;
-    String engine = conf.getVar(ConfVars.HIVE_EXECUTION_ENGINE);
-    if (engine.equals("mr3")) {
-      TezWork tezWork = new TezWork(queryState.getQueryId(), conf);
-      mergeWork.setName("File Merge");
-      tezWork.add(mergeWork);
-      task = new TezTask();
-      ((TezTask) task).setWork(tezWork);
-    } else {
-      task = new MergeFileTask();
-      ((MergeFileTask) task).setWork(mergeWork);
-    }
-
-    // initialize the task and execute
-    task.initialize(queryState, getQueryPlan(), driverCxt, opContext);
-    Task<? extends Serializable> subtask = task;
-    int ret = task.execute(driverCxt);
-    if (subtask.getException() != null) {
-      setException(subtask.getException());
-    }
-    return ret;
-  }
-
-  /**
-   * Rewrite the partition's metadata and force the pre/post execute hooks to
-   * be fired.
-   *
-   * @param db
-   * @param touchDesc
-   * @return
-   * @throws HiveException
-   */
-  private int touch(Hive db, AlterTableSimpleDesc touchDesc)
-      throws HiveException {
-    // TODO: catalog
-    Table tbl = db.getTable(touchDesc.getTableName());
-    EnvironmentContext environmentContext = new EnvironmentContext();
-    environmentContext.putToProperties(StatsSetupConst.DO_NOT_UPDATE_STATS, StatsSetupConst.TRUE);
-
-    if (touchDesc.getPartSpec() == null) {
-      db.alterTable(tbl, false, environmentContext, true);
-      work.getInputs().add(new ReadEntity(tbl));
-      addIfAbsentByName(new WriteEntity(tbl, WriteEntity.WriteType.DDL_NO_LOCK));
-    } else {
-      Partition part = db.getPartition(tbl, touchDesc.getPartSpec(), false);
-      if (part == null) {
-        throw new HiveException("Specified partition does not exist");
-      }
-      try {
-        db.alterPartition(tbl.getCatalogName(), tbl.getDbName(), tbl.getTableName(),
-            part, environmentContext, true);
-      } catch (InvalidOperationException e) {
-        throw new HiveException(e);
-      }
-      work.getInputs().add(new ReadEntity(part));
-      addIfAbsentByName(new WriteEntity(part, WriteEntity.WriteType.DDL_NO_LOCK));
-    }
-    return 0;
-  }
-
-  /**
-   * Sets archiving flag locally; it has to be pushed into metastore
-   * @param p partition to set flag
-   * @param state desired state of IS_ARCHIVED flag
-   * @param level desired level for state == true, anything for false
-   */
-  private void setIsArchived(Partition p, boolean state, int level) {
-    Map<String, String> params = p.getParameters();
-    if (state) {
-      params.put(org.apache.hadoop.hive.metastore.api.hive_metastoreConstants.IS_ARCHIVED,
-          "true");
-      params.put(ArchiveUtils.ARCHIVING_LEVEL, Integer
-          .toString(level));
-    } else {
-      params.remove(org.apache.hadoop.hive.metastore.api.hive_metastoreConstants.IS_ARCHIVED);
-      params.remove(ArchiveUtils.ARCHIVING_LEVEL);
-    }
-  }
-
-  /**
-   * Returns original partition of archived partition, null for unarchived one
-   */
-  private String getOriginalLocation(Partition p) {
-    Map<String, String> params = p.getParameters();
-    return params.get(
-        org.apache.hadoop.hive.metastore.api.hive_metastoreConstants.ORIGINAL_LOCATION);
-  }
-
-  /**
-   * Sets original location of partition which is to be archived
-   */
-  private void setOriginalLocation(Partition p, String loc) {
-    Map<String, String> params = p.getParameters();
-    if (loc == null) {
-      params.remove(org.apache.hadoop.hive.metastore.api.hive_metastoreConstants.ORIGINAL_LOCATION);
-    } else {
-      params.put(org.apache.hadoop.hive.metastore.api.hive_metastoreConstants.ORIGINAL_LOCATION, loc);
-    }
-  }
-
-  /**
-   * Sets the appropriate attributes in the supplied Partition object to mark
-   * it as archived. Note that the metastore is not touched - a separate
-   * call to alter_partition is needed.
-   *
-   * @param p - the partition object to modify
-   * @param harPath - new location of partition (har schema URI)
-   */
-  private void setArchived(Partition p, Path harPath, int level) {
-    assert(ArchiveUtils.isArchived(p) == false);
-    setIsArchived(p, true, level);
-    setOriginalLocation(p, p.getLocation());
-    p.setLocation(harPath.toString());
-  }
-
-  /**
-   * Sets the appropriate attributes in the supplied Partition object to mark
-   * it as not archived. Note that the metastore is not touched - a separate
-   * call to alter_partition is needed.
-   *
-   * @param p - the partition to modify
-   */
-  private void setUnArchived(Partition p) {
-    assert(ArchiveUtils.isArchived(p) == true);
-    String parentDir = getOriginalLocation(p);
-    setIsArchived(p, false, 0);
-    setOriginalLocation(p, null);
-    assert(parentDir != null);
-    p.setLocation(parentDir);
-  }
-
-  private boolean pathExists(Path p) throws HiveException {
-    try {
-      FileSystem fs = p.getFileSystem(conf);
-      return fs.exists(p);
-    } catch (IOException e) {
-      throw new HiveException(e);
-    }
-  }
-
-  private void moveDir(FileSystem fs, Path from, Path to) throws HiveException {
-    try {
-      if (!fs.rename(from, to)) {
-        throw new HiveException("Moving " + from + " to " + to + " failed!");
-      }
-    } catch (IOException e) {
-      throw new HiveException(e);
-    }
-  }
-
-  private void deleteDir(Path dir, Database db) throws HiveException {
-    try {
-      Warehouse wh = new Warehouse(conf);
-      wh.deleteDir(dir, true, db);
-    } catch (MetaException e) {
-      throw new HiveException(e);
-    }
-  }
-
-  /**
-   * Checks in partition is in custom (not-standard) location.
-   * @param tbl - table in which partition is
-   * @param p - partition
-   * @return true if partition location is custom, false if it is standard
-   */
-  boolean partitionInCustomLocation(Table tbl, Partition p)
-      throws HiveException {
-    String subdir = null;
-    try {
-      subdir = Warehouse.makePartName(tbl.getPartCols(), p.getValues());
-    } catch (MetaException e) {
-      throw new HiveException("Unable to get partition's directory", e);
-    }
-    Path tableDir = tbl.getDataLocation();
-    if(tableDir == null) {
-      throw new HiveException("Table has no location set");
-    }
-
-    String standardLocation = (new Path(tableDir, subdir)).toString();
-    if(ArchiveUtils.isArchived(p)) {
-      return !getOriginalLocation(p).equals(standardLocation);
-    } else {
-      return !p.getLocation().equals(standardLocation);
-    }
-  }
-
-  private int archive(Hive db, AlterTableSimpleDesc simpleDesc,
-      DriverContext driverContext)
-          throws HiveException {
-
-    Table tbl = db.getTable(simpleDesc.getTableName());
-
-    if (tbl.getTableType() != TableType.MANAGED_TABLE) {
-      throw new HiveException("ARCHIVE can only be performed on managed tables");
-    }
-
-    Map<String, String> partSpec = simpleDesc.getPartSpec();
-    PartSpecInfo partSpecInfo = PartSpecInfo.create(tbl, partSpec);
-    List<Partition> partitions = db.getPartitions(tbl, partSpec);
-
-    Path originalDir = null;
-
-    // when we have partial partitions specification we must assume partitions
-    // lie in standard place - if they were in custom locations putting
-    // them into one archive would involve mass amount of copying
-    // in full partition specification case we allow custom locations
-    // to keep backward compatibility
-    if (partitions.isEmpty()) {
-      throw new HiveException("No partition matches the specification");
-    } else if(partSpecInfo.values.size() != tbl.getPartCols().size()) {
-      // for partial specifications we need partitions to follow the scheme
-      for(Partition p: partitions){
-        if(partitionInCustomLocation(tbl, p)) {
-          String message = String.format("ARCHIVE cannot run for partition " +
-              "groups with custom locations like %s", p.getLocation());
-          throw new HiveException(message);
-        }
-      }
-      originalDir = partSpecInfo.createPath(tbl);
-    } else {
-      Partition p = partitions.get(0);
-      // partition can be archived if during recovery
-      if(ArchiveUtils.isArchived(p)) {
-        originalDir = new Path(getOriginalLocation(p));
-      } else {
-        originalDir = p.getDataLocation();
-      }
-    }
-
-    Path intermediateArchivedDir = new Path(originalDir.getParent(),
-        originalDir.getName() + INTERMEDIATE_ARCHIVED_DIR_SUFFIX);
-    Path intermediateOriginalDir = new Path(originalDir.getParent(),
-        originalDir.getName() + INTERMEDIATE_ORIGINAL_DIR_SUFFIX);
-
-    console.printInfo("intermediate.archived is " + intermediateArchivedDir.toString());
-    console.printInfo("intermediate.original is " + intermediateOriginalDir.toString());
-
-    String archiveName = "data.har";
-    FileSystem fs = null;
-    try {
-      fs = originalDir.getFileSystem(conf);
-    } catch (IOException e) {
-      throw new HiveException(e);
-    }
-
-    URI archiveUri = (new Path(originalDir, archiveName)).toUri();
-    URI originalUri = ArchiveUtils.addSlash(originalDir.toUri());
-    ArchiveUtils.HarPathHelper harHelper = new ArchiveUtils.HarPathHelper(
-        conf, archiveUri, originalUri);
-
-    // we checked if partitions matching specification are marked as archived
-    // in the metadata; if they are and their levels are the same as we would
-    // set it later it means previous run failed and we have to do the recovery;
-    // if they are different, we throw an error
-    for(Partition p: partitions) {
-      if(ArchiveUtils.isArchived(p)) {
-        if(ArchiveUtils.getArchivingLevel(p) != partSpecInfo.values.size()) {
-          String name = ArchiveUtils.getPartialName(p, ArchiveUtils.getArchivingLevel(p));
-          String m = String.format("Conflict with existing archive %s", name);
-          throw new HiveException(m);
-        } else {
-          throw new HiveException("Partition(s) already archived");
-        }
-      }
-    }
-
-    boolean recovery = false;
-    if (pathExists(intermediateArchivedDir)
-        || pathExists(intermediateOriginalDir)) {
-      recovery = true;
-      console.printInfo("Starting recovery after failed ARCHIVE");
-    }
-
-    // The following steps seem roundabout, but they are meant to aid in
-    // recovery if a failure occurs and to keep a consistent state in the FS
-
-    // Steps:
-    // 1. Create the archive in a temporary folder
-    // 2. Move the archive dir to an intermediate dir that is in at the same
-    //    dir as the original partition dir. Call the new dir
-    //    intermediate-archive.
-    // 3. Rename the original partition dir to an intermediate dir. Call the
-    //    renamed dir intermediate-original
-    // 4. Rename intermediate-archive to the original partition dir
-    // 5. Change the metadata
-    // 6. Delete the original partition files in intermediate-original
-
-    // The original partition files are deleted after the metadata change
-    // because the presence of those files are used to indicate whether
-    // the original partition directory contains archived or unarchived files.
-
-    // Create an archived version of the partition in a directory ending in
-    // ARCHIVE_INTERMEDIATE_DIR_SUFFIX that's the same level as the partition,
-    // if it does not already exist. If it does exist, we assume the dir is good
-    // to use as the move operation that created it is atomic.
-    if (!pathExists(intermediateArchivedDir) &&
-        !pathExists(intermediateOriginalDir)) {
-
-      // First create the archive in a tmp dir so that if the job fails, the
-      // bad files don't pollute the filesystem
-      Path tmpPath = new Path(driverContext.getCtx()
-          .getExternalTmpPath(originalDir), "partlevel");
-
-      console.printInfo("Creating " + archiveName +
-          " for " + originalDir.toString());
-      console.printInfo("in " + tmpPath);
-      console.printInfo("Please wait... (this may take a while)");
-
-      // Create the Hadoop archive
-      int ret=0;
-      try {
-        int maxJobNameLen = conf.getIntVar(HiveConf.ConfVars.HIVEJOBNAMELENGTH);
-        String jobname = String.format("Archiving %s@%s",
-            tbl.getTableName(), partSpecInfo.getName());
-        jobname = Utilities.abbreviate(jobname, maxJobNameLen - 6);
-        conf.set(MRJobConfig.JOB_NAME, jobname);
-        HadoopArchives har = new HadoopArchives(conf);
-        List<String> args = new ArrayList<String>();
-
-        args.add("-archiveName");
-        args.add(archiveName);
-        args.add("-p");
-        args.add(originalDir.toString());
-        args.add(tmpPath.toString());
-
-        ret = ToolRunner.run(har, args.toArray(new String[0]));
-      } catch (Exception e) {
-        throw new HiveException(e);
-      }
-      if (ret != 0) {
-        throw new HiveException("Error while creating HAR");
-      }
-
-      // Move from the tmp dir to an intermediate directory, in the same level as
-      // the partition directory. e.g. .../hr=12-intermediate-archived
-      try {
-        console.printInfo("Moving " + tmpPath + " to " + intermediateArchivedDir);
-        if (pathExists(intermediateArchivedDir)) {
-          throw new HiveException("The intermediate archive directory already exists.");
-        }
-        fs.rename(tmpPath, intermediateArchivedDir);
-      } catch (IOException e) {
-        throw new HiveException("Error while moving tmp directory");
-      }
-    } else {
-      if (pathExists(intermediateArchivedDir)) {
-        console.printInfo("Intermediate archive directory " + intermediateArchivedDir +
-            " already exists. Assuming it contains an archived version of the partition");
-      }
-    }
-
-    // If we get to here, we know that we've archived the partition files, but
-    // they may be in the original partition location, or in the intermediate
-    // original dir.
-
-    // Move the original parent directory to the intermediate original directory
-    // if the move hasn't been made already
-    if (!pathExists(intermediateOriginalDir)) {
-      console.printInfo("Moving " + originalDir + " to " +
-          intermediateOriginalDir);
-      moveDir(fs, originalDir, intermediateOriginalDir);
-    } else {
-      console.printInfo(intermediateOriginalDir + " already exists. " +
-          "Assuming it contains the original files in the partition");
-    }
-
-    // If there's a failure from here to when the metadata is updated,
-    // there will be no data in the partition, or an error while trying to read
-    // the partition (if the archive files have been moved to the original
-    // partition directory.) But re-running the archive command will allow
-    // recovery
-
-    // Move the intermediate archived directory to the original parent directory
-    if (!pathExists(originalDir)) {
-      console.printInfo("Moving " + intermediateArchivedDir + " to " +
-          originalDir);
-      moveDir(fs, intermediateArchivedDir, originalDir);
-    } else {
-      console.printInfo(originalDir + " already exists. " +
-          "Assuming it contains the archived version of the partition");
-    }
-
-    // Record this change in the metastore
-    try {
-      for(Partition p: partitions) {
-        URI originalPartitionUri = ArchiveUtils.addSlash(p.getDataLocation().toUri());
-        URI harPartitionDir = harHelper.getHarUri(originalPartitionUri);
-        StringBuilder authority = new StringBuilder();
-        if(harPartitionDir.getUserInfo() != null) {
-          authority.append(harPartitionDir.getUserInfo()).append("@");
-        }
-        authority.append(harPartitionDir.getHost());
-        if(harPartitionDir.getPort() != -1) {
-          authority.append(":").append(harPartitionDir.getPort());
-        }
-        Path harPath = new Path(harPartitionDir.getScheme(),
-            authority.toString(),
-            harPartitionDir.getPath()); // make in Path to ensure no slash at the end
-        setArchived(p, harPath, partSpecInfo.values.size());
-        // TODO: catalog
-        db.alterPartition(simpleDesc.getTableName(), p, null, true);
-      }
-    } catch (Exception e) {
-      throw new HiveException("Unable to change the partition info for HAR", e);
-    }
-
-    // If a failure occurs here, the directory containing the original files
-    // will not be deleted. The user will run ARCHIVE again to clear this up
-    if(pathExists(intermediateOriginalDir)) {
-      deleteDir(intermediateOriginalDir, db.getDatabase(tbl.getDbName()));
-    }
-
-    if(recovery) {
-      console.printInfo("Recovery after ARCHIVE succeeded");
-    }
-
-    return 0;
-  }
-
-  private int unarchive(Hive db, AlterTableSimpleDesc simpleDesc)
-      throws HiveException, URISyntaxException {
-
-    Table tbl = db.getTable(simpleDesc.getTableName());
-
-    // Means user specified a table, not a partition
-    if (simpleDesc.getPartSpec() == null) {
-      throw new HiveException("UNARCHIVE is for partitions only");
-    }
-
-    if (tbl.getTableType() != TableType.MANAGED_TABLE) {
-      throw new HiveException("UNARCHIVE can only be performed on managed tables");
-    }
-
-    Map<String, String> partSpec = simpleDesc.getPartSpec();
-    PartSpecInfo partSpecInfo = PartSpecInfo.create(tbl, partSpec);
-    List<Partition> partitions = db.getPartitions(tbl, partSpec);
-
-    int partSpecLevel = partSpec.size();
-
-    Path originalDir = null;
-
-    // when we have partial partitions specification we must assume partitions
-    // lie in standard place - if they were in custom locations putting
-    // them into one archive would involve mass amount of copying
-    // in full partition specification case we allow custom locations
-    // to keep backward compatibility
-    if (partitions.isEmpty()) {
-      throw new HiveException("No partition matches the specification");
-    } else if(partSpecInfo.values.size() != tbl.getPartCols().size()) {
-      // for partial specifications we need partitions to follow the scheme
-      for(Partition p: partitions){
-        if(partitionInCustomLocation(tbl, p)) {
-          String message = String.format("UNARCHIVE cannot run for partition " +
-              "groups with custom locations like %s", p.getLocation());
-          throw new HiveException(message);
-        }
-      }
-      originalDir = partSpecInfo.createPath(tbl);
-    } else {
-      Partition p = partitions.get(0);
-      if(ArchiveUtils.isArchived(p)) {
-        originalDir = new Path(getOriginalLocation(p));
-      } else {
-        originalDir = new Path(p.getLocation());
-      }
-    }
-
-    URI originalUri = ArchiveUtils.addSlash(originalDir.toUri());
-    Path intermediateArchivedDir = new Path(originalDir.getParent(),
-        originalDir.getName() + INTERMEDIATE_ARCHIVED_DIR_SUFFIX);
-    Path intermediateExtractedDir = new Path(originalDir.getParent(),
-        originalDir.getName() + INTERMEDIATE_EXTRACTED_DIR_SUFFIX);
-    boolean recovery = false;
-    if(pathExists(intermediateArchivedDir) || pathExists(intermediateExtractedDir)) {
-      recovery = true;
-      console.printInfo("Starting recovery after failed UNARCHIVE");
-    }
-
-    for(Partition p: partitions) {
-      checkArchiveProperty(partSpecLevel, recovery, p);
-    }
-
-    String archiveName = "data.har";
-    FileSystem fs = null;
-    try {
-      fs = originalDir.getFileSystem(conf);
-    } catch (IOException e) {
-      throw new HiveException(e);
-    }
-
-    // assume the archive is in the original dir, check if it exists
-    Path archivePath = new Path(originalDir, archiveName);
-    URI archiveUri = archivePath.toUri();
-    ArchiveUtils.HarPathHelper harHelper = new ArchiveUtils.HarPathHelper(conf,
-        archiveUri, originalUri);
-    URI sourceUri = harHelper.getHarUri(originalUri);
-    Path sourceDir = new Path(sourceUri.getScheme(), sourceUri.getAuthority(), sourceUri.getPath());
-
-    if(!pathExists(intermediateArchivedDir) && !pathExists(archivePath)) {
-      throw new HiveException("Haven't found any archive where it should be");
-    }
-
-    Path tmpPath = driverContext.getCtx().getExternalTmpPath(originalDir);
-
-    try {
-      fs = tmpPath.getFileSystem(conf);
-    } catch (IOException e) {
-      throw new HiveException(e);
-    }
-
-    // Clarification of terms:
-    // - The originalDir directory represents the original directory of the
-    //   partitions' files. They now contain an archived version of those files
-    //   eg. hdfs:/warehouse/myTable/ds=1/
-    // - The source directory is the directory containing all the files that
-    //   should be in the partitions. e.g. har:/warehouse/myTable/ds=1/myTable.har/
-    //   Note the har:/ scheme
-
-    // Steps:
-    // 1. Extract the archive in a temporary folder
-    // 2. Move the archive dir to an intermediate dir that is in at the same
-    //    dir as originalLocation. Call the new dir intermediate-extracted.
-    // 3. Rename the original partitions dir to an intermediate dir. Call the
-    //    renamed dir intermediate-archive
-    // 4. Rename intermediate-extracted to the original partitions dir
-    // 5. Change the metadata
-    // 6. Delete the archived partitions files in intermediate-archive
-
-    if (!pathExists(intermediateExtractedDir) &&
-        !pathExists(intermediateArchivedDir)) {
-      try {
-
-        // Copy the files out of the archive into the temporary directory
-        String copySource = sourceDir.toString();
-        String copyDest = tmpPath.toString();
-        List<String> args = new ArrayList<String>();
-        args.add("-cp");
-        args.add(copySource);
-        args.add(copyDest);
-
-        console.printInfo("Copying " + copySource + " to " + copyDest);
-        FileSystem srcFs = FileSystem.get(sourceDir.toUri(), conf);
-        srcFs.initialize(sourceDir.toUri(), conf);
-
-        FsShell fss = new FsShell(conf);
-        int ret = 0;
-        try {
-          ret = ToolRunner.run(fss, args.toArray(new String[0]));
-        } catch (Exception e) {
-          throw new HiveException(e);
-        }
-
-        if (ret != 0) {
-          throw new HiveException("Error while copying files from archive, return code=" + ret);
-        } else {
-          console.printInfo("Successfully Copied " + copySource + " to " + copyDest);
-        }
-
-        console.printInfo("Moving " + tmpPath + " to " + intermediateExtractedDir);
-        if (fs.exists(intermediateExtractedDir)) {
-          throw new HiveException("Invalid state: the intermediate extracted " +
-              "directory already exists.");
-        }
-        fs.rename(tmpPath, intermediateExtractedDir);
-      } catch (Exception e) {
-        throw new HiveException(e);
-      }
-    }
-
-    // At this point, we know that the extracted files are in the intermediate
-    // extracted dir, or in the the original directory.
-
-    if (!pathExists(intermediateArchivedDir)) {
-      try {
-        console.printInfo("Moving " + originalDir + " to " + intermediateArchivedDir);
-        fs.rename(originalDir, intermediateArchivedDir);
-      } catch (IOException e) {
-        throw new HiveException(e);
-      }
-    } else {
-      console.printInfo(intermediateArchivedDir + " already exists. " +
-          "Assuming it contains the archived version of the partition");
-    }
-
-    // If there is a failure from here to until when the metadata is changed,
-    // the partition will be empty or throw errors on read.
-
-    // If the original location exists here, then it must be the extracted files
-    // because in the previous step, we moved the previous original location
-    // (containing the archived version of the files) to intermediateArchiveDir
-    if (!pathExists(originalDir)) {
-      try {
-        console.printInfo("Moving " + intermediateExtractedDir + " to " + originalDir);
-        fs.rename(intermediateExtractedDir, originalDir);
-      } catch (IOException e) {
-        throw new HiveException(e);
-      }
-    } else {
-      console.printInfo(originalDir + " already exists. " +
-          "Assuming it contains the extracted files in the partition");
-    }
-
-    for(Partition p: partitions) {
-      setUnArchived(p);
-      try {
-        // TODO: catalog
-        db.alterPartition(simpleDesc.getTableName(), p, null, true);
-      } catch (InvalidOperationException e) {
-        throw new HiveException(e);
-      }
-    }
-
-    // If a failure happens here, the intermediate archive files won't be
-    // deleted. The user will need to call unarchive again to clear those up.
-    if(pathExists(intermediateArchivedDir)) {
-      deleteDir(intermediateArchivedDir, db.getDatabase(tbl.getDbName()));
-    }
-
-    if(recovery) {
-      console.printInfo("Recovery after UNARCHIVE succeeded");
-    }
-
-    return 0;
-  }
-
-  private void checkArchiveProperty(int partSpecLevel,
-      boolean recovery, Partition p) throws HiveException {
-    if (!ArchiveUtils.isArchived(p) && !recovery) {
-      throw new HiveException("Partition " + p.getName()
-          + " is not archived.");
-    }
-    int archiveLevel = ArchiveUtils.getArchivingLevel(p);
-    if (partSpecLevel > archiveLevel) {
-      throw new HiveException("Partition " + p.getName()
-          + " is archived at level " + archiveLevel
-          + ", and given partspec only has " + partSpecLevel
-          + " specs.");
-    }
-  }
-
-  private int compact(Hive db, AlterTableSimpleDesc desc) throws HiveException {
-
-    Table tbl = db.getTable(desc.getTableName());
-    if (!AcidUtils.isTransactionalTable(tbl)) {
-      throw new HiveException(ErrorMsg.NONACID_COMPACTION_NOT_SUPPORTED, tbl.getDbName(),
-          tbl.getTableName());
-    }
-
-    String partName = null;
-    if (desc.getPartSpec() == null) {
-      // Compaction can only be done on the whole table if the table is non-partitioned.
-      if (tbl.isPartitioned()) {
-        throw new HiveException(ErrorMsg.NO_COMPACTION_PARTITION);
-      }
-    } else {
-      Map<String, String> partSpec = desc.getPartSpec();
-      List<Partition> partitions = db.getPartitions(tbl, partSpec);
-      if (partitions.size() > 1) {
-        throw new HiveException(ErrorMsg.TOO_MANY_COMPACTION_PARTITIONS);
-      } else if (partitions.size() == 0) {
-        throw new HiveException(ErrorMsg.INVALID_PARTITION_SPEC);
-      }
-      partName = partitions.get(0).getName();
-    }
-    CompactionResponse resp = db.compact2(tbl.getDbName(), tbl.getTableName(), partName,
-      desc.getCompactionType(), desc.getProps());
-    if(resp.isAccepted()) {
-      console.printInfo("Compaction enqueued with id " + resp.getId());
-    }
-    else {
-      console.printInfo("Compaction already enqueued with id " + resp.getId() +
-        "; State is " + resp.getState());
-    }
-    if(desc.isBlocking() && resp.isAccepted()) {
-      StringBuilder progressDots = new StringBuilder();
-      long waitTimeMs = 1000;
-      wait: while (true) {
-        //double wait time until 5min
-        waitTimeMs = waitTimeMs*2;
-        waitTimeMs = waitTimeMs < 5*60*1000 ? waitTimeMs : 5*60*1000;
-        try {
-          Thread.sleep(waitTimeMs);
-        }
-        catch(InterruptedException ex) {
-          console.printInfo("Interrupted while waiting for compaction with id=" + resp.getId());
-          break;
-        }
-        //this could be expensive when there are a lot of compactions....
-        //todo: update to search by ID once HIVE-13353 is done
-        ShowCompactResponse allCompactions = db.showCompactions();
-        for(ShowCompactResponseElement compaction : allCompactions.getCompacts()) {
-          if (resp.getId() != compaction.getId()) {
-            continue;
-          }
-          switch (compaction.getState()) {
-            case TxnStore.WORKING_RESPONSE:
-            case TxnStore.INITIATED_RESPONSE:
-              //still working
-              console.printInfo(progressDots.toString());
-              progressDots.append(".");
-              continue wait;
-            default:
-              //done
-              console.printInfo("Compaction with id " + resp.getId() + " finished with status: " + compaction.getState());
-              break wait;
-          }
-        }
-      }
-    }
-    return 0;
-  }
-
-  /**
-=======
->>>>>>> d72f70ad
    * MetastoreCheck, see if the data in the metastore matches what is on the
    * dfs. Current version checks for tables and partitions that are either
    * missing on disk on in the metastore.
