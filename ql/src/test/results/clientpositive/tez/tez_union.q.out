PREHOOK: query: explain 
select s1.key as key, s1.value as value from src s1 join src s3 on s1.key=s3.key
UNION  ALL  
select s2.key as key, s2.value as value from src s2
PREHOOK: type: QUERY
POSTHOOK: query: explain 
select s1.key as key, s1.value as value from src s1 join src s3 on s1.key=s3.key
UNION  ALL  
select s2.key as key, s2.value as value from src s2
POSTHOOK: type: QUERY
STAGE DEPENDENCIES:
  Stage-1 is a root stage
  Stage-0 depends on stages: Stage-1

STAGE PLANS:
  Stage: Stage-1
    Tez
      Edges:
        Map 1 <- Map 3 (BROADCAST_EDGE), Union 2 (CONTAINS)
        Map 4 <- Union 2 (CONTAINS)
#### A masked pattern was here ####
      Vertices:
        Map 1 
            Map Operator Tree:
                TableScan
                  alias: s1
                  Filter Operator
                    predicate: key is not null (type: boolean)
                    Map Join Operator
                      condition map:
                           Inner Join 0 to 1
                      condition expressions:
                        0 {key} {value}
                        1 
                      keys:
                        0 key (type: string)
                        1 key (type: string)
                      outputColumnNames: _col0, _col1
                      input vertices:
                        1 Map 3
                      Select Operator
                        expressions: _col0 (type: string), _col1 (type: string)
                        outputColumnNames: _col0, _col1
                        Select Operator
                          expressions: _col0 (type: string), _col1 (type: string)
                          outputColumnNames: _col0, _col1
                          File Output Operator
                            compressed: false
                            table:
                                input format: org.apache.hadoop.mapred.TextInputFormat
                                output format: org.apache.hadoop.hive.ql.io.HiveIgnoreKeyTextOutputFormat
                                serde: org.apache.hadoop.hive.serde2.lazy.LazySimpleSerDe
        Map 3 
            Map Operator Tree:
                TableScan
                  alias: s3
                  Statistics: Num rows: 500 Data size: 5312 Basic stats: COMPLETE Column stats: NONE
                  Filter Operator
                    predicate: key is not null (type: boolean)
                    Statistics: Num rows: 250 Data size: 2656 Basic stats: COMPLETE Column stats: NONE
                    Reduce Output Operator
                      key expressions: key (type: string)
                      sort order: +
                      Map-reduce partition columns: key (type: string)
                      Statistics: Num rows: 250 Data size: 2656 Basic stats: COMPLETE Column stats: NONE
        Map 4 
            Map Operator Tree:
                TableScan
                  alias: s2
                  Select Operator
                    expressions: key (type: string), value (type: string)
                    outputColumnNames: _col0, _col1
                    Select Operator
                      expressions: _col0 (type: string), _col1 (type: string)
                      outputColumnNames: _col0, _col1
                      File Output Operator
                        compressed: false
                        table:
                            input format: org.apache.hadoop.mapred.TextInputFormat
                            output format: org.apache.hadoop.hive.ql.io.HiveIgnoreKeyTextOutputFormat
                            serde: org.apache.hadoop.hive.serde2.lazy.LazySimpleSerDe
        Union 2 
            Vertex: Union 2

  Stage: Stage-0
    Fetch Operator
      limit: -1
      Processor Tree:
        ListSink

PREHOOK: query: create table ut as
select s1.key as key, s1.value as value from src s1 join src s3 on s1.key=s3.key
UNION  ALL  
select s2.key as key, s2.value as value from src s2
PREHOOK: type: CREATETABLE_AS_SELECT
PREHOOK: Input: default@src
PREHOOK: Output: database:default
PREHOOK: Output: default@ut
POSTHOOK: query: create table ut as
select s1.key as key, s1.value as value from src s1 join src s3 on s1.key=s3.key
UNION  ALL  
select s2.key as key, s2.value as value from src s2
POSTHOOK: type: CREATETABLE_AS_SELECT
POSTHOOK: Input: default@src
POSTHOOK: Output: database:default
POSTHOOK: Output: default@ut
PREHOOK: query: select * from ut order by key, value limit 20
PREHOOK: type: QUERY
PREHOOK: Input: default@ut
#### A masked pattern was here ####
POSTHOOK: query: select * from ut order by key, value limit 20
POSTHOOK: type: QUERY
POSTHOOK: Input: default@ut
#### A masked pattern was here ####
0	val_0
0	val_0
0	val_0
0	val_0
0	val_0
0	val_0
0	val_0
0	val_0
0	val_0
0	val_0
0	val_0
0	val_0
10	val_10
10	val_10
100	val_100
100	val_100
100	val_100
100	val_100
100	val_100
100	val_100
PREHOOK: query: drop table ut
PREHOOK: type: DROPTABLE
PREHOOK: Input: default@ut
PREHOOK: Output: default@ut
POSTHOOK: query: drop table ut
POSTHOOK: type: DROPTABLE
POSTHOOK: Input: default@ut
POSTHOOK: Output: default@ut
PREHOOK: query: explain
with u as (select * from src union all select * from src)
select count(*) from (select u1.key as k1, u2.key as k2 from
u as u1 join u as u2 on (u1.key = u2.key)) a
PREHOOK: type: QUERY
POSTHOOK: query: explain
with u as (select * from src union all select * from src)
select count(*) from (select u1.key as k1, u2.key as k2 from
u as u1 join u as u2 on (u1.key = u2.key)) a
POSTHOOK: type: QUERY
STAGE DEPENDENCIES:
  Stage-1 is a root stage
  Stage-0 depends on stages: Stage-1

STAGE PLANS:
  Stage: Stage-1
    Tez
      Edges:
        Map 1 <- Union 2 (CONTAINS)
        Map 5 <- Union 6 (CONTAINS)
        Map 7 <- Union 2 (CONTAINS)
        Map 8 <- Union 6 (CONTAINS)
        Reducer 3 <- Union 2 (SIMPLE_EDGE), Union 6 (SIMPLE_EDGE)
        Reducer 4 <- Reducer 3 (SIMPLE_EDGE)
#### A masked pattern was here ####
      Vertices:
        Map 1 
            Map Operator Tree:
                TableScan
                  alias: src
                  Filter Operator
                    predicate: key is not null (type: boolean)
                    Select Operator
                      expressions: key (type: string)
                      outputColumnNames: _col0
                      Reduce Output Operator
                        key expressions: _col0 (type: string)
                        sort order: +
                        Map-reduce partition columns: _col0 (type: string)
        Map 5 
            Map Operator Tree:
                TableScan
                  alias: src
                  Filter Operator
                    predicate: key is not null (type: boolean)
                    Select Operator
                      expressions: key (type: string)
                      outputColumnNames: _col0
                      Reduce Output Operator
                        key expressions: _col0 (type: string)
                        sort order: +
                        Map-reduce partition columns: _col0 (type: string)
        Map 7 
            Map Operator Tree:
                TableScan
                  alias: src
                  Filter Operator
                    predicate: key is not null (type: boolean)
                    Select Operator
                      expressions: key (type: string)
                      outputColumnNames: _col0
                      Reduce Output Operator
                        key expressions: _col0 (type: string)
                        sort order: +
                        Map-reduce partition columns: _col0 (type: string)
        Map 8 
            Map Operator Tree:
                TableScan
                  alias: src
                  Filter Operator
                    predicate: key is not null (type: boolean)
                    Select Operator
                      expressions: key (type: string)
                      outputColumnNames: _col0
                      Reduce Output Operator
                        key expressions: _col0 (type: string)
                        sort order: +
                        Map-reduce partition columns: _col0 (type: string)
        Reducer 3 
            Reduce Operator Tree:
              Join Operator
                condition map:
                     Inner Join 0 to 1
                condition expressions:
                  0 
                  1 
                Statistics: Num rows: 550 Data size: 5843 Basic stats: COMPLETE Column stats: NONE
                Select Operator
                  Statistics: Num rows: 550 Data size: 5843 Basic stats: COMPLETE Column stats: NONE
                  Group By Operator
                    aggregations: count()
                    mode: hash
                    outputColumnNames: _col0
                    Statistics: Num rows: 1 Data size: 8 Basic stats: COMPLETE Column stats: NONE
                    Reduce Output Operator
                      sort order: 
                      Statistics: Num rows: 1 Data size: 8 Basic stats: COMPLETE Column stats: NONE
                      value expressions: _col0 (type: bigint)
        Reducer 4 
            Reduce Operator Tree:
              Group By Operator
                aggregations: count(VALUE._col0)
                mode: mergepartial
                outputColumnNames: _col0
                Statistics: Num rows: 1 Data size: 8 Basic stats: COMPLETE Column stats: NONE
                Select Operator
                  expressions: _col0 (type: bigint)
                  outputColumnNames: _col0
                  Statistics: Num rows: 1 Data size: 8 Basic stats: COMPLETE Column stats: NONE
                  File Output Operator
                    compressed: false
                    Statistics: Num rows: 1 Data size: 8 Basic stats: COMPLETE Column stats: NONE
                    table:
                        input format: org.apache.hadoop.mapred.TextInputFormat
                        output format: org.apache.hadoop.hive.ql.io.HiveIgnoreKeyTextOutputFormat
                        serde: org.apache.hadoop.hive.serde2.lazy.LazySimpleSerDe
        Union 2 
            Vertex: Union 2
        Union 6 
            Vertex: Union 6

  Stage: Stage-0
    Fetch Operator
      limit: -1
      Processor Tree:
        ListSink

PREHOOK: query: create table ut as
with u as (select * from src union all select * from src)
select count(*) as cnt from (select u1.key as k1, u2.key as k2 from
u as u1 join u as u2 on (u1.key = u2.key)) a
PREHOOK: type: CREATETABLE_AS_SELECT
PREHOOK: Input: default@src
PREHOOK: Output: database:default
PREHOOK: Output: default@ut
POSTHOOK: query: create table ut as
with u as (select * from src union all select * from src)
select count(*) as cnt from (select u1.key as k1, u2.key as k2 from
u as u1 join u as u2 on (u1.key = u2.key)) a
POSTHOOK: type: CREATETABLE_AS_SELECT
POSTHOOK: Input: default@src
POSTHOOK: Output: database:default
POSTHOOK: Output: default@ut
PREHOOK: query: select * from ut order by cnt limit 20
PREHOOK: type: QUERY
PREHOOK: Input: default@ut
#### A masked pattern was here ####
POSTHOOK: query: select * from ut order by cnt limit 20
POSTHOOK: type: QUERY
POSTHOOK: Input: default@ut
#### A masked pattern was here ####
4112
PREHOOK: query: drop table ut
PREHOOK: type: DROPTABLE
PREHOOK: Input: default@ut
PREHOOK: Output: default@ut
POSTHOOK: query: drop table ut
POSTHOOK: type: DROPTABLE
POSTHOOK: Input: default@ut
POSTHOOK: Output: default@ut
PREHOOK: query: explain select s1.key as skey, u1.key as ukey from
src s1
join (select * from src union all select * from src) u1 on s1.key = u1.key
PREHOOK: type: QUERY
POSTHOOK: query: explain select s1.key as skey, u1.key as ukey from
src s1
join (select * from src union all select * from src) u1 on s1.key = u1.key
POSTHOOK: type: QUERY
STAGE DEPENDENCIES:
  Stage-1 is a root stage
  Stage-0 depends on stages: Stage-1

STAGE PLANS:
  Stage: Stage-1
    Tez
      Edges:
        Map 2 <- Map 1 (BROADCAST_EDGE), Union 3 (CONTAINS)
        Map 4 <- Map 1 (BROADCAST_EDGE), Union 3 (CONTAINS)
#### A masked pattern was here ####
      Vertices:
        Map 1 
            Map Operator Tree:
                TableScan
                  alias: s1
                  Statistics: Num rows: 500 Data size: 5312 Basic stats: COMPLETE Column stats: NONE
                  Filter Operator
                    predicate: key is not null (type: boolean)
                    Statistics: Num rows: 250 Data size: 2656 Basic stats: COMPLETE Column stats: NONE
                    Reduce Output Operator
                      key expressions: key (type: string)
                      sort order: +
                      Map-reduce partition columns: key (type: string)
                      Statistics: Num rows: 250 Data size: 2656 Basic stats: COMPLETE Column stats: NONE
                    Reduce Output Operator
                      key expressions: key (type: string)
                      sort order: +
                      Map-reduce partition columns: key (type: string)
                      Statistics: Num rows: 250 Data size: 2656 Basic stats: COMPLETE Column stats: NONE
        Map 2 
            Map Operator Tree:
                TableScan
                  alias: src
                  Filter Operator
                    predicate: key is not null (type: boolean)
                    Select Operator
                      expressions: key (type: string)
                      outputColumnNames: _col0
                      Map Join Operator
                        condition map:
                             Inner Join 0 to 1
                        condition expressions:
                          0 {key}
                          1 {_col0}
                        keys:
                          0 key (type: string)
                          1 _col0 (type: string)
                        outputColumnNames: _col0, _col5
                        input vertices:
                          0 Map 1
                        Select Operator
                          expressions: _col0 (type: string), _col5 (type: string)
                          outputColumnNames: _col0, _col1
                          File Output Operator
                            compressed: false
                            table:
                                input format: org.apache.hadoop.mapred.TextInputFormat
                                output format: org.apache.hadoop.hive.ql.io.HiveIgnoreKeyTextOutputFormat
                                serde: org.apache.hadoop.hive.serde2.lazy.LazySimpleSerDe
        Map 4 
            Map Operator Tree:
                TableScan
                  alias: src
                  Filter Operator
                    predicate: key is not null (type: boolean)
                    Select Operator
                      expressions: key (type: string)
                      outputColumnNames: _col0
                      Map Join Operator
                        condition map:
                             Inner Join 0 to 1
                        condition expressions:
                          0 {key}
                          1 {_col0}
                        keys:
                          0 key (type: string)
                          1 _col0 (type: string)
                        outputColumnNames: _col0, _col5
                        input vertices:
                          0 Map 1
                        Select Operator
                          expressions: _col0 (type: string), _col5 (type: string)
                          outputColumnNames: _col0, _col1
                          File Output Operator
                            compressed: false
                            table:
                                input format: org.apache.hadoop.mapred.TextInputFormat
                                output format: org.apache.hadoop.hive.ql.io.HiveIgnoreKeyTextOutputFormat
                                serde: org.apache.hadoop.hive.serde2.lazy.LazySimpleSerDe
        Union 3 
            Vertex: Union 3

  Stage: Stage-0
    Fetch Operator
      limit: -1
      Processor Tree:
        ListSink

PREHOOK: query: create table ut as
select s1.key as skey, u1.key as ukey from
src s1
join (select * from src union all select * from src) u1 on s1.key = u1.key
PREHOOK: type: CREATETABLE_AS_SELECT
PREHOOK: Input: default@src
PREHOOK: Output: database:default
PREHOOK: Output: default@ut
POSTHOOK: query: create table ut as
select s1.key as skey, u1.key as ukey from
src s1
join (select * from src union all select * from src) u1 on s1.key = u1.key
POSTHOOK: type: CREATETABLE_AS_SELECT
POSTHOOK: Input: default@src
POSTHOOK: Output: database:default
POSTHOOK: Output: default@ut
PREHOOK: query: select * from ut order by skey, ukey limit 20
PREHOOK: type: QUERY
PREHOOK: Input: default@ut
#### A masked pattern was here ####
POSTHOOK: query: select * from ut order by skey, ukey limit 20
POSTHOOK: type: QUERY
POSTHOOK: Input: default@ut
#### A masked pattern was here ####
0	0
0	0
0	0
0	0
0	0
0	0
0	0
0	0
0	0
0	0
0	0
0	0
0	0
0	0
0	0
0	0
0	0
0	0
10	10
10	10
PREHOOK: query: drop table ut
PREHOOK: type: DROPTABLE
PREHOOK: Input: default@ut
PREHOOK: Output: default@ut
POSTHOOK: query: drop table ut
POSTHOOK: type: DROPTABLE
POSTHOOK: Input: default@ut
POSTHOOK: Output: default@ut
PREHOOK: query: explain select s1.key as skey, u1.key as ukey, s8.key as lkey from 
src s1
join (select s2.key as key from src s2 join src s3 on s2.key = s3.key
      union all select s4.key from src s4 join src s5 on s4.key = s5.key
      union all select s6.key from src s6 join src s7 on s6.key = s7.key) u1 on (s1.key = u1.key)
join src s8 on (u1.key = s8.key)
order by lkey
PREHOOK: type: QUERY
POSTHOOK: query: explain select s1.key as skey, u1.key as ukey, s8.key as lkey from 
src s1
join (select s2.key as key from src s2 join src s3 on s2.key = s3.key
      union all select s4.key from src s4 join src s5 on s4.key = s5.key
      union all select s6.key from src s6 join src s7 on s6.key = s7.key) u1 on (s1.key = u1.key)
join src s8 on (u1.key = s8.key)
order by lkey
POSTHOOK: type: QUERY
STAGE DEPENDENCIES:
  Stage-1 is a root stage
  Stage-0 depends on stages: Stage-1

STAGE PLANS:
  Stage: Stage-1
    Tez
      Edges:
        Map 2 <- Map 1 (BROADCAST_EDGE), Map 5 (BROADCAST_EDGE), Map 8 (BROADCAST_EDGE), Union 3 (CONTAINS)
        Map 7 <- Map 1 (BROADCAST_EDGE), Map 6 (BROADCAST_EDGE), Map 8 (BROADCAST_EDGE), Union 3 (CONTAINS)
        Map 9 <- Map 1 (BROADCAST_EDGE), Map 10 (BROADCAST_EDGE), Map 8 (BROADCAST_EDGE), Union 3 (CONTAINS)
        Reducer 4 <- Union 3 (SIMPLE_EDGE)
#### A masked pattern was here ####
      Vertices:
        Map 1 
            Map Operator Tree:
                TableScan
                  alias: s1
                  Statistics: Num rows: 500 Data size: 5312 Basic stats: COMPLETE Column stats: NONE
                  Filter Operator
                    predicate: key is not null (type: boolean)
                    Statistics: Num rows: 250 Data size: 2656 Basic stats: COMPLETE Column stats: NONE
                    Reduce Output Operator
                      key expressions: key (type: string)
                      sort order: +
                      Map-reduce partition columns: key (type: string)
                      Statistics: Num rows: 250 Data size: 2656 Basic stats: COMPLETE Column stats: NONE
                    Reduce Output Operator
                      key expressions: key (type: string)
                      sort order: +
                      Map-reduce partition columns: key (type: string)
                      Statistics: Num rows: 250 Data size: 2656 Basic stats: COMPLETE Column stats: NONE
                    Reduce Output Operator
                      key expressions: key (type: string)
                      sort order: +
                      Map-reduce partition columns: key (type: string)
                      Statistics: Num rows: 250 Data size: 2656 Basic stats: COMPLETE Column stats: NONE
        Map 10 
            Map Operator Tree:
                TableScan
                  alias: s5
                  Statistics: Num rows: 500 Data size: 5312 Basic stats: COMPLETE Column stats: NONE
                  Filter Operator
                    predicate: key is not null (type: boolean)
                    Statistics: Num rows: 250 Data size: 2656 Basic stats: COMPLETE Column stats: NONE
                    Reduce Output Operator
                      key expressions: key (type: string)
                      sort order: +
                      Map-reduce partition columns: key (type: string)
                      Statistics: Num rows: 250 Data size: 2656 Basic stats: COMPLETE Column stats: NONE
        Map 2 
            Map Operator Tree:
                TableScan
                  alias: s2
                  Filter Operator
                    predicate: key is not null (type: boolean)
                    Map Join Operator
                      condition map:
                           Inner Join 0 to 1
                      condition expressions:
                        0 {key}
                        1 
                      keys:
                        0 key (type: string)
                        1 key (type: string)
                      outputColumnNames: _col0
                      input vertices:
                        1 Map 5
                      Select Operator
                        expressions: _col0 (type: string)
                        outputColumnNames: _col0
                        Map Join Operator
                          condition map:
                               Inner Join 0 to 1
                               Inner Join 1 to 2
                          condition expressions:
                            0 {key}
                            1 {_col0}
                            2 {key}
                          keys:
                            0 key (type: string)
                            1 _col0 (type: string)
                            2 key (type: string)
                          outputColumnNames: _col0, _col5, _col6
                          input vertices:
                            0 Map 1
                            2 Map 8
                          Select Operator
                            expressions: _col0 (type: string), _col5 (type: string), _col6 (type: string)
                            outputColumnNames: _col0, _col1, _col2
                            Reduce Output Operator
                              key expressions: _col2 (type: string)
                              sort order: +
                              value expressions: _col0 (type: string), _col1 (type: string)
        Map 5 
            Map Operator Tree:
                TableScan
                  alias: s3
                  Statistics: Num rows: 500 Data size: 5312 Basic stats: COMPLETE Column stats: NONE
                  Filter Operator
                    predicate: key is not null (type: boolean)
                    Statistics: Num rows: 250 Data size: 2656 Basic stats: COMPLETE Column stats: NONE
                    Reduce Output Operator
                      key expressions: key (type: string)
                      sort order: +
                      Map-reduce partition columns: key (type: string)
                      Statistics: Num rows: 250 Data size: 2656 Basic stats: COMPLETE Column stats: NONE
        Map 6 
            Map Operator Tree:
                TableScan
                  alias: s7
                  Statistics: Num rows: 500 Data size: 5312 Basic stats: COMPLETE Column stats: NONE
                  Filter Operator
                    predicate: key is not null (type: boolean)
                    Statistics: Num rows: 250 Data size: 2656 Basic stats: COMPLETE Column stats: NONE
                    Reduce Output Operator
                      key expressions: key (type: string)
                      sort order: +
                      Map-reduce partition columns: key (type: string)
                      Statistics: Num rows: 250 Data size: 2656 Basic stats: COMPLETE Column stats: NONE
        Map 7 
            Map Operator Tree:
                TableScan
                  alias: s6
                  Filter Operator
                    predicate: key is not null (type: boolean)
                    Map Join Operator
                      condition map:
                           Inner Join 0 to 1
                      condition expressions:
                        0 {key}
                        1 
                      keys:
                        0 key (type: string)
                        1 key (type: string)
                      outputColumnNames: _col0
                      input vertices:
                        1 Map 6
                      Select Operator
                        expressions: _col0 (type: string)
                        outputColumnNames: _col0
                        Map Join Operator
                          condition map:
                               Inner Join 0 to 1
                               Inner Join 1 to 2
                          condition expressions:
                            0 {key}
                            1 {_col0}
                            2 {key}
                          keys:
                            0 key (type: string)
                            1 _col0 (type: string)
                            2 key (type: string)
                          outputColumnNames: _col0, _col5, _col6
                          input vertices:
                            0 Map 1
                            2 Map 8
                          Select Operator
                            expressions: _col0 (type: string), _col5 (type: string), _col6 (type: string)
                            outputColumnNames: _col0, _col1, _col2
                            Reduce Output Operator
                              key expressions: _col2 (type: string)
                              sort order: +
                              value expressions: _col0 (type: string), _col1 (type: string)
        Map 8 
            Map Operator Tree:
                TableScan
                  alias: s8
                  Statistics: Num rows: 500 Data size: 5312 Basic stats: COMPLETE Column stats: NONE
                  Filter Operator
                    predicate: key is not null (type: boolean)
                    Statistics: Num rows: 250 Data size: 2656 Basic stats: COMPLETE Column stats: NONE
                    Reduce Output Operator
                      key expressions: key (type: string)
                      sort order: +
                      Map-reduce partition columns: key (type: string)
                      Statistics: Num rows: 250 Data size: 2656 Basic stats: COMPLETE Column stats: NONE
                    Reduce Output Operator
                      key expressions: key (type: string)
                      sort order: +
                      Map-reduce partition columns: key (type: string)
                      Statistics: Num rows: 250 Data size: 2656 Basic stats: COMPLETE Column stats: NONE
                    Reduce Output Operator
                      key expressions: key (type: string)
                      sort order: +
                      Map-reduce partition columns: key (type: string)
                      Statistics: Num rows: 250 Data size: 2656 Basic stats: COMPLETE Column stats: NONE
        Map 9 
            Map Operator Tree:
                TableScan
                  alias: s4
                  Filter Operator
                    predicate: key is not null (type: boolean)
                    Map Join Operator
                      condition map:
                           Inner Join 0 to 1
                      condition expressions:
                        0 {key}
                        1 
                      keys:
                        0 key (type: string)
                        1 key (type: string)
                      outputColumnNames: _col0
                      input vertices:
                        1 Map 10
                      Select Operator
                        expressions: _col0 (type: string)
                        outputColumnNames: _col0
                        Map Join Operator
                          condition map:
                               Inner Join 0 to 1
                               Inner Join 1 to 2
                          condition expressions:
                            0 {key}
                            1 {_col0}
                            2 {key}
                          keys:
                            0 key (type: string)
                            1 _col0 (type: string)
                            2 key (type: string)
                          outputColumnNames: _col0, _col5, _col6
                          input vertices:
                            0 Map 1
                            2 Map 8
                          Select Operator
                            expressions: _col0 (type: string), _col5 (type: string), _col6 (type: string)
                            outputColumnNames: _col0, _col1, _col2
                            Reduce Output Operator
                              key expressions: _col2 (type: string)
                              sort order: +
                              value expressions: _col0 (type: string), _col1 (type: string)
        Reducer 4 
            Reduce Operator Tree:
              Select Operator
                expressions: VALUE._col0 (type: string), VALUE._col1 (type: string), KEY.reducesinkkey0 (type: string)
                outputColumnNames: _col0, _col1, _col2
                Statistics: Num rows: 1815 Data size: 19278 Basic stats: COMPLETE Column stats: NONE
                File Output Operator
                  compressed: false
                  Statistics: Num rows: 1815 Data size: 19278 Basic stats: COMPLETE Column stats: NONE
                  table:
                      input format: org.apache.hadoop.mapred.TextInputFormat
                      output format: org.apache.hadoop.hive.ql.io.HiveIgnoreKeyTextOutputFormat
                      serde: org.apache.hadoop.hive.serde2.lazy.LazySimpleSerDe
        Union 3 
            Vertex: Union 3

  Stage: Stage-0
    Fetch Operator
      limit: -1
      Processor Tree:
        ListSink

PREHOOK: query: create table ut as
select s1.key as skey, u1.key as ukey, s8.key as lkey from 
src s1
join (select s2.key as key from src s2 join src s3 on s2.key = s3.key
      union all select s4.key from src s4 join src s5 on s4.key = s5.key
      union all select s6.key from src s6 join src s7 on s6.key = s7.key) u1 on (s1.key = u1.key)
join src s8 on (u1.key = s8.key)
order by lkey
PREHOOK: type: CREATETABLE_AS_SELECT
PREHOOK: Input: default@src
PREHOOK: Output: database:default
PREHOOK: Output: default@ut
POSTHOOK: query: create table ut as
select s1.key as skey, u1.key as ukey, s8.key as lkey from 
src s1
join (select s2.key as key from src s2 join src s3 on s2.key = s3.key
      union all select s4.key from src s4 join src s5 on s4.key = s5.key
      union all select s6.key from src s6 join src s7 on s6.key = s7.key) u1 on (s1.key = u1.key)
join src s8 on (u1.key = s8.key)
order by lkey
POSTHOOK: type: CREATETABLE_AS_SELECT
POSTHOOK: Input: default@src
POSTHOOK: Output: database:default
POSTHOOK: Output: default@ut
PREHOOK: query: select * from ut order by skey, ukey, lkey limit 100
PREHOOK: type: QUERY
PREHOOK: Input: default@ut
#### A masked pattern was here ####
POSTHOOK: query: select * from ut order by skey, ukey, lkey limit 100
POSTHOOK: type: QUERY
POSTHOOK: Input: default@ut
#### A masked pattern was here ####
0	0	0
0	0	0
0	0	0
0	0	0
0	0	0
0	0	0
0	0	0
0	0	0
0	0	0
0	0	0
0	0	0
0	0	0
0	0	0
0	0	0
0	0	0
0	0	0
0	0	0
0	0	0
0	0	0
0	0	0
0	0	0
0	0	0
0	0	0
0	0	0
0	0	0
0	0	0
0	0	0
0	0	0
0	0	0
0	0	0
0	0	0
0	0	0
0	0	0
0	0	0
0	0	0
0	0	0
0	0	0
0	0	0
0	0	0
0	0	0
0	0	0
0	0	0
0	0	0
0	0	0
0	0	0
0	0	0
0	0	0
0	0	0
0	0	0
0	0	0
0	0	0
0	0	0
0	0	0
0	0	0
0	0	0
0	0	0
0	0	0
0	0	0
0	0	0
0	0	0
0	0	0
0	0	0
0	0	0
0	0	0
0	0	0
0	0	0
0	0	0
0	0	0
0	0	0
0	0	0
0	0	0
0	0	0
0	0	0
0	0	0
0	0	0
0	0	0
0	0	0
0	0	0
0	0	0
0	0	0
0	0	0
0	0	0
0	0	0
0	0	0
0	0	0
0	0	0
0	0	0
0	0	0
0	0	0
0	0	0
0	0	0
0	0	0
0	0	0
0	0	0
0	0	0
0	0	0
0	0	0
0	0	0
0	0	0
0	0	0
PREHOOK: query: drop table ut
PREHOOK: type: DROPTABLE
PREHOOK: Input: default@ut
PREHOOK: Output: default@ut
POSTHOOK: query: drop table ut
POSTHOOK: type: DROPTABLE
POSTHOOK: Input: default@ut
POSTHOOK: Output: default@ut
PREHOOK: query: explain
select s2.key as key from src s2 join src s3 on s2.key = s3.key
union all select s4.key from src s4 join src s5 on s4.key = s5.key
PREHOOK: type: QUERY
POSTHOOK: query: explain
select s2.key as key from src s2 join src s3 on s2.key = s3.key
union all select s4.key from src s4 join src s5 on s4.key = s5.key
POSTHOOK: type: QUERY
STAGE DEPENDENCIES:
  Stage-1 is a root stage
  Stage-0 depends on stages: Stage-1

STAGE PLANS:
  Stage: Stage-1
    Tez
      Edges:
        Map 1 <- Map 3 (BROADCAST_EDGE), Union 2 (CONTAINS)
        Map 4 <- Map 5 (BROADCAST_EDGE), Union 2 (CONTAINS)
#### A masked pattern was here ####
      Vertices:
        Map 1 
            Map Operator Tree:
                TableScan
                  alias: s2
                  Filter Operator
                    predicate: key is not null (type: boolean)
                    Map Join Operator
                      condition map:
                           Inner Join 0 to 1
                      condition expressions:
                        0 {key}
                        1 
                      keys:
                        0 key (type: string)
                        1 key (type: string)
                      outputColumnNames: _col0
                      input vertices:
                        1 Map 3
                      Select Operator
                        expressions: _col0 (type: string)
                        outputColumnNames: _col0
                        Select Operator
                          expressions: _col0 (type: string)
                          outputColumnNames: _col0
                          File Output Operator
                            compressed: false
                            table:
                                input format: org.apache.hadoop.mapred.TextInputFormat
                                output format: org.apache.hadoop.hive.ql.io.HiveIgnoreKeyTextOutputFormat
                                serde: org.apache.hadoop.hive.serde2.lazy.LazySimpleSerDe
        Map 3 
            Map Operator Tree:
                TableScan
                  alias: s3
                  Statistics: Num rows: 500 Data size: 5312 Basic stats: COMPLETE Column stats: NONE
                  Filter Operator
                    predicate: key is not null (type: boolean)
                    Statistics: Num rows: 250 Data size: 2656 Basic stats: COMPLETE Column stats: NONE
                    Reduce Output Operator
                      key expressions: key (type: string)
                      sort order: +
                      Map-reduce partition columns: key (type: string)
                      Statistics: Num rows: 250 Data size: 2656 Basic stats: COMPLETE Column stats: NONE
        Map 4 
            Map Operator Tree:
                TableScan
                  alias: s4
                  Filter Operator
                    predicate: key is not null (type: boolean)
                    Map Join Operator
                      condition map:
                           Inner Join 0 to 1
                      condition expressions:
                        0 {key}
                        1 
                      keys:
                        0 key (type: string)
                        1 key (type: string)
                      outputColumnNames: _col0
                      input vertices:
                        1 Map 5
                      Select Operator
                        expressions: _col0 (type: string)
                        outputColumnNames: _col0
                        Select Operator
                          expressions: _col0 (type: string)
                          outputColumnNames: _col0
                          File Output Operator
                            compressed: false
                            table:
                                input format: org.apache.hadoop.mapred.TextInputFormat
                                output format: org.apache.hadoop.hive.ql.io.HiveIgnoreKeyTextOutputFormat
                                serde: org.apache.hadoop.hive.serde2.lazy.LazySimpleSerDe
        Map 5 
            Map Operator Tree:
                TableScan
                  alias: s5
                  Statistics: Num rows: 500 Data size: 5312 Basic stats: COMPLETE Column stats: NONE
                  Filter Operator
                    predicate: key is not null (type: boolean)
                    Statistics: Num rows: 250 Data size: 2656 Basic stats: COMPLETE Column stats: NONE
                    Reduce Output Operator
                      key expressions: key (type: string)
                      sort order: +
                      Map-reduce partition columns: key (type: string)
                      Statistics: Num rows: 250 Data size: 2656 Basic stats: COMPLETE Column stats: NONE
        Union 2 
            Vertex: Union 2

  Stage: Stage-0
    Fetch Operator
      limit: -1
      Processor Tree:
        ListSink

PREHOOK: query: create table ut as
select s2.key as key from src s2 join src s3 on s2.key = s3.key
union all select s4.key from src s4 join src s5 on s4.key = s5.key
PREHOOK: type: CREATETABLE_AS_SELECT
PREHOOK: Input: default@src
PREHOOK: Output: database:default
PREHOOK: Output: default@ut
POSTHOOK: query: create table ut as
select s2.key as key from src s2 join src s3 on s2.key = s3.key
union all select s4.key from src s4 join src s5 on s4.key = s5.key
POSTHOOK: type: CREATETABLE_AS_SELECT
POSTHOOK: Input: default@src
POSTHOOK: Output: database:default
POSTHOOK: Output: default@ut
PREHOOK: query: select * from ut order by key limit 30
PREHOOK: type: QUERY
PREHOOK: Input: default@ut
#### A masked pattern was here ####
POSTHOOK: query: select * from ut order by key limit 30
POSTHOOK: type: QUERY
POSTHOOK: Input: default@ut
#### A masked pattern was here ####
0
0
0
0
0
0
0
0
0
0
0
0
0
0
0
0
0
0
10
10
100
100
100
100
100
100
100
100
103
103
PREHOOK: query: drop table ut
PREHOOK: type: DROPTABLE
PREHOOK: Input: default@ut
PREHOOK: Output: default@ut
POSTHOOK: query: drop table ut
POSTHOOK: type: DROPTABLE
POSTHOOK: Input: default@ut
POSTHOOK: Output: default@ut
PREHOOK: query: explain
select * from
(select * from src union all select * from src) u
left outer join src s on u.key = s.key
PREHOOK: type: QUERY
POSTHOOK: query: explain
select * from
(select * from src union all select * from src) u
left outer join src s on u.key = s.key
POSTHOOK: type: QUERY
STAGE DEPENDENCIES:
  Stage-1 is a root stage
  Stage-0 depends on stages: Stage-1

STAGE PLANS:
  Stage: Stage-1
    Tez
      Edges:
        Map 1 <- Map 3 (BROADCAST_EDGE), Union 2 (CONTAINS)
        Map 4 <- Map 3 (BROADCAST_EDGE), Union 2 (CONTAINS)
#### A masked pattern was here ####
      Vertices:
        Map 1 
            Map Operator Tree:
                TableScan
                  alias: src
                  Select Operator
                    expressions: key (type: string), value (type: string)
                    outputColumnNames: _col0, _col1
                    Map Join Operator
                      condition map:
                           Left Outer Join0 to 1
                      condition expressions:
                        0 {_col0} {_col1}
                        1 {key} {value}
                      keys:
                        0 _col0 (type: string)
                        1 key (type: string)
                      outputColumnNames: _col0, _col1, _col2, _col3
                      input vertices:
                        1 Map 3
                      Select Operator
                        expressions: _col0 (type: string), _col1 (type: string), _col2 (type: string), _col3 (type: string)
                        outputColumnNames: _col0, _col1, _col2, _col3
                        File Output Operator
                          compressed: false
                          table:
                              input format: org.apache.hadoop.mapred.TextInputFormat
                              output format: org.apache.hadoop.hive.ql.io.HiveIgnoreKeyTextOutputFormat
                              serde: org.apache.hadoop.hive.serde2.lazy.LazySimpleSerDe
        Map 3 
            Map Operator Tree:
                TableScan
                  alias: s
                  Statistics: Num rows: 500 Data size: 5312 Basic stats: COMPLETE Column stats: NONE
                  Reduce Output Operator
                    key expressions: key (type: string)
                    sort order: +
                    Map-reduce partition columns: key (type: string)
                    Statistics: Num rows: 500 Data size: 5312 Basic stats: COMPLETE Column stats: NONE
                    value expressions: value (type: string)
                  Reduce Output Operator
                    key expressions: key (type: string)
                    sort order: +
                    Map-reduce partition columns: key (type: string)
                    Statistics: Num rows: 500 Data size: 5312 Basic stats: COMPLETE Column stats: NONE
                    value expressions: value (type: string)
        Map 4 
            Map Operator Tree:
                TableScan
                  alias: src
                  Select Operator
                    expressions: key (type: string), value (type: string)
                    outputColumnNames: _col0, _col1
                    Map Join Operator
                      condition map:
                           Left Outer Join0 to 1
                      condition expressions:
                        0 {_col0} {_col1}
                        1 {key} {value}
                      keys:
                        0 _col0 (type: string)
                        1 key (type: string)
                      outputColumnNames: _col0, _col1, _col2, _col3
                      input vertices:
                        1 Map 3
                      Select Operator
                        expressions: _col0 (type: string), _col1 (type: string), _col2 (type: string), _col3 (type: string)
                        outputColumnNames: _col0, _col1, _col2, _col3
                        File Output Operator
                          compressed: false
                          table:
                              input format: org.apache.hadoop.mapred.TextInputFormat
                              output format: org.apache.hadoop.hive.ql.io.HiveIgnoreKeyTextOutputFormat
                              serde: org.apache.hadoop.hive.serde2.lazy.LazySimpleSerDe
        Union 2 
            Vertex: Union 2

  Stage: Stage-0
    Fetch Operator
      limit: -1
      Processor Tree:
        ListSink

PREHOOK: query: explain
select u.key as ukey, s.key as skey from
(select * from src union all select * from src) u
right outer join src s on u.key = s.key
PREHOOK: type: QUERY
POSTHOOK: query: explain
select u.key as ukey, s.key as skey from
(select * from src union all select * from src) u
right outer join src s on u.key = s.key
POSTHOOK: type: QUERY
STAGE DEPENDENCIES:
  Stage-1 is a root stage
  Stage-0 depends on stages: Stage-1

STAGE PLANS:
  Stage: Stage-1
    Tez
      Edges:
        Map 1 <- Union 2 (CONTAINS)
        Map 3 <- Union 2 (BROADCAST_EDGE)
        Map 4 <- Union 2 (CONTAINS)
#### A masked pattern was here ####
      Vertices:
        Map 1 
            Map Operator Tree:
                TableScan
                  alias: src
                  Select Operator
                    expressions: key (type: string)
                    outputColumnNames: _col0
                    Reduce Output Operator
                      key expressions: _col0 (type: string)
                      sort order: +
                      Map-reduce partition columns: _col0 (type: string)
        Map 3 
            Map Operator Tree:
                TableScan
                  alias: s
                  Statistics: Num rows: 500 Data size: 5312 Basic stats: COMPLETE Column stats: NONE
                  Map Join Operator
                    condition map:
                         Right Outer Join0 to 1
                    condition expressions:
                      0 {_col0}
                      1 {key}
                    keys:
                      0 _col0 (type: string)
                      1 key (type: string)
                    outputColumnNames: _col0, _col2
<<<<<<< HEAD
                    input vertices:
                      0 Union 2
                    Statistics: Num rows: 127 Data size: 12786 Basic stats: COMPLETE Column stats: NONE
=======
                    Statistics: Num rows: 1100 Data size: 11686 Basic stats: COMPLETE Column stats: NONE
>>>>>>> cbe31e97
                    Select Operator
                      expressions: _col0 (type: string), _col2 (type: string)
                      outputColumnNames: _col0, _col1
                      Statistics: Num rows: 1100 Data size: 11686 Basic stats: COMPLETE Column stats: NONE
                      File Output Operator
                        compressed: false
                        Statistics: Num rows: 1100 Data size: 11686 Basic stats: COMPLETE Column stats: NONE
                        table:
                            input format: org.apache.hadoop.mapred.TextInputFormat
                            output format: org.apache.hadoop.hive.ql.io.HiveIgnoreKeyTextOutputFormat
                            serde: org.apache.hadoop.hive.serde2.lazy.LazySimpleSerDe
        Map 4 
            Map Operator Tree:
                TableScan
                  alias: src
                  Select Operator
                    expressions: key (type: string)
                    outputColumnNames: _col0
                    Reduce Output Operator
                      key expressions: _col0 (type: string)
                      sort order: +
                      Map-reduce partition columns: _col0 (type: string)
        Union 2 
            Vertex: Union 2

  Stage: Stage-0
    Fetch Operator
      limit: -1
      Processor Tree:
        ListSink

PREHOOK: query: create table ut as
select u.key as ukey, s.key as skey from
(select * from src union all select * from src) u
right outer join src s on u.key = s.key
PREHOOK: type: CREATETABLE_AS_SELECT
PREHOOK: Input: default@src
PREHOOK: Output: database:default
PREHOOK: Output: default@ut
POSTHOOK: query: create table ut as
select u.key as ukey, s.key as skey from
(select * from src union all select * from src) u
right outer join src s on u.key = s.key
POSTHOOK: type: CREATETABLE_AS_SELECT
POSTHOOK: Input: default@src
POSTHOOK: Output: database:default
POSTHOOK: Output: default@ut
PREHOOK: query: select * from ut order by ukey, skey limit 20
PREHOOK: type: QUERY
PREHOOK: Input: default@ut
#### A masked pattern was here ####
POSTHOOK: query: select * from ut order by ukey, skey limit 20
POSTHOOK: type: QUERY
POSTHOOK: Input: default@ut
#### A masked pattern was here ####
0	0
0	0
0	0
0	0
0	0
0	0
0	0
0	0
0	0
0	0
0	0
0	0
0	0
0	0
0	0
0	0
0	0
0	0
10	10
10	10
PREHOOK: query: drop table ut
PREHOOK: type: DROPTABLE
PREHOOK: Input: default@ut
PREHOOK: Output: default@ut
POSTHOOK: query: drop table ut
POSTHOOK: type: DROPTABLE
POSTHOOK: Input: default@ut
POSTHOOK: Output: default@ut<|MERGE_RESOLUTION|>--- conflicted
+++ resolved
@@ -483,30 +483,20 @@
   Stage: Stage-1
     Tez
       Edges:
-        Map 2 <- Map 1 (BROADCAST_EDGE), Map 5 (BROADCAST_EDGE), Map 8 (BROADCAST_EDGE), Union 3 (CONTAINS)
-        Map 7 <- Map 1 (BROADCAST_EDGE), Map 6 (BROADCAST_EDGE), Map 8 (BROADCAST_EDGE), Union 3 (CONTAINS)
-        Map 9 <- Map 1 (BROADCAST_EDGE), Map 10 (BROADCAST_EDGE), Map 8 (BROADCAST_EDGE), Union 3 (CONTAINS)
-        Reducer 4 <- Union 3 (SIMPLE_EDGE)
+        Map 3 <- Map 1 (BROADCAST_EDGE), Map 10 (BROADCAST_EDGE), Map 2 (BROADCAST_EDGE), Union 4 (CONTAINS)
+        Map 6 <- Map 10 (BROADCAST_EDGE), Map 2 (BROADCAST_EDGE), Map 9 (BROADCAST_EDGE), Union 4 (CONTAINS)
+        Map 8 <- Map 10 (BROADCAST_EDGE), Map 2 (BROADCAST_EDGE), Map 7 (BROADCAST_EDGE), Union 4 (CONTAINS)
+        Reducer 5 <- Union 4 (SIMPLE_EDGE)
 #### A masked pattern was here ####
       Vertices:
         Map 1 
             Map Operator Tree:
                 TableScan
-                  alias: s1
+                  alias: s7
                   Statistics: Num rows: 500 Data size: 5312 Basic stats: COMPLETE Column stats: NONE
                   Filter Operator
                     predicate: key is not null (type: boolean)
                     Statistics: Num rows: 250 Data size: 2656 Basic stats: COMPLETE Column stats: NONE
-                    Reduce Output Operator
-                      key expressions: key (type: string)
-                      sort order: +
-                      Map-reduce partition columns: key (type: string)
-                      Statistics: Num rows: 250 Data size: 2656 Basic stats: COMPLETE Column stats: NONE
-                    Reduce Output Operator
-                      key expressions: key (type: string)
-                      sort order: +
-                      Map-reduce partition columns: key (type: string)
-                      Statistics: Num rows: 250 Data size: 2656 Basic stats: COMPLETE Column stats: NONE
                     Reduce Output Operator
                       key expressions: key (type: string)
                       sort order: +
@@ -515,11 +505,21 @@
         Map 10 
             Map Operator Tree:
                 TableScan
-                  alias: s5
+                  alias: s8
                   Statistics: Num rows: 500 Data size: 5312 Basic stats: COMPLETE Column stats: NONE
                   Filter Operator
                     predicate: key is not null (type: boolean)
                     Statistics: Num rows: 250 Data size: 2656 Basic stats: COMPLETE Column stats: NONE
+                    Reduce Output Operator
+                      key expressions: key (type: string)
+                      sort order: +
+                      Map-reduce partition columns: key (type: string)
+                      Statistics: Num rows: 250 Data size: 2656 Basic stats: COMPLETE Column stats: NONE
+                    Reduce Output Operator
+                      key expressions: key (type: string)
+                      sort order: +
+                      Map-reduce partition columns: key (type: string)
+                      Statistics: Num rows: 250 Data size: 2656 Basic stats: COMPLETE Column stats: NONE
                     Reduce Output Operator
                       key expressions: key (type: string)
                       sort order: +
@@ -528,7 +528,30 @@
         Map 2 
             Map Operator Tree:
                 TableScan
-                  alias: s2
+                  alias: s1
+                  Statistics: Num rows: 500 Data size: 5312 Basic stats: COMPLETE Column stats: NONE
+                  Filter Operator
+                    predicate: key is not null (type: boolean)
+                    Statistics: Num rows: 250 Data size: 2656 Basic stats: COMPLETE Column stats: NONE
+                    Reduce Output Operator
+                      key expressions: key (type: string)
+                      sort order: +
+                      Map-reduce partition columns: key (type: string)
+                      Statistics: Num rows: 250 Data size: 2656 Basic stats: COMPLETE Column stats: NONE
+                    Reduce Output Operator
+                      key expressions: key (type: string)
+                      sort order: +
+                      Map-reduce partition columns: key (type: string)
+                      Statistics: Num rows: 250 Data size: 2656 Basic stats: COMPLETE Column stats: NONE
+                    Reduce Output Operator
+                      key expressions: key (type: string)
+                      sort order: +
+                      Map-reduce partition columns: key (type: string)
+                      Statistics: Num rows: 250 Data size: 2656 Basic stats: COMPLETE Column stats: NONE
+        Map 3 
+            Map Operator Tree:
+                TableScan
+                  alias: s6
                   Filter Operator
                     predicate: key is not null (type: boolean)
                     Map Join Operator
@@ -542,63 +565,48 @@
                         1 key (type: string)
                       outputColumnNames: _col0
                       input vertices:
-                        1 Map 5
+                        1 Map 1
                       Select Operator
                         expressions: _col0 (type: string)
                         outputColumnNames: _col0
-                        Map Join Operator
-                          condition map:
-                               Inner Join 0 to 1
-                               Inner Join 1 to 2
-                          condition expressions:
-                            0 {key}
-                            1 {_col0}
-                            2 {key}
-                          keys:
-                            0 key (type: string)
-                            1 _col0 (type: string)
-                            2 key (type: string)
-                          outputColumnNames: _col0, _col5, _col6
-                          input vertices:
-                            0 Map 1
-                            2 Map 8
-                          Select Operator
-                            expressions: _col0 (type: string), _col5 (type: string), _col6 (type: string)
-                            outputColumnNames: _col0, _col1, _col2
-                            Reduce Output Operator
-                              key expressions: _col2 (type: string)
-                              sort order: +
-                              value expressions: _col0 (type: string), _col1 (type: string)
-        Map 5 
-            Map Operator Tree:
-                TableScan
-                  alias: s3
-                  Statistics: Num rows: 500 Data size: 5312 Basic stats: COMPLETE Column stats: NONE
-                  Filter Operator
-                    predicate: key is not null (type: boolean)
-                    Statistics: Num rows: 250 Data size: 2656 Basic stats: COMPLETE Column stats: NONE
-                    Reduce Output Operator
-                      key expressions: key (type: string)
-                      sort order: +
-                      Map-reduce partition columns: key (type: string)
-                      Statistics: Num rows: 250 Data size: 2656 Basic stats: COMPLETE Column stats: NONE
+                        Select Operator
+                          expressions: _col0 (type: string)
+                          outputColumnNames: _col0
+                          Map Join Operator
+                            condition map:
+                                 Inner Join 0 to 1
+                            condition expressions:
+                              0 {_col0}
+                              1 {key}
+                            keys:
+                              0 _col0 (type: string)
+                              1 key (type: string)
+                            outputColumnNames: _col0, _col1
+                            input vertices:
+                              1 Map 2
+                            Map Join Operator
+                              condition map:
+                                   Inner Join 0 to 1
+                              condition expressions:
+                                0 {_col0} {_col1}
+                                1 {key}
+                              keys:
+                                0 _col0 (type: string)
+                                1 key (type: string)
+                              outputColumnNames: _col0, _col1, _col6
+                              input vertices:
+                                1 Map 10
+                              Select Operator
+                                expressions: _col1 (type: string), _col0 (type: string), _col6 (type: string)
+                                outputColumnNames: _col0, _col1, _col2
+                                Reduce Output Operator
+                                  key expressions: _col2 (type: string)
+                                  sort order: +
+                                  value expressions: _col0 (type: string), _col1 (type: string)
         Map 6 
             Map Operator Tree:
                 TableScan
-                  alias: s7
-                  Statistics: Num rows: 500 Data size: 5312 Basic stats: COMPLETE Column stats: NONE
-                  Filter Operator
-                    predicate: key is not null (type: boolean)
-                    Statistics: Num rows: 250 Data size: 2656 Basic stats: COMPLETE Column stats: NONE
-                    Reduce Output Operator
-                      key expressions: key (type: string)
-                      sort order: +
-                      Map-reduce partition columns: key (type: string)
-                      Statistics: Num rows: 250 Data size: 2656 Basic stats: COMPLETE Column stats: NONE
-        Map 7 
-            Map Operator Tree:
-                TableScan
-                  alias: s6
+                  alias: s4
                   Filter Operator
                     predicate: key is not null (type: boolean)
                     Map Join Operator
@@ -612,37 +620,51 @@
                         1 key (type: string)
                       outputColumnNames: _col0
                       input vertices:
-                        1 Map 6
+                        1 Map 9
                       Select Operator
                         expressions: _col0 (type: string)
                         outputColumnNames: _col0
-                        Map Join Operator
-                          condition map:
-                               Inner Join 0 to 1
-                               Inner Join 1 to 2
-                          condition expressions:
-                            0 {key}
-                            1 {_col0}
-                            2 {key}
-                          keys:
-                            0 key (type: string)
-                            1 _col0 (type: string)
-                            2 key (type: string)
-                          outputColumnNames: _col0, _col5, _col6
-                          input vertices:
-                            0 Map 1
-                            2 Map 8
+                        Select Operator
+                          expressions: _col0 (type: string)
+                          outputColumnNames: _col0
                           Select Operator
-                            expressions: _col0 (type: string), _col5 (type: string), _col6 (type: string)
-                            outputColumnNames: _col0, _col1, _col2
-                            Reduce Output Operator
-                              key expressions: _col2 (type: string)
-                              sort order: +
-                              value expressions: _col0 (type: string), _col1 (type: string)
-        Map 8 
-            Map Operator Tree:
-                TableScan
-                  alias: s8
+                            expressions: _col0 (type: string)
+                            outputColumnNames: _col0
+                            Map Join Operator
+                              condition map:
+                                   Inner Join 0 to 1
+                              condition expressions:
+                                0 {_col0}
+                                1 {key}
+                              keys:
+                                0 _col0 (type: string)
+                                1 key (type: string)
+                              outputColumnNames: _col0, _col1
+                              input vertices:
+                                1 Map 2
+                              Map Join Operator
+                                condition map:
+                                     Inner Join 0 to 1
+                                condition expressions:
+                                  0 {_col0} {_col1}
+                                  1 {key}
+                                keys:
+                                  0 _col0 (type: string)
+                                  1 key (type: string)
+                                outputColumnNames: _col0, _col1, _col6
+                                input vertices:
+                                  1 Map 10
+                                Select Operator
+                                  expressions: _col1 (type: string), _col0 (type: string), _col6 (type: string)
+                                  outputColumnNames: _col0, _col1, _col2
+                                  Reduce Output Operator
+                                    key expressions: _col2 (type: string)
+                                    sort order: +
+                                    value expressions: _col0 (type: string), _col1 (type: string)
+        Map 7 
+            Map Operator Tree:
+                TableScan
+                  alias: s3
                   Statistics: Num rows: 500 Data size: 5312 Basic stats: COMPLETE Column stats: NONE
                   Filter Operator
                     predicate: key is not null (type: boolean)
@@ -652,20 +674,10 @@
                       sort order: +
                       Map-reduce partition columns: key (type: string)
                       Statistics: Num rows: 250 Data size: 2656 Basic stats: COMPLETE Column stats: NONE
-                    Reduce Output Operator
-                      key expressions: key (type: string)
-                      sort order: +
-                      Map-reduce partition columns: key (type: string)
-                      Statistics: Num rows: 250 Data size: 2656 Basic stats: COMPLETE Column stats: NONE
-                    Reduce Output Operator
-                      key expressions: key (type: string)
-                      sort order: +
-                      Map-reduce partition columns: key (type: string)
-                      Statistics: Num rows: 250 Data size: 2656 Basic stats: COMPLETE Column stats: NONE
-        Map 9 
-            Map Operator Tree:
-                TableScan
-                  alias: s4
+        Map 8 
+            Map Operator Tree:
+                TableScan
+                  alias: s2
                   Filter Operator
                     predicate: key is not null (type: boolean)
                     Map Join Operator
@@ -679,48 +691,75 @@
                         1 key (type: string)
                       outputColumnNames: _col0
                       input vertices:
-                        1 Map 10
+                        1 Map 7
                       Select Operator
                         expressions: _col0 (type: string)
                         outputColumnNames: _col0
-                        Map Join Operator
-                          condition map:
-                               Inner Join 0 to 1
-                               Inner Join 1 to 2
-                          condition expressions:
-                            0 {key}
-                            1 {_col0}
-                            2 {key}
-                          keys:
-                            0 key (type: string)
-                            1 _col0 (type: string)
-                            2 key (type: string)
-                          outputColumnNames: _col0, _col5, _col6
-                          input vertices:
-                            0 Map 1
-                            2 Map 8
+                        Select Operator
+                          expressions: _col0 (type: string)
+                          outputColumnNames: _col0
                           Select Operator
-                            expressions: _col0 (type: string), _col5 (type: string), _col6 (type: string)
-                            outputColumnNames: _col0, _col1, _col2
-                            Reduce Output Operator
-                              key expressions: _col2 (type: string)
-                              sort order: +
-                              value expressions: _col0 (type: string), _col1 (type: string)
-        Reducer 4 
+                            expressions: _col0 (type: string)
+                            outputColumnNames: _col0
+                            Map Join Operator
+                              condition map:
+                                   Inner Join 0 to 1
+                              condition expressions:
+                                0 {_col0}
+                                1 {key}
+                              keys:
+                                0 _col0 (type: string)
+                                1 key (type: string)
+                              outputColumnNames: _col0, _col1
+                              input vertices:
+                                1 Map 2
+                              Map Join Operator
+                                condition map:
+                                     Inner Join 0 to 1
+                                condition expressions:
+                                  0 {_col0} {_col1}
+                                  1 {key}
+                                keys:
+                                  0 _col0 (type: string)
+                                  1 key (type: string)
+                                outputColumnNames: _col0, _col1, _col6
+                                input vertices:
+                                  1 Map 10
+                                Select Operator
+                                  expressions: _col1 (type: string), _col0 (type: string), _col6 (type: string)
+                                  outputColumnNames: _col0, _col1, _col2
+                                  Reduce Output Operator
+                                    key expressions: _col2 (type: string)
+                                    sort order: +
+                                    value expressions: _col0 (type: string), _col1 (type: string)
+        Map 9 
+            Map Operator Tree:
+                TableScan
+                  alias: s5
+                  Statistics: Num rows: 500 Data size: 5312 Basic stats: COMPLETE Column stats: NONE
+                  Filter Operator
+                    predicate: key is not null (type: boolean)
+                    Statistics: Num rows: 250 Data size: 2656 Basic stats: COMPLETE Column stats: NONE
+                    Reduce Output Operator
+                      key expressions: key (type: string)
+                      sort order: +
+                      Map-reduce partition columns: key (type: string)
+                      Statistics: Num rows: 250 Data size: 2656 Basic stats: COMPLETE Column stats: NONE
+        Reducer 5 
             Reduce Operator Tree:
               Select Operator
                 expressions: VALUE._col0 (type: string), VALUE._col1 (type: string), KEY.reducesinkkey0 (type: string)
                 outputColumnNames: _col0, _col1, _col2
-                Statistics: Num rows: 1815 Data size: 19278 Basic stats: COMPLETE Column stats: NONE
+                Statistics: Num rows: 997 Data size: 10602 Basic stats: COMPLETE Column stats: NONE
                 File Output Operator
                   compressed: false
-                  Statistics: Num rows: 1815 Data size: 19278 Basic stats: COMPLETE Column stats: NONE
+                  Statistics: Num rows: 997 Data size: 10602 Basic stats: COMPLETE Column stats: NONE
                   table:
                       input format: org.apache.hadoop.mapred.TextInputFormat
                       output format: org.apache.hadoop.hive.ql.io.HiveIgnoreKeyTextOutputFormat
                       serde: org.apache.hadoop.hive.serde2.lazy.LazySimpleSerDe
-        Union 3 
-            Vertex: Union 3
+        Union 4 
+            Vertex: Union 4
 
   Stage: Stage-0
     Fetch Operator
@@ -884,11 +923,37 @@
   Stage: Stage-1
     Tez
       Edges:
-        Map 1 <- Map 3 (BROADCAST_EDGE), Union 2 (CONTAINS)
-        Map 4 <- Map 5 (BROADCAST_EDGE), Union 2 (CONTAINS)
+        Map 3 <- Map 1 (BROADCAST_EDGE), Union 4 (CONTAINS)
+        Map 5 <- Map 2 (BROADCAST_EDGE), Union 4 (CONTAINS)
 #### A masked pattern was here ####
       Vertices:
         Map 1 
+            Map Operator Tree:
+                TableScan
+                  alias: s3
+                  Statistics: Num rows: 500 Data size: 5312 Basic stats: COMPLETE Column stats: NONE
+                  Filter Operator
+                    predicate: key is not null (type: boolean)
+                    Statistics: Num rows: 250 Data size: 2656 Basic stats: COMPLETE Column stats: NONE
+                    Reduce Output Operator
+                      key expressions: key (type: string)
+                      sort order: +
+                      Map-reduce partition columns: key (type: string)
+                      Statistics: Num rows: 250 Data size: 2656 Basic stats: COMPLETE Column stats: NONE
+        Map 2 
+            Map Operator Tree:
+                TableScan
+                  alias: s5
+                  Statistics: Num rows: 500 Data size: 5312 Basic stats: COMPLETE Column stats: NONE
+                  Filter Operator
+                    predicate: key is not null (type: boolean)
+                    Statistics: Num rows: 250 Data size: 2656 Basic stats: COMPLETE Column stats: NONE
+                    Reduce Output Operator
+                      key expressions: key (type: string)
+                      sort order: +
+                      Map-reduce partition columns: key (type: string)
+                      Statistics: Num rows: 250 Data size: 2656 Basic stats: COMPLETE Column stats: NONE
+        Map 3 
             Map Operator Tree:
                 TableScan
                   alias: s2
@@ -905,50 +970,7 @@
                         1 key (type: string)
                       outputColumnNames: _col0
                       input vertices:
-                        1 Map 3
-                      Select Operator
-                        expressions: _col0 (type: string)
-                        outputColumnNames: _col0
-                        Select Operator
-                          expressions: _col0 (type: string)
-                          outputColumnNames: _col0
-                          File Output Operator
-                            compressed: false
-                            table:
-                                input format: org.apache.hadoop.mapred.TextInputFormat
-                                output format: org.apache.hadoop.hive.ql.io.HiveIgnoreKeyTextOutputFormat
-                                serde: org.apache.hadoop.hive.serde2.lazy.LazySimpleSerDe
-        Map 3 
-            Map Operator Tree:
-                TableScan
-                  alias: s3
-                  Statistics: Num rows: 500 Data size: 5312 Basic stats: COMPLETE Column stats: NONE
-                  Filter Operator
-                    predicate: key is not null (type: boolean)
-                    Statistics: Num rows: 250 Data size: 2656 Basic stats: COMPLETE Column stats: NONE
-                    Reduce Output Operator
-                      key expressions: key (type: string)
-                      sort order: +
-                      Map-reduce partition columns: key (type: string)
-                      Statistics: Num rows: 250 Data size: 2656 Basic stats: COMPLETE Column stats: NONE
-        Map 4 
-            Map Operator Tree:
-                TableScan
-                  alias: s4
-                  Filter Operator
-                    predicate: key is not null (type: boolean)
-                    Map Join Operator
-                      condition map:
-                           Inner Join 0 to 1
-                      condition expressions:
-                        0 {key}
-                        1 
-                      keys:
-                        0 key (type: string)
-                        1 key (type: string)
-                      outputColumnNames: _col0
-                      input vertices:
-                        1 Map 5
+                        1 Map 1
                       Select Operator
                         expressions: _col0 (type: string)
                         outputColumnNames: _col0
@@ -964,18 +986,35 @@
         Map 5 
             Map Operator Tree:
                 TableScan
-                  alias: s5
-                  Statistics: Num rows: 500 Data size: 5312 Basic stats: COMPLETE Column stats: NONE
-                  Filter Operator
-                    predicate: key is not null (type: boolean)
-                    Statistics: Num rows: 250 Data size: 2656 Basic stats: COMPLETE Column stats: NONE
-                    Reduce Output Operator
-                      key expressions: key (type: string)
-                      sort order: +
-                      Map-reduce partition columns: key (type: string)
-                      Statistics: Num rows: 250 Data size: 2656 Basic stats: COMPLETE Column stats: NONE
-        Union 2 
-            Vertex: Union 2
+                  alias: s4
+                  Filter Operator
+                    predicate: key is not null (type: boolean)
+                    Map Join Operator
+                      condition map:
+                           Inner Join 0 to 1
+                      condition expressions:
+                        0 {key}
+                        1 
+                      keys:
+                        0 key (type: string)
+                        1 key (type: string)
+                      outputColumnNames: _col0
+                      input vertices:
+                        1 Map 2
+                      Select Operator
+                        expressions: _col0 (type: string)
+                        outputColumnNames: _col0
+                        Select Operator
+                          expressions: _col0 (type: string)
+                          outputColumnNames: _col0
+                          File Output Operator
+                            compressed: false
+                            table:
+                                input format: org.apache.hadoop.mapred.TextInputFormat
+                                output format: org.apache.hadoop.hive.ql.io.HiveIgnoreKeyTextOutputFormat
+                                serde: org.apache.hadoop.hive.serde2.lazy.LazySimpleSerDe
+        Union 4 
+            Vertex: Union 4
 
   Stage: Stage-0
     Fetch Operator
@@ -1196,13 +1235,9 @@
                       0 _col0 (type: string)
                       1 key (type: string)
                     outputColumnNames: _col0, _col2
-<<<<<<< HEAD
                     input vertices:
                       0 Union 2
-                    Statistics: Num rows: 127 Data size: 12786 Basic stats: COMPLETE Column stats: NONE
-=======
                     Statistics: Num rows: 1100 Data size: 11686 Basic stats: COMPLETE Column stats: NONE
->>>>>>> cbe31e97
                     Select Operator
                       expressions: _col0 (type: string), _col2 (type: string)
                       outputColumnNames: _col0, _col1
