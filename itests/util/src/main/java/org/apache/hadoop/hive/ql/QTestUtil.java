--- conflicted
+++ resolved
@@ -1835,12 +1835,8 @@
   {
     QTestUtil[] qt = new QTestUtil[qfiles.length];
     for (int i = 0; i < qfiles.length; i++) {
-<<<<<<< HEAD
-      qt[i] = new QTestUtil(
-          resDir, logDir, MiniClusterType.none, null, null, "0.20", "", false);
-=======
-      qt[i] = new QTestUtil(resDir, logDir, MiniClusterType.none, null, "0.20", defaultInitScript, defaultCleanupScript);
->>>>>>> 284859c4
+      qt[i] = new QTestUtil(resDir, logDir, MiniClusterType.none, null, "0.20",
+          defaultInitScript, defaultCleanupScript, false);
       qt[i].addFile(qfiles[i]);
       qt[i].clearTestSideEffects();
     }
