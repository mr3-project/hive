--- conflicted
+++ resolved
@@ -511,15 +511,9 @@
                       Map 1 vectorized
                       File Output Operator [FS_8]
                         table:{"name:":"default.orc_merge5"}
-<<<<<<< HEAD
-                        Select Operator [SEL_7] (rows=306 width=268)
-                          Output:["_col0","_col1","_col2","_col3","_col4"]
-                          Filter Operator [FIL_6] (rows=306 width=268)
-=======
                         Select Operator [SEL_9] (rows=306 width=335)
                           Output:["_col0","_col1","_col2","_col3","_col4"]
                           Filter Operator [FIL_8] (rows=306 width=335)
->>>>>>> 8482c5fb
                             predicate:(userid <= 13)
                             TableScan [TS_0] (rows=919 width=335)
                               default@orc_merge5,orc_merge5,Tbl:COMPLETE,Col:NONE,Output:["userid","string1","subtype","decimal1","ts"]
