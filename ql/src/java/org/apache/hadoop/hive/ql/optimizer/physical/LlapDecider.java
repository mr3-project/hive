/*
 * Licensed to the Apache Software Foundation (ASF) under one
 * or more contributor license agreements.  See the NOTICE file
 * distributed with this work for additional information
 * regarding copyright ownership.  The ASF licenses this file
 * to you under the Apache License, Version 2.0 (the
 * "License"); you may not use this file except in compliance
 * with the License.  You may obtain a copy of the License at
 *
 *     http://www.apache.org/licenses/LICENSE-2.0
 *
 * Unless required by applicable law or agreed to in writing, software
 * distributed under the License is distributed on an "AS IS" BASIS,
 * WITHOUT WARRANTIES OR CONDITIONS OF ANY KIND, either express or implied.
 * See the License for the specific language governing permissions and
 * limitations under the License.
 */

package org.apache.hadoop.hive.ql.optimizer.physical;

import static org.apache.hadoop.hive.ql.optimizer.physical.LlapDecider.LlapMode.all;
import static org.apache.hadoop.hive.ql.optimizer.physical.LlapDecider.LlapMode.auto;
import static org.apache.hadoop.hive.ql.optimizer.physical.LlapDecider.LlapMode.only;
import static org.apache.hadoop.hive.ql.optimizer.physical.LlapDecider.LlapMode.map;
import static org.apache.hadoop.hive.ql.optimizer.physical.LlapDecider.LlapMode.none;

import java.io.Serializable;
import java.util.ArrayList;
import java.util.Collection;
import java.util.Deque;
import java.util.EnumSet;
import java.util.HashMap;
import java.util.LinkedHashMap;
import java.util.LinkedList;
import java.util.List;
import java.util.Map;
import java.util.Stack;

import com.google.common.base.Preconditions;
import org.apache.hadoop.hive.conf.HiveConf;
import org.apache.hadoop.hive.conf.HiveConf.ConfVars;
import org.apache.hadoop.hive.ql.exec.FilterOperator;
import org.apache.hadoop.hive.ql.exec.FunctionInfo;
import org.apache.hadoop.hive.ql.exec.FunctionRegistry;
import org.apache.hadoop.hive.ql.exec.GroupByOperator;
import org.apache.hadoop.hive.ql.exec.MapJoinOperator;
import org.apache.hadoop.hive.ql.exec.Operator;
import org.apache.hadoop.hive.ql.exec.ScriptOperator;
import org.apache.hadoop.hive.ql.exec.SelectOperator;
import org.apache.hadoop.hive.ql.exec.Task;
import org.apache.hadoop.hive.ql.exec.Utilities;
import org.apache.hadoop.hive.ql.exec.mr3.DAGUtils;
import org.apache.hadoop.hive.ql.exec.mr3.session.MR3SessionManagerImpl;
import org.apache.hadoop.hive.ql.exec.tez.TezTask;
import org.apache.hadoop.hive.ql.io.HiveInputFormat;
import org.apache.hadoop.hive.ql.lib.DefaultGraphWalker;
import org.apache.hadoop.hive.ql.lib.DefaultRuleDispatcher;
import org.apache.hadoop.hive.ql.lib.Dispatcher;
import org.apache.hadoop.hive.ql.lib.GraphWalker;
import org.apache.hadoop.hive.ql.lib.Node;
import org.apache.hadoop.hive.ql.lib.NodeProcessor;
import org.apache.hadoop.hive.ql.lib.NodeProcessorCtx;
import org.apache.hadoop.hive.ql.lib.Rule;
import org.apache.hadoop.hive.ql.lib.RuleRegExp;
import org.apache.hadoop.hive.ql.lib.TaskGraphWalker;
import org.apache.hadoop.hive.ql.parse.SemanticException;
import org.apache.hadoop.hive.ql.plan.AggregationDesc;
import org.apache.hadoop.hive.ql.plan.BaseWork;
import org.apache.hadoop.hive.ql.plan.ExprNodeDesc;
import org.apache.hadoop.hive.ql.plan.ExprNodeGenericFuncDesc;
import org.apache.hadoop.hive.ql.plan.GroupByDesc;
import org.apache.hadoop.hive.ql.plan.MapWork;
import org.apache.hadoop.hive.ql.plan.PartitionDesc;
import org.apache.hadoop.hive.ql.plan.ReduceWork;
import org.apache.hadoop.hive.ql.plan.SelectDesc;
import org.apache.hadoop.hive.ql.plan.Statistics;
import org.apache.hadoop.hive.ql.plan.TezWork;
import org.apache.hadoop.yarn.api.records.Resource;
import org.slf4j.Logger;
import org.slf4j.LoggerFactory;

/**
 * LlapDecider takes care of tagging certain vertices in the execution graph as
 * "llap", which in turn causes them to be submitted to an llap daemon instead
 * of a regular yarn container.
 *
 * The actual algorithm used is driven by LLAP_EXECUTION_MODE. "all", "none" and
 * "map" mechanically tag those elements. "auto" tries to be smarter by looking
 * for suitable vertices.
 *
 * Regardless of the algorithm used, it's always ensured that there's not user
 * code that will be sent to the daemon (ie.: script operators, temporary
 * functions, etc)
 */
public class LlapDecider implements PhysicalPlanResolver {

  protected static transient final Logger LOG = LoggerFactory.getLogger(LlapDecider.class);

  private HiveConf conf;

  public enum LlapMode {
    map, // map operators only
    all, // all operators. Launch containers if user code etc prevents running inside llap.
    none, // no operators
    only, // Try running everything in llap, fail if that is not possible (non blessed user code, script, etc)
    auto // please hive, choose for me
  }

  private LlapMode mode;
  private final LlapClusterStateForCompile clusterState;  // nullable

  public LlapDecider(LlapClusterStateForCompile clusterState) {
    this.clusterState = clusterState;
  }


  class LlapDecisionDispatcher implements Dispatcher {
    private final HiveConf conf;
    private final boolean doSkipUdfCheck;
    private final boolean arePermanentFnsAllowed;
    private final boolean shouldUber;
    private final float minReducersPerExec;
    private final int executorsPerNode;
    private List<MapJoinOperator> mapJoinOpList;
    private final Map<Rule, NodeProcessor> rules;

    public LlapDecisionDispatcher(PhysicalContext pctx, LlapMode mode) {
      conf = pctx.getConf();
      doSkipUdfCheck = HiveConf.getBoolVar(conf, ConfVars.LLAP_SKIP_COMPILE_UDF_CHECK);
      arePermanentFnsAllowed = HiveConf.getBoolVar(conf, ConfVars.LLAP_ALLOW_PERMANENT_FNS);
      // Don't user uber in "all" mode - everything can go into LLAP, which is better than uber.
      shouldUber = HiveConf.getBoolVar(conf, ConfVars.LLAP_AUTO_ALLOW_UBER) && (mode != all);
      minReducersPerExec = HiveConf.getFloatVar(
          conf, ConfVars.TEZ_LLAP_MIN_REDUCER_PER_EXECUTOR);
      executorsPerNode = HiveConf.getIntVar(conf, ConfVars.LLAP_DAEMON_NUM_EXECUTORS);
      mapJoinOpList = new ArrayList<MapJoinOperator>();
      rules = getRules();
    }

    @Override
    public Object dispatch(Node nd, Stack<Node> stack, Object... nodeOutputs)
      throws SemanticException {
      @SuppressWarnings("unchecked")
      Task<? extends Serializable> currTask = (Task<? extends Serializable>) nd;
      if (currTask instanceof TezTask) {
        TezWork work = ((TezTask) currTask).getWork();
        for (BaseWork w: work.getAllWork()) {
          handleWork(work, w);
        }
      }
      return null;
    }

    private void handleWork(TezWork tezWork, BaseWork work) throws SemanticException {
      boolean workCanBeDoneInLlap = evaluateWork(tezWork, work);
      LOG.debug(
          "Work " + work + " " + (workCanBeDoneInLlap ? "can" : "cannot") + " be done in LLAP");
      if (workCanBeDoneInLlap) {
        for (MapJoinOperator graceMapJoinOp : mapJoinOpList) {
          LOG.debug("Disabling hybrid grace hash join in case of LLAP "
              + "and non-dynamic partition hash join.");
          graceMapJoinOp.getConf().setHybridHashJoin(false);
        }
        adjustAutoParallelism(work);
        
        convertWork(tezWork, work);
      }
      mapJoinOpList.clear();
    }

    private void adjustAutoParallelism(BaseWork work) {
      if (minReducersPerExec <= 0 || !(work instanceof ReduceWork)) return;
      ReduceWork reduceWork = (ReduceWork)work;
      if (reduceWork.isAutoReduceParallelism() == false && reduceWork.isUniformDistribution() == false) {
        return; // Not based on ARP and cannot assume uniform distribution, bail.
      }
<<<<<<< HEAD

      // MR3 only
      int targetCount = conf.getIntVar(HiveConf.ConfVars.HIVE_QUERY_ESTIMATE_REDUCE_NUM_TASKS);
      if (targetCount == -1) {  // not initialized yet
        Resource reducerResource = DAGUtils.getReduceTaskResource(conf);
        int reducerMemoryInMb = reducerResource.getMemory();
        // the following code works even when reducerMemoryMb <= 0
        int estimateNumTasks = MR3SessionManagerImpl.getEstimateNumTasksOrNodes(reducerMemoryInMb);
        if (estimateNumTasks == 0) {  // e.g., no ContainerWorkers are running
          LOG.info("estimateNumTasks is zero, so use LLAP_DAEMON_NUM_EXECUTORS: " + executorsPerNode);
          targetCount = (int)Math.ceil(minReducersPerExec * 1 * executorsPerNode);
        } else {
          LOG.info("Use estimateNumTasks = " + estimateNumTasks + " for memory " + reducerMemoryInMb);
          targetCount = (int)Math.ceil(minReducersPerExec * estimateNumTasks);
        }
        conf.setIntVar(HiveConf.ConfVars.HIVE_QUERY_ESTIMATE_REDUCE_NUM_TASKS, targetCount);
      } else {
        LOG.info("Use the cached value of targetCount: " + targetCount);
      }

      // We only increase the targets here.
=======
      clusterState.initClusterInfo();
      final int targetCount;
      final int executorCount;
      final int maxReducers = conf.getIntVar(HiveConf.ConfVars.MAXREDUCERS);
      if (!clusterState.hasClusterInfo()) {
        LOG.warn("Cannot determine LLAP cluster information");
        executorCount = executorsPerNode; // assume 1 node
      } else {
        executorCount =
            clusterState.getKnownExecutorCount() + executorsPerNode
                * clusterState.getNodeCountWithUnknownExecutors();
      }
      targetCount = Math.min(maxReducers, (int) Math.ceil(minReducersPerExec * executorCount));
      // We only increase the targets here, but we stay below maxReducers
>>>>>>> a501e6e9
      if (reduceWork.isAutoReduceParallelism()) {
        // Do not exceed the configured max reducers.
        int newMin = Math.min(maxReducers, Math.max(reduceWork.getMinReduceTasks(), targetCount));
        if (newMin < reduceWork.getMaxReduceTasks()) {
          reduceWork.setMinReduceTasks(newMin);
          reduceWork.getEdgePropRef().setAutoReduce(conf, true, newMin,
              reduceWork.getMaxReduceTasks(), conf.getLongVar(HiveConf.ConfVars.BYTESPERREDUCER));
        } else {
          reduceWork.setAutoReduceParallelism(false);
          reduceWork.setNumReduceTasks(newMin);
          // TODO: is this correct? based on the same logic as HIVE-14200
          reduceWork.getEdgePropRef().setAutoReduce(null, false, 0, 0, 0);
        }
      } else {
        // UNIFORM || AUTOPARALLEL (maxed out)
        reduceWork.setNumReduceTasks(Math.max(reduceWork.getNumReduceTasks(), targetCount));
      }
    }


    private void convertWork(TezWork tezWork, BaseWork work)
      throws SemanticException {

      if (shouldUber) {
        // let's see if we can go one step further and just uber this puppy
        if (tezWork.getChildren(work).isEmpty()
            && work instanceof ReduceWork
            && ((ReduceWork) work).getNumReduceTasks() == 1) {
          LOG.info("Converting work to uber: {}", work);
          work.setUberMode(true);
        }
      }

      // always mark as llap
      work.setLlapMode(true);
    }

    private boolean evaluateWork(TezWork tezWork, BaseWork work)
      throws SemanticException {

      LOG.info("Evaluating work item: " + work.getName());

      // no means no
      if (mode == none) {
        return false;
      }


      // first we check if we *can* run in llap. If we need to use
      // user code to do so (script/udf) we don't.
      /*if (work instanceof MapWork && ((MapWork)work).isUseOneNullRowInputFormat()) {
        // LLAP doesn't support file-based splits that this forces.
        return false;
      }*/

      if (!evaluateOperators(work)) {
        LOG.info("some operators cannot be run in llap");
        if (mode == only) {
          throw new RuntimeException("Cannot run all parts of query in llap. Failing since " +
              ConfVars.LLAP_EXECUTION_MODE.varname + " is set to " + only.name());
        }

        return false;
      }

      // --- From here on out we choose whether we *want* to run in llap

      // if mode is all just run it
      if (EnumSet.of(all, only).contains(mode)) {
        LOG.info("LLAP mode set to '" + mode + "' so can convert any work.");
        return true;
      }

      // if map mode run iff work is map work
      if (mode == map) {
        return (work instanceof MapWork);
      }

      // --- From here we evaluate the auto mode
      assert mode == auto : "Mode must be " + auto.name() + " at this point";

      // if parents aren't in llap neither should the child
      if (HiveConf.getBoolVar(conf, HiveConf.ConfVars.LLAP_AUTO_ENFORCE_TREE)
          && !checkParentsInLlap(tezWork, work)) {
        LOG.info("Parent not in llap.");
        return false;
      }

      // only vectorized orc input is cached. so there's a reason to
      // limit to that for now.
      if (work instanceof MapWork
          && HiveConf.getBoolVar(conf, HiveConf.ConfVars.LLAP_AUTO_ENFORCE_VECTORIZED)
          && !checkInputsVectorized((MapWork) work)) {
        LOG.info("Inputs not vectorized.");
        return false;
      }

      // check if there's at least some degree of stats available
      if (HiveConf.getBoolVar(conf, HiveConf.ConfVars.LLAP_AUTO_ENFORCE_STATS)
          && !checkPartialStatsAvailable(work)) {
        LOG.info("No column stats available.");
        return false;
      }

      // now let's take a look at input sizes
      long maxInput = HiveConf.getLongVar(conf, HiveConf.ConfVars.LLAP_AUTO_MAX_INPUT);
      long expectedInput = computeInputSize(work);
      if (maxInput >= 0 && (expectedInput > maxInput)) {
        LOG.info(String.format("Inputs too big (%d > %d)", expectedInput, maxInput));
        return false;
      }

      // and finally let's check output sizes
      long maxOutput = HiveConf.getLongVar(conf, HiveConf.ConfVars.LLAP_AUTO_MAX_OUTPUT);
      long expectedOutput = computeOutputSize(work);
      if (maxOutput >= 0 && (expectedOutput > maxOutput)) {
        LOG.info(String.format("Outputs too big (%d > %d)", expectedOutput, maxOutput));
        return false;
      }

      // couldn't convince you otherwise? well then let's llap.
      LOG.info("Can run work " + work.getName() + " in llap mode.");
      return true;
    }

    private boolean checkExpression(ExprNodeDesc expr) {
      Deque<ExprNodeDesc> exprs = new LinkedList<ExprNodeDesc>();
      exprs.add(expr);
      while (!exprs.isEmpty()) {
        if (LOG.isDebugEnabled()) {
          LOG.debug(String.format("Checking '%s'",expr.getExprString()));
        }

        ExprNodeDesc cur = exprs.removeFirst();
        if (cur == null) continue;
        if (cur.getChildren() != null) {
          exprs.addAll(cur.getChildren());
        }

        if (!doSkipUdfCheck && cur instanceof ExprNodeGenericFuncDesc) {
          ExprNodeGenericFuncDesc funcDesc = (ExprNodeGenericFuncDesc)cur;
          boolean isBuiltIn = FunctionRegistry.isBuiltInFuncExpr(funcDesc);
          if (!isBuiltIn) {
            if (!arePermanentFnsAllowed) {
              LOG.info("Not a built-in function: " + cur.getExprString()
                + " (permanent functions are disabled)");
              return false;
            }
            if (!FunctionRegistry.isPermanentFunction(funcDesc)) {
              LOG.info("Not a built-in or permanent function: " + cur.getExprString());
              return false;
            }
          }
        }
      }
      return true;
    }

    private boolean checkAggregator(AggregationDesc agg) throws SemanticException {
      if (LOG.isDebugEnabled()) {
        LOG.debug(String.format("Checking '%s'", agg.getExprString()));
      }

      boolean result = checkExpressions(agg.getParameters());
      FunctionInfo fi = FunctionRegistry.getFunctionInfo(agg.getGenericUDAFName());
      result = result && (fi != null) && fi.isNative();
      if (!result) {
        LOG.info("Aggregator is not native: " + agg.getExprString());
      }
      return result;
    }

    private boolean checkExpressions(Collection<ExprNodeDesc> exprs) {
      for (ExprNodeDesc expr : exprs) {
        if (!checkExpression(expr)) return false;
      }
      return true;
    }

    private boolean checkAggregators(Collection<AggregationDesc> aggs) {
      try {
        for (AggregationDesc agg: aggs) {
          if (!checkAggregator(agg)) return false;
        }
      } catch (SemanticException e) {
        LOG.warn("Exception testing aggregators.",e);
        return false;
      }
      return true;
    }

    private Map<Rule, NodeProcessor> getRules() {
      Map<Rule, NodeProcessor> opRules = new LinkedHashMap<Rule, NodeProcessor>();
      opRules.put(new RuleRegExp("No scripts", ScriptOperator.getOperatorName() + "%"),
          new NodeProcessor() {
          @Override
          public Object process(Node n, Stack<Node> s, NodeProcessorCtx c,
              Object... os) {
            LOG.debug("Cannot run operator [" + n + "] in llap mode.");
              return Boolean.FALSE;
          }
        });
      opRules.put(new RuleRegExp("No user code in fil", FilterOperator.getOperatorName() + "%"), new NodeProcessor() {
        @Override
        public Object process(Node n, Stack<Node> s, NodeProcessorCtx c, Object... os) {
          ExprNodeDesc expr = ((FilterOperator) n).getConf().getPredicate();
          boolean retval = checkExpression(expr);
          if (!retval) {
            LOG.info("Cannot run filter operator [" + n + "] in llap mode");
          }
          return Boolean.valueOf(retval);
        }
      });
      opRules.put(new RuleRegExp("No user code in gby", GroupByOperator.getOperatorName() + "%"), new NodeProcessor() {
        @Override
        public Object process(Node n, Stack<Node> s, NodeProcessorCtx c, Object... os) {
          @SuppressWarnings("unchecked")
          List<AggregationDesc> aggs = ((Operator<GroupByDesc>) n).getConf().getAggregators();
          boolean retval = checkAggregators(aggs);
          if (!retval) {
            LOG.info("Cannot run group by operator [" + n + "] in llap mode");
          }
          return Boolean.valueOf(retval);
        }
      });
      opRules.put(new RuleRegExp("No user code in select", SelectOperator.getOperatorName() + "%"),
          new NodeProcessor() {
            @Override
            public Object process(Node n, Stack<Node> s, NodeProcessorCtx c, Object... os) {
              @SuppressWarnings({"unchecked"})
              List<ExprNodeDesc> exprs = ((Operator<SelectDesc>) n).getConf().getColList();
              boolean retval = checkExpressions(exprs);
              if (!retval) {
                LOG.info("Cannot run select operator [" + n + "] in llap mode");
              }
              return Boolean.valueOf(retval);
            }
          });

      if (!conf.getBoolVar(HiveConf.ConfVars.LLAP_ENABLE_GRACE_JOIN_IN_LLAP)) {
        opRules.put(new RuleRegExp("Disable grace hash join if LLAP mode and not dynamic partition hash join",
            MapJoinOperator.getOperatorName() + "%"), new NodeProcessor() {
              @Override
              public Object process(Node n, Stack<Node> s, NodeProcessorCtx c, Object... os) {
                MapJoinOperator mapJoinOp = (MapJoinOperator) n;
                if (mapJoinOp.getConf().isHybridHashJoin() && !(mapJoinOp.getConf().isDynamicPartitionHashJoin())) {
                  mapJoinOpList.add((MapJoinOperator) n);
                }
                return Boolean.TRUE;
              }
            });
      }

      return opRules;
    }

    private boolean evaluateOperators(BaseWork work) throws SemanticException {
      // lets take a look at the operators. we're checking for user
      // code in those. we will not run that in llap.
      Dispatcher disp = new DefaultRuleDispatcher(null, rules, null);
      GraphWalker ogw = new DefaultGraphWalker(disp);

      ArrayList<Node> topNodes = new ArrayList<Node>();
      topNodes.addAll(work.getAllRootOperators());

      HashMap<Node, Object> nodeOutput = new HashMap<Node, Object>();
      ogw.startWalking(topNodes, nodeOutput);

      for (Node n : nodeOutput.keySet()) {
        if (nodeOutput.get(n) != null) {
          if (!((Boolean)nodeOutput.get(n))) {
            return false;
          }
        }
      }
      return true;
    }

    private boolean checkParentsInLlap(TezWork tezWork, BaseWork base) {
      for (BaseWork w: tezWork.getParents(base)) {
        if (!w.getLlapMode()) {
          LOG.info("Not all parents are run in llap");
          return false;
        }
      }
      return true;
    }

    private boolean checkInputsVectorized(MapWork mapWork) {
      boolean mayWrap = HiveConf.getBoolVar(conf, ConfVars.LLAP_IO_NONVECTOR_WRAPPER_ENABLED);
      Collection<Class<?>> excludedInputFormats = Utilities.getClassNamesFromConfig(conf, ConfVars.HIVE_VECTORIZATION_VECTORIZED_INPUT_FILE_FORMAT_EXCLUDES);
      for (PartitionDesc pd : mapWork.getPathToPartitionInfo().values()) {
        if ((Utilities.isInputFileFormatVectorized(pd) && !excludedInputFormats
            .contains(pd.getInputFileFormatClass())) || (mayWrap && HiveInputFormat
            .canWrapForLlap(pd.getInputFileFormatClass(), true))) {
          continue;
        }
        LOG.info("Input format: " + pd.getInputFileFormatClassName()
          + ", doesn't provide vectorized input");
        return false;
      }
      return true;
    }

    private boolean checkPartialStatsAvailable(BaseWork base) {
      for (Operator<?> o: base.getAllRootOperators()) {
        if (o.getStatistics().getColumnStatsState() == Statistics.State.NONE) {
          return false;
        }
      }
      return true;
    }

    private long computeEdgeSize(BaseWork base, boolean input) {
      long size = 0;
      for (Operator<?> o: (input ? base.getAllRootOperators() : base.getAllLeafOperators())) {
        if (o.getStatistics() == null) {
          // return worst case if unknown
          return Long.MAX_VALUE;
        }

        long currSize = o.getStatistics().getDataSize();
        if ((currSize < 0) || ((Long.MAX_VALUE - size) < currSize)) {
          // overflow
          return Long.MAX_VALUE;
        }
        size += currSize;
      }
      return size;
    }

    private long computeInputSize(BaseWork base) {
      return computeEdgeSize(base, true);
    }

    private long computeOutputSize(BaseWork base) {
      return computeEdgeSize(base, false);
    }
  }

  @Override
  public PhysicalContext resolve(PhysicalContext pctx) throws SemanticException {
    this.conf = pctx.getConf();

    this.mode = LlapMode.valueOf(HiveConf.getVar(conf, HiveConf.ConfVars.LLAP_EXECUTION_MODE));
    Preconditions.checkState(this.mode != null, "Unrecognized LLAP mode configuration: " +
        HiveConf.getVar(conf, HiveConf.ConfVars.LLAP_EXECUTION_MODE));
    LOG.info("llap mode: " + this.mode);

    if (mode == none) {
      LOG.info("LLAP disabled.");
      return pctx;
    }

    // create dispatcher and graph walker
    Dispatcher disp = new LlapDecisionDispatcher(pctx, mode);
    TaskGraphWalker ogw = new TaskGraphWalker(disp);

    // get all the tasks nodes from root task
    ArrayList<Node> topNodes = new ArrayList<Node>();
    topNodes.addAll(pctx.getRootTasks());

    // begin to walk through the task tree.
    ogw.startWalking(topNodes, null);
    return pctx;
  }
}<|MERGE_RESOLUTION|>--- conflicted
+++ resolved
@@ -174,10 +174,11 @@
       if (reduceWork.isAutoReduceParallelism() == false && reduceWork.isUniformDistribution() == false) {
         return; // Not based on ARP and cannot assume uniform distribution, bail.
       }
-<<<<<<< HEAD
 
       // MR3 only
       int targetCount = conf.getIntVar(HiveConf.ConfVars.HIVE_QUERY_ESTIMATE_REDUCE_NUM_TASKS);
+      final int taskCount;
+      final int maxReducers = conf.getIntVar(HiveConf.ConfVars.MAXREDUCERS);
       if (targetCount == -1) {  // not initialized yet
         Resource reducerResource = DAGUtils.getReduceTaskResource(conf);
         int reducerMemoryInMb = reducerResource.getMemory();
@@ -185,33 +186,17 @@
         int estimateNumTasks = MR3SessionManagerImpl.getEstimateNumTasksOrNodes(reducerMemoryInMb);
         if (estimateNumTasks == 0) {  // e.g., no ContainerWorkers are running
           LOG.info("estimateNumTasks is zero, so use LLAP_DAEMON_NUM_EXECUTORS: " + executorsPerNode);
-          targetCount = (int)Math.ceil(minReducersPerExec * 1 * executorsPerNode);
+          taskCount = executorsPerNode; // assume 1 node
         } else {
           LOG.info("Use estimateNumTasks = " + estimateNumTasks + " for memory " + reducerMemoryInMb);
-          targetCount = (int)Math.ceil(minReducersPerExec * estimateNumTasks);
-        }
+          taskCount = estimateNumTasks;
+        }
+        targetCount = Math.min(maxReducers, (int) Math.ceil(minReducersPerExec * taskCount));
         conf.setIntVar(HiveConf.ConfVars.HIVE_QUERY_ESTIMATE_REDUCE_NUM_TASKS, targetCount);
       } else {
         LOG.info("Use the cached value of targetCount: " + targetCount);
       }
-
-      // We only increase the targets here.
-=======
-      clusterState.initClusterInfo();
-      final int targetCount;
-      final int executorCount;
-      final int maxReducers = conf.getIntVar(HiveConf.ConfVars.MAXREDUCERS);
-      if (!clusterState.hasClusterInfo()) {
-        LOG.warn("Cannot determine LLAP cluster information");
-        executorCount = executorsPerNode; // assume 1 node
-      } else {
-        executorCount =
-            clusterState.getKnownExecutorCount() + executorsPerNode
-                * clusterState.getNodeCountWithUnknownExecutors();
-      }
-      targetCount = Math.min(maxReducers, (int) Math.ceil(minReducersPerExec * executorCount));
       // We only increase the targets here, but we stay below maxReducers
->>>>>>> a501e6e9
       if (reduceWork.isAutoReduceParallelism()) {
         // Do not exceed the configured max reducers.
         int newMin = Math.min(maxReducers, Math.max(reduceWork.getMinReduceTasks(), targetCount));
