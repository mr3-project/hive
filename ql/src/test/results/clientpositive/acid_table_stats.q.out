PREHOOK: query: drop table acid
PREHOOK: type: DROPTABLE
POSTHOOK: query: drop table acid
POSTHOOK: type: DROPTABLE
PREHOOK: query: CREATE TABLE acid(key string, value string) PARTITIONED BY(ds string) CLUSTERED BY(key) INTO 2 BUCKETS STORED AS ORC TBLPROPERTIES ('transactional'='true')
PREHOOK: type: CREATETABLE
PREHOOK: Output: database:default
PREHOOK: Output: default@acid
POSTHOOK: query: CREATE TABLE acid(key string, value string) PARTITIONED BY(ds string) CLUSTERED BY(key) INTO 2 BUCKETS STORED AS ORC TBLPROPERTIES ('transactional'='true')
POSTHOOK: type: CREATETABLE
POSTHOOK: Output: database:default
POSTHOOK: Output: default@acid
PREHOOK: query: desc formatted acid
PREHOOK: type: DESCTABLE
PREHOOK: Input: default@acid
POSTHOOK: query: desc formatted acid
POSTHOOK: type: DESCTABLE
POSTHOOK: Input: default@acid
# col_name            	data_type           	comment             
key                 	string              	                    
value               	string              	                    
	 	 
# Partition Information	 	 
# col_name            	data_type           	comment             
ds                  	string              	                    
	 	 
# Detailed Table Information	 	 
Database:           	default             	 
#### A masked pattern was here ####
Retention:          	0                   	 
#### A masked pattern was here ####
Table Type:         	MANAGED_TABLE       	 
Table Parameters:	 	 
	COLUMN_STATS_ACCURATE	{\"BASIC_STATS\":\"true\"}
	bucketing_version   	2                   
	numFiles            	0                   
	numPartitions       	0                   
	numRows             	0                   
	rawDataSize         	0                   
	totalSize           	0                   
	transactional       	true                
	transactional_properties	default             
#### A masked pattern was here ####
	 	 
# Storage Information	 	 
SerDe Library:      	org.apache.hadoop.hive.ql.io.orc.OrcSerde	 
InputFormat:        	org.apache.hadoop.hive.ql.io.orc.OrcInputFormat	 
OutputFormat:       	org.apache.hadoop.hive.ql.io.orc.OrcOutputFormat	 
Compressed:         	No                  	 
Num Buckets:        	2                   	 
Bucket Columns:     	[key]               	 
Sort Columns:       	[]                  	 
Storage Desc Params:	 	 
	serialization.format	1                   
PREHOOK: query: insert into table acid partition(ds)  select key,value,ds from srcpart
PREHOOK: type: QUERY
PREHOOK: Input: default@srcpart
PREHOOK: Input: default@srcpart@ds=2008-04-08/hr=11
PREHOOK: Input: default@srcpart@ds=2008-04-08/hr=12
PREHOOK: Input: default@srcpart@ds=2008-04-09/hr=11
PREHOOK: Input: default@srcpart@ds=2008-04-09/hr=12
PREHOOK: Output: default@acid
POSTHOOK: query: insert into table acid partition(ds)  select key,value,ds from srcpart
POSTHOOK: type: QUERY
POSTHOOK: Input: default@srcpart
POSTHOOK: Input: default@srcpart@ds=2008-04-08/hr=11
POSTHOOK: Input: default@srcpart@ds=2008-04-08/hr=12
POSTHOOK: Input: default@srcpart@ds=2008-04-09/hr=11
POSTHOOK: Input: default@srcpart@ds=2008-04-09/hr=12
POSTHOOK: Output: default@acid@ds=2008-04-08
POSTHOOK: Output: default@acid@ds=2008-04-09
POSTHOOK: Lineage: acid PARTITION(ds=2008-04-08).key SIMPLE [(srcpart)srcpart.FieldSchema(name:key, type:string, comment:default), ]
POSTHOOK: Lineage: acid PARTITION(ds=2008-04-08).value SIMPLE [(srcpart)srcpart.FieldSchema(name:value, type:string, comment:default), ]
POSTHOOK: Lineage: acid PARTITION(ds=2008-04-09).key SIMPLE [(srcpart)srcpart.FieldSchema(name:key, type:string, comment:default), ]
POSTHOOK: Lineage: acid PARTITION(ds=2008-04-09).value SIMPLE [(srcpart)srcpart.FieldSchema(name:value, type:string, comment:default), ]
PREHOOK: query: desc formatted acid partition(ds='2008-04-08')
PREHOOK: type: DESCTABLE
PREHOOK: Input: default@acid
POSTHOOK: query: desc formatted acid partition(ds='2008-04-08')
POSTHOOK: type: DESCTABLE
POSTHOOK: Input: default@acid
# col_name            	data_type           	comment             
key                 	string              	                    
value               	string              	                    
	 	 
# Partition Information	 	 
# col_name            	data_type           	comment             
ds                  	string              	                    
	 	 
# Detailed Partition Information	 	 
Partition Value:    	[2008-04-08]        	 
Database:           	default             	 
Table:              	acid                	 
#### A masked pattern was here ####
Partition Parameters:	 	 
	COLUMN_STATS_ACCURATE	{\"BASIC_STATS\":\"true\",\"COLUMN_STATS\":{\"key\":\"true\",\"value\":\"true\"}}
	numFiles            	2                   
	numRows             	1000                
	rawDataSize         	0                   
	totalSize           	4063                
#### A masked pattern was here ####
	 	 
# Storage Information	 	 
SerDe Library:      	org.apache.hadoop.hive.ql.io.orc.OrcSerde	 
InputFormat:        	org.apache.hadoop.hive.ql.io.orc.OrcInputFormat	 
OutputFormat:       	org.apache.hadoop.hive.ql.io.orc.OrcOutputFormat	 
Compressed:         	No                  	 
Num Buckets:        	2                   	 
Bucket Columns:     	[key]               	 
Sort Columns:       	[]                  	 
Storage Desc Params:	 	 
	serialization.format	1                   
PREHOOK: query: select count(*) from acid where ds='2008-04-08'
PREHOOK: type: QUERY
PREHOOK: Input: default@acid
PREHOOK: Input: default@acid@ds=2008-04-08
#### A masked pattern was here ####
POSTHOOK: query: select count(*) from acid where ds='2008-04-08'
POSTHOOK: type: QUERY
POSTHOOK: Input: default@acid
POSTHOOK: Input: default@acid@ds=2008-04-08
#### A masked pattern was here ####
1000
PREHOOK: query: explain select count(*) from acid where ds='2008-04-08'
PREHOOK: type: QUERY
POSTHOOK: query: explain select count(*) from acid where ds='2008-04-08'
POSTHOOK: type: QUERY
STAGE DEPENDENCIES:
  Stage-0 is a root stage

STAGE PLANS:
  Stage: Stage-0
    Fetch Operator
      limit: 1
      Processor Tree:
        ListSink

PREHOOK: query: select count(*) from acid where ds='2008-04-08'
PREHOOK: type: QUERY
PREHOOK: Input: default@acid
#### A masked pattern was here ####
POSTHOOK: query: select count(*) from acid where ds='2008-04-08'
POSTHOOK: type: QUERY
POSTHOOK: Input: default@acid
#### A masked pattern was here ####
1000
PREHOOK: query: analyze table acid partition(ds='2008-04-08') compute statistics
PREHOOK: type: QUERY
PREHOOK: Input: default@acid
PREHOOK: Input: default@acid@ds=2008-04-08
PREHOOK: Output: default@acid
PREHOOK: Output: default@acid@ds=2008-04-08
POSTHOOK: query: analyze table acid partition(ds='2008-04-08') compute statistics
POSTHOOK: type: QUERY
POSTHOOK: Input: default@acid
POSTHOOK: Input: default@acid@ds=2008-04-08
POSTHOOK: Output: default@acid
POSTHOOK: Output: default@acid@ds=2008-04-08
PREHOOK: query: desc formatted acid partition(ds='2008-04-08')
PREHOOK: type: DESCTABLE
PREHOOK: Input: default@acid
POSTHOOK: query: desc formatted acid partition(ds='2008-04-08')
POSTHOOK: type: DESCTABLE
POSTHOOK: Input: default@acid
# col_name            	data_type           	comment             
key                 	string              	                    
value               	string              	                    
	 	 
# Partition Information	 	 
# col_name            	data_type           	comment             
ds                  	string              	                    
	 	 
# Detailed Partition Information	 	 
Partition Value:    	[2008-04-08]        	 
Database:           	default             	 
Table:              	acid                	 
#### A masked pattern was here ####
Partition Parameters:	 	 
<<<<<<< HEAD
	COLUMN_STATS_ACCURATE	{\"BASIC_STATS\":\"true\",\"COLUMN_STATS\":{\"key\":\"true\",\"value\":\"true\"}}
=======
>>>>>>> 788daf60
	numFiles            	2                   
	numRows             	1000                
	rawDataSize         	0                   
	totalSize           	4063                
#### A masked pattern was here ####
	 	 
# Storage Information	 	 
SerDe Library:      	org.apache.hadoop.hive.ql.io.orc.OrcSerde	 
InputFormat:        	org.apache.hadoop.hive.ql.io.orc.OrcInputFormat	 
OutputFormat:       	org.apache.hadoop.hive.ql.io.orc.OrcOutputFormat	 
Compressed:         	No                  	 
Num Buckets:        	2                   	 
Bucket Columns:     	[key]               	 
Sort Columns:       	[]                  	 
Storage Desc Params:	 	 
	serialization.format	1                   
PREHOOK: query: analyze table acid partition(ds='2008-04-08') compute statistics for columns
PREHOOK: type: ANALYZE_TABLE
PREHOOK: Input: default@acid
PREHOOK: Input: default@acid@ds=2008-04-08
PREHOOK: Output: default@acid
PREHOOK: Output: default@acid@ds=2008-04-08
#### A masked pattern was here ####
POSTHOOK: query: analyze table acid partition(ds='2008-04-08') compute statistics for columns
POSTHOOK: type: ANALYZE_TABLE
POSTHOOK: Input: default@acid
POSTHOOK: Input: default@acid@ds=2008-04-08
POSTHOOK: Output: default@acid
POSTHOOK: Output: default@acid@ds=2008-04-08
#### A masked pattern was here ####
PREHOOK: query: desc formatted acid partition(ds='2008-04-08')
PREHOOK: type: DESCTABLE
PREHOOK: Input: default@acid
POSTHOOK: query: desc formatted acid partition(ds='2008-04-08')
POSTHOOK: type: DESCTABLE
POSTHOOK: Input: default@acid
# col_name            	data_type           	comment             
key                 	string              	                    
value               	string              	                    
	 	 
# Partition Information	 	 
# col_name            	data_type           	comment             
ds                  	string              	                    
	 	 
# Detailed Partition Information	 	 
Partition Value:    	[2008-04-08]        	 
Database:           	default             	 
Table:              	acid                	 
#### A masked pattern was here ####
Partition Parameters:	 	 
	COLUMN_STATS_ACCURATE	{\"COLUMN_STATS\":{\"key\":\"true\",\"value\":\"true\"}}
	numFiles            	2                   
	numRows             	1000                
	rawDataSize         	0                   
	totalSize           	4063                
#### A masked pattern was here ####
	 	 
# Storage Information	 	 
SerDe Library:      	org.apache.hadoop.hive.ql.io.orc.OrcSerde	 
InputFormat:        	org.apache.hadoop.hive.ql.io.orc.OrcInputFormat	 
OutputFormat:       	org.apache.hadoop.hive.ql.io.orc.OrcOutputFormat	 
Compressed:         	No                  	 
Num Buckets:        	2                   	 
Bucket Columns:     	[key]               	 
Sort Columns:       	[]                  	 
Storage Desc Params:	 	 
	serialization.format	1                   
PREHOOK: query: select count(*) from acid where ds='2008-04-08'
PREHOOK: type: QUERY
PREHOOK: Input: default@acid
PREHOOK: Input: default@acid@ds=2008-04-08
#### A masked pattern was here ####
POSTHOOK: query: select count(*) from acid where ds='2008-04-08'
POSTHOOK: type: QUERY
POSTHOOK: Input: default@acid
POSTHOOK: Input: default@acid@ds=2008-04-08
#### A masked pattern was here ####
1000
PREHOOK: query: explain select count(*) from acid where ds='2008-04-08'
PREHOOK: type: QUERY
POSTHOOK: query: explain select count(*) from acid where ds='2008-04-08'
POSTHOOK: type: QUERY
STAGE DEPENDENCIES:
  Stage-0 is a root stage

STAGE PLANS:
<<<<<<< HEAD
=======
  Stage: Stage-1
    Map Reduce
      Map Operator Tree:
          TableScan
            alias: acid
            filterExpr: (ds = '2008-04-08') (type: boolean)
            Statistics: Num rows: 1000 Data size: 40630 Basic stats: COMPLETE Column stats: NONE
            Select Operator
              Statistics: Num rows: 1000 Data size: 40630 Basic stats: COMPLETE Column stats: NONE
              Group By Operator
                aggregations: count()
                mode: hash
                outputColumnNames: _col0
                Statistics: Num rows: 1 Data size: 8 Basic stats: COMPLETE Column stats: NONE
                Reduce Output Operator
                  sort order: 
                  Statistics: Num rows: 1 Data size: 8 Basic stats: COMPLETE Column stats: NONE
                  value expressions: _col0 (type: bigint)
      Execution mode: vectorized
      Reduce Operator Tree:
        Group By Operator
          aggregations: count(VALUE._col0)
          mode: mergepartial
          outputColumnNames: _col0
          Statistics: Num rows: 1 Data size: 8 Basic stats: COMPLETE Column stats: NONE
          File Output Operator
            compressed: false
            Statistics: Num rows: 1 Data size: 8 Basic stats: COMPLETE Column stats: NONE
            table:
                input format: org.apache.hadoop.mapred.SequenceFileInputFormat
                output format: org.apache.hadoop.hive.ql.io.HiveSequenceFileOutputFormat
                serde: org.apache.hadoop.hive.serde2.lazy.LazySimpleSerDe

>>>>>>> 788daf60
  Stage: Stage-0
    Fetch Operator
      limit: 1
      Processor Tree:
        ListSink

PREHOOK: query: select count(*) from acid where ds='2008-04-08'
PREHOOK: type: QUERY
PREHOOK: Input: default@acid
#### A masked pattern was here ####
POSTHOOK: query: select count(*) from acid where ds='2008-04-08'
POSTHOOK: type: QUERY
POSTHOOK: Input: default@acid
#### A masked pattern was here ####
1000
PREHOOK: query: insert into table acid partition(ds)  select key,value,ds from srcpart
PREHOOK: type: QUERY
PREHOOK: Input: default@srcpart
PREHOOK: Input: default@srcpart@ds=2008-04-08/hr=11
PREHOOK: Input: default@srcpart@ds=2008-04-08/hr=12
PREHOOK: Input: default@srcpart@ds=2008-04-09/hr=11
PREHOOK: Input: default@srcpart@ds=2008-04-09/hr=12
PREHOOK: Output: default@acid
POSTHOOK: query: insert into table acid partition(ds)  select key,value,ds from srcpart
POSTHOOK: type: QUERY
POSTHOOK: Input: default@srcpart
POSTHOOK: Input: default@srcpart@ds=2008-04-08/hr=11
POSTHOOK: Input: default@srcpart@ds=2008-04-08/hr=12
POSTHOOK: Input: default@srcpart@ds=2008-04-09/hr=11
POSTHOOK: Input: default@srcpart@ds=2008-04-09/hr=12
POSTHOOK: Output: default@acid@ds=2008-04-08
POSTHOOK: Output: default@acid@ds=2008-04-09
POSTHOOK: Lineage: acid PARTITION(ds=2008-04-08).key SIMPLE [(srcpart)srcpart.FieldSchema(name:key, type:string, comment:default), ]
POSTHOOK: Lineage: acid PARTITION(ds=2008-04-08).value SIMPLE [(srcpart)srcpart.FieldSchema(name:value, type:string, comment:default), ]
POSTHOOK: Lineage: acid PARTITION(ds=2008-04-09).key SIMPLE [(srcpart)srcpart.FieldSchema(name:key, type:string, comment:default), ]
POSTHOOK: Lineage: acid PARTITION(ds=2008-04-09).value SIMPLE [(srcpart)srcpart.FieldSchema(name:value, type:string, comment:default), ]
PREHOOK: query: desc formatted acid partition(ds='2008-04-08')
PREHOOK: type: DESCTABLE
PREHOOK: Input: default@acid
POSTHOOK: query: desc formatted acid partition(ds='2008-04-08')
POSTHOOK: type: DESCTABLE
POSTHOOK: Input: default@acid
# col_name            	data_type           	comment             
key                 	string              	                    
value               	string              	                    
	 	 
# Partition Information	 	 
# col_name            	data_type           	comment             
ds                  	string              	                    
	 	 
# Detailed Partition Information	 	 
Partition Value:    	[2008-04-08]        	 
Database:           	default             	 
Table:              	acid                	 
#### A masked pattern was here ####
Partition Parameters:	 	 
	COLUMN_STATS_ACCURATE	{\"BASIC_STATS\":\"true\",\"COLUMN_STATS\":{\"key\":\"true\",\"value\":\"true\"}}
	numFiles            	4                   
<<<<<<< HEAD
	numRows             	2000                
	rawDataSize         	208000              
	totalSize           	8126                
=======
	numRows             	3000                
	rawDataSize         	0                   
	totalSize           	8118                
>>>>>>> 788daf60
#### A masked pattern was here ####
	 	 
# Storage Information	 	 
SerDe Library:      	org.apache.hadoop.hive.ql.io.orc.OrcSerde	 
InputFormat:        	org.apache.hadoop.hive.ql.io.orc.OrcInputFormat	 
OutputFormat:       	org.apache.hadoop.hive.ql.io.orc.OrcOutputFormat	 
Compressed:         	No                  	 
Num Buckets:        	2                   	 
Bucket Columns:     	[key]               	 
Sort Columns:       	[]                  	 
Storage Desc Params:	 	 
	serialization.format	1                   
PREHOOK: query: analyze table acid partition(ds='2008-04-08') compute statistics
PREHOOK: type: QUERY
PREHOOK: Input: default@acid
PREHOOK: Input: default@acid@ds=2008-04-08
PREHOOK: Output: default@acid
PREHOOK: Output: default@acid@ds=2008-04-08
POSTHOOK: query: analyze table acid partition(ds='2008-04-08') compute statistics
POSTHOOK: type: QUERY
POSTHOOK: Input: default@acid
POSTHOOK: Input: default@acid@ds=2008-04-08
POSTHOOK: Output: default@acid
POSTHOOK: Output: default@acid@ds=2008-04-08
PREHOOK: query: desc formatted acid partition(ds='2008-04-08')
PREHOOK: type: DESCTABLE
PREHOOK: Input: default@acid
POSTHOOK: query: desc formatted acid partition(ds='2008-04-08')
POSTHOOK: type: DESCTABLE
POSTHOOK: Input: default@acid
# col_name            	data_type           	comment             
key                 	string              	                    
value               	string              	                    
	 	 
# Partition Information	 	 
# col_name            	data_type           	comment             
ds                  	string              	                    
	 	 
# Detailed Partition Information	 	 
Partition Value:    	[2008-04-08]        	 
Database:           	default             	 
Table:              	acid                	 
#### A masked pattern was here ####
Partition Parameters:	 	 
<<<<<<< HEAD
	COLUMN_STATS_ACCURATE	{\"BASIC_STATS\":\"true\",\"COLUMN_STATS\":{\"key\":\"true\",\"value\":\"true\"}}
	numFiles            	4                   
	numRows             	2000                
	rawDataSize         	416000              
	totalSize           	8126                
=======
	numFiles            	4                   
	numRows             	2000                
	rawDataSize         	0                   
	totalSize           	8118                
>>>>>>> 788daf60
#### A masked pattern was here ####
	 	 
# Storage Information	 	 
SerDe Library:      	org.apache.hadoop.hive.ql.io.orc.OrcSerde	 
InputFormat:        	org.apache.hadoop.hive.ql.io.orc.OrcInputFormat	 
OutputFormat:       	org.apache.hadoop.hive.ql.io.orc.OrcOutputFormat	 
Compressed:         	No                  	 
Num Buckets:        	2                   	 
Bucket Columns:     	[key]               	 
Sort Columns:       	[]                  	 
Storage Desc Params:	 	 
	serialization.format	1                   
PREHOOK: query: explain select count(*) from acid where ds='2008-04-08'
PREHOOK: type: QUERY
POSTHOOK: query: explain select count(*) from acid where ds='2008-04-08'
POSTHOOK: type: QUERY
STAGE DEPENDENCIES:
  Stage-0 is a root stage

STAGE PLANS:
<<<<<<< HEAD
=======
  Stage: Stage-1
    Map Reduce
      Map Operator Tree:
          TableScan
            alias: acid
            filterExpr: (ds = '2008-04-08') (type: boolean)
            Statistics: Num rows: 2000 Data size: 81180 Basic stats: COMPLETE Column stats: NONE
            Select Operator
              Statistics: Num rows: 2000 Data size: 81180 Basic stats: COMPLETE Column stats: NONE
              Group By Operator
                aggregations: count()
                mode: hash
                outputColumnNames: _col0
                Statistics: Num rows: 1 Data size: 8 Basic stats: COMPLETE Column stats: NONE
                Reduce Output Operator
                  sort order: 
                  Statistics: Num rows: 1 Data size: 8 Basic stats: COMPLETE Column stats: NONE
                  value expressions: _col0 (type: bigint)
      Execution mode: vectorized
      Reduce Operator Tree:
        Group By Operator
          aggregations: count(VALUE._col0)
          mode: mergepartial
          outputColumnNames: _col0
          Statistics: Num rows: 1 Data size: 8 Basic stats: COMPLETE Column stats: NONE
          File Output Operator
            compressed: false
            Statistics: Num rows: 1 Data size: 8 Basic stats: COMPLETE Column stats: NONE
            table:
                input format: org.apache.hadoop.mapred.SequenceFileInputFormat
                output format: org.apache.hadoop.hive.ql.io.HiveSequenceFileOutputFormat
                serde: org.apache.hadoop.hive.serde2.lazy.LazySimpleSerDe

>>>>>>> 788daf60
  Stage: Stage-0
    Fetch Operator
      limit: 1
      Processor Tree:
        ListSink

PREHOOK: query: select count(*) from acid where ds='2008-04-08'
PREHOOK: type: QUERY
PREHOOK: Input: default@acid
#### A masked pattern was here ####
POSTHOOK: query: select count(*) from acid where ds='2008-04-08'
POSTHOOK: type: QUERY
POSTHOOK: Input: default@acid
#### A masked pattern was here ####
2000
PREHOOK: query: analyze table acid partition(ds='2008-04-08') compute statistics for columns
PREHOOK: type: ANALYZE_TABLE
PREHOOK: Input: default@acid
PREHOOK: Input: default@acid@ds=2008-04-08
PREHOOK: Output: default@acid
PREHOOK: Output: default@acid@ds=2008-04-08
#### A masked pattern was here ####
POSTHOOK: query: analyze table acid partition(ds='2008-04-08') compute statistics for columns
POSTHOOK: type: ANALYZE_TABLE
POSTHOOK: Input: default@acid
POSTHOOK: Input: default@acid@ds=2008-04-08
POSTHOOK: Output: default@acid
POSTHOOK: Output: default@acid@ds=2008-04-08
#### A masked pattern was here ####
PREHOOK: query: explain select max(key) from acid where ds='2008-04-08'
PREHOOK: type: QUERY
POSTHOOK: query: explain select max(key) from acid where ds='2008-04-08'
POSTHOOK: type: QUERY
STAGE DEPENDENCIES:
  Stage-1 is a root stage
  Stage-0 depends on stages: Stage-1

STAGE PLANS:
  Stage: Stage-1
    Map Reduce
      Map Operator Tree:
          TableScan
            alias: acid
            filterExpr: (ds = '2008-04-08') (type: boolean)
            Statistics: Num rows: 2000 Data size: 81180 Basic stats: COMPLETE Column stats: NONE
            Select Operator
              expressions: key (type: string)
              outputColumnNames: key
              Statistics: Num rows: 2000 Data size: 81180 Basic stats: COMPLETE Column stats: NONE
              Group By Operator
                aggregations: max(key)
                mode: hash
                outputColumnNames: _col0
                Statistics: Num rows: 1 Data size: 184 Basic stats: COMPLETE Column stats: NONE
                Reduce Output Operator
                  sort order: 
                  Statistics: Num rows: 1 Data size: 184 Basic stats: COMPLETE Column stats: NONE
                  value expressions: _col0 (type: string)
      Execution mode: vectorized
      Reduce Operator Tree:
        Group By Operator
          aggregations: max(VALUE._col0)
          mode: mergepartial
          outputColumnNames: _col0
          Statistics: Num rows: 1 Data size: 184 Basic stats: COMPLETE Column stats: NONE
          File Output Operator
            compressed: false
            Statistics: Num rows: 1 Data size: 184 Basic stats: COMPLETE Column stats: NONE
            table:
                input format: org.apache.hadoop.mapred.SequenceFileInputFormat
                output format: org.apache.hadoop.hive.ql.io.HiveSequenceFileOutputFormat
                serde: org.apache.hadoop.hive.serde2.lazy.LazySimpleSerDe

  Stage: Stage-0
    Fetch Operator
      limit: -1
      Processor Tree:
        ListSink

PREHOOK: query: drop table acid
PREHOOK: type: DROPTABLE
PREHOOK: Input: default@acid
PREHOOK: Output: default@acid
POSTHOOK: query: drop table acid
POSTHOOK: type: DROPTABLE
POSTHOOK: Input: default@acid
POSTHOOK: Output: default@acid
PREHOOK: query: CREATE TABLE acid(key string, value string) PARTITIONED BY(ds string) CLUSTERED BY(key) INTO 2 BUCKETS STORED AS ORC
PREHOOK: type: CREATETABLE
PREHOOK: Output: database:default
PREHOOK: Output: default@acid
POSTHOOK: query: CREATE TABLE acid(key string, value string) PARTITIONED BY(ds string) CLUSTERED BY(key) INTO 2 BUCKETS STORED AS ORC
POSTHOOK: type: CREATETABLE
POSTHOOK: Output: database:default
POSTHOOK: Output: default@acid
PREHOOK: query: desc formatted acid
PREHOOK: type: DESCTABLE
PREHOOK: Input: default@acid
POSTHOOK: query: desc formatted acid
POSTHOOK: type: DESCTABLE
POSTHOOK: Input: default@acid
# col_name            	data_type           	comment             
key                 	string              	                    
value               	string              	                    
	 	 
# Partition Information	 	 
# col_name            	data_type           	comment             
ds                  	string              	                    
	 	 
# Detailed Table Information	 	 
Database:           	default             	 
#### A masked pattern was here ####
Retention:          	0                   	 
#### A masked pattern was here ####
Table Type:         	MANAGED_TABLE       	 
Table Parameters:	 	 
	COLUMN_STATS_ACCURATE	{\"BASIC_STATS\":\"true\"}
	bucketing_version   	2                   
	numFiles            	0                   
	numPartitions       	0                   
	numRows             	0                   
	rawDataSize         	0                   
	totalSize           	0                   
#### A masked pattern was here ####
	 	 
# Storage Information	 	 
SerDe Library:      	org.apache.hadoop.hive.ql.io.orc.OrcSerde	 
InputFormat:        	org.apache.hadoop.hive.ql.io.orc.OrcInputFormat	 
OutputFormat:       	org.apache.hadoop.hive.ql.io.orc.OrcOutputFormat	 
Compressed:         	No                  	 
Num Buckets:        	2                   	 
Bucket Columns:     	[key]               	 
Sort Columns:       	[]                  	 
Storage Desc Params:	 	 
	serialization.format	1                   
PREHOOK: query: insert into table acid partition(ds)  select key,value,ds from srcpart
PREHOOK: type: QUERY
PREHOOK: Input: default@srcpart
PREHOOK: Input: default@srcpart@ds=2008-04-08/hr=11
PREHOOK: Input: default@srcpart@ds=2008-04-08/hr=12
PREHOOK: Input: default@srcpart@ds=2008-04-09/hr=11
PREHOOK: Input: default@srcpart@ds=2008-04-09/hr=12
PREHOOK: Output: default@acid
POSTHOOK: query: insert into table acid partition(ds)  select key,value,ds from srcpart
POSTHOOK: type: QUERY
POSTHOOK: Input: default@srcpart
POSTHOOK: Input: default@srcpart@ds=2008-04-08/hr=11
POSTHOOK: Input: default@srcpart@ds=2008-04-08/hr=12
POSTHOOK: Input: default@srcpart@ds=2008-04-09/hr=11
POSTHOOK: Input: default@srcpart@ds=2008-04-09/hr=12
POSTHOOK: Output: default@acid@ds=2008-04-08
POSTHOOK: Output: default@acid@ds=2008-04-09
POSTHOOK: Lineage: acid PARTITION(ds=2008-04-08).key SIMPLE [(srcpart)srcpart.FieldSchema(name:key, type:string, comment:default), ]
POSTHOOK: Lineage: acid PARTITION(ds=2008-04-08).value SIMPLE [(srcpart)srcpart.FieldSchema(name:value, type:string, comment:default), ]
POSTHOOK: Lineage: acid PARTITION(ds=2008-04-09).key SIMPLE [(srcpart)srcpart.FieldSchema(name:key, type:string, comment:default), ]
POSTHOOK: Lineage: acid PARTITION(ds=2008-04-09).value SIMPLE [(srcpart)srcpart.FieldSchema(name:value, type:string, comment:default), ]
PREHOOK: query: desc formatted acid partition(ds='2008-04-08')
PREHOOK: type: DESCTABLE
PREHOOK: Input: default@acid
POSTHOOK: query: desc formatted acid partition(ds='2008-04-08')
POSTHOOK: type: DESCTABLE
POSTHOOK: Input: default@acid
# col_name            	data_type           	comment             
key                 	string              	                    
value               	string              	                    
	 	 
# Partition Information	 	 
# col_name            	data_type           	comment             
ds                  	string              	                    
	 	 
# Detailed Partition Information	 	 
Partition Value:    	[2008-04-08]        	 
Database:           	default             	 
Table:              	acid                	 
#### A masked pattern was here ####
Partition Parameters:	 	 
	COLUMN_STATS_ACCURATE	{\"BASIC_STATS\":\"true\",\"COLUMN_STATS\":{\"key\":\"true\",\"value\":\"true\"}}
	numFiles            	2                   
	numRows             	1000                
	rawDataSize         	176000              
	totalSize           	3008                
#### A masked pattern was here ####
	 	 
# Storage Information	 	 
SerDe Library:      	org.apache.hadoop.hive.ql.io.orc.OrcSerde	 
InputFormat:        	org.apache.hadoop.hive.ql.io.orc.OrcInputFormat	 
OutputFormat:       	org.apache.hadoop.hive.ql.io.orc.OrcOutputFormat	 
Compressed:         	No                  	 
Num Buckets:        	2                   	 
Bucket Columns:     	[key]               	 
Sort Columns:       	[]                  	 
Storage Desc Params:	 	 
	serialization.format	1                   
PREHOOK: query: select count(*) from acid where ds='2008-04-08'
PREHOOK: type: QUERY
PREHOOK: Input: default@acid
PREHOOK: Input: default@acid@ds=2008-04-08
#### A masked pattern was here ####
POSTHOOK: query: select count(*) from acid where ds='2008-04-08'
POSTHOOK: type: QUERY
POSTHOOK: Input: default@acid
POSTHOOK: Input: default@acid@ds=2008-04-08
#### A masked pattern was here ####
1000
PREHOOK: query: select count(key) from acid
PREHOOK: type: QUERY
PREHOOK: Input: default@acid
PREHOOK: Input: default@acid@ds=2008-04-08
PREHOOK: Input: default@acid@ds=2008-04-09
#### A masked pattern was here ####
POSTHOOK: query: select count(key) from acid
POSTHOOK: type: QUERY
POSTHOOK: Input: default@acid
POSTHOOK: Input: default@acid@ds=2008-04-08
POSTHOOK: Input: default@acid@ds=2008-04-09
#### A masked pattern was here ####
2000
PREHOOK: query: explain select count(*) from acid where ds='2008-04-08'
PREHOOK: type: QUERY
POSTHOOK: query: explain select count(*) from acid where ds='2008-04-08'
POSTHOOK: type: QUERY
STAGE DEPENDENCIES:
  Stage-0 is a root stage

STAGE PLANS:
  Stage: Stage-0
    Fetch Operator
      limit: 1
      Processor Tree:
        ListSink

PREHOOK: query: select count(*) from acid where ds='2008-04-08'
PREHOOK: type: QUERY
PREHOOK: Input: default@acid
#### A masked pattern was here ####
POSTHOOK: query: select count(*) from acid where ds='2008-04-08'
POSTHOOK: type: QUERY
POSTHOOK: Input: default@acid
#### A masked pattern was here ####
1000<|MERGE_RESOLUTION|>--- conflicted
+++ resolved
@@ -176,10 +176,7 @@
 Table:              	acid                	 
 #### A masked pattern was here ####
 Partition Parameters:	 	 
-<<<<<<< HEAD
 	COLUMN_STATS_ACCURATE	{\"BASIC_STATS\":\"true\",\"COLUMN_STATS\":{\"key\":\"true\",\"value\":\"true\"}}
-=======
->>>>>>> 788daf60
 	numFiles            	2                   
 	numRows             	1000                
 	rawDataSize         	0                   
@@ -230,7 +227,7 @@
 Table:              	acid                	 
 #### A masked pattern was here ####
 Partition Parameters:	 	 
-	COLUMN_STATS_ACCURATE	{\"COLUMN_STATS\":{\"key\":\"true\",\"value\":\"true\"}}
+	COLUMN_STATS_ACCURATE	{\"BASIC_STATS\":\"true\",\"COLUMN_STATS\":{\"key\":\"true\",\"value\":\"true\"}}
 	numFiles            	2                   
 	numRows             	1000                
 	rawDataSize         	0                   
@@ -266,42 +263,6 @@
   Stage-0 is a root stage
 
 STAGE PLANS:
-<<<<<<< HEAD
-=======
-  Stage: Stage-1
-    Map Reduce
-      Map Operator Tree:
-          TableScan
-            alias: acid
-            filterExpr: (ds = '2008-04-08') (type: boolean)
-            Statistics: Num rows: 1000 Data size: 40630 Basic stats: COMPLETE Column stats: NONE
-            Select Operator
-              Statistics: Num rows: 1000 Data size: 40630 Basic stats: COMPLETE Column stats: NONE
-              Group By Operator
-                aggregations: count()
-                mode: hash
-                outputColumnNames: _col0
-                Statistics: Num rows: 1 Data size: 8 Basic stats: COMPLETE Column stats: NONE
-                Reduce Output Operator
-                  sort order: 
-                  Statistics: Num rows: 1 Data size: 8 Basic stats: COMPLETE Column stats: NONE
-                  value expressions: _col0 (type: bigint)
-      Execution mode: vectorized
-      Reduce Operator Tree:
-        Group By Operator
-          aggregations: count(VALUE._col0)
-          mode: mergepartial
-          outputColumnNames: _col0
-          Statistics: Num rows: 1 Data size: 8 Basic stats: COMPLETE Column stats: NONE
-          File Output Operator
-            compressed: false
-            Statistics: Num rows: 1 Data size: 8 Basic stats: COMPLETE Column stats: NONE
-            table:
-                input format: org.apache.hadoop.mapred.SequenceFileInputFormat
-                output format: org.apache.hadoop.hive.ql.io.HiveSequenceFileOutputFormat
-                serde: org.apache.hadoop.hive.serde2.lazy.LazySimpleSerDe
-
->>>>>>> 788daf60
   Stage: Stage-0
     Fetch Operator
       limit: 1
@@ -360,15 +321,9 @@
 Partition Parameters:	 	 
 	COLUMN_STATS_ACCURATE	{\"BASIC_STATS\":\"true\",\"COLUMN_STATS\":{\"key\":\"true\",\"value\":\"true\"}}
 	numFiles            	4                   
-<<<<<<< HEAD
 	numRows             	2000                
-	rawDataSize         	208000              
+	rawDataSize         	0                   
 	totalSize           	8126                
-=======
-	numRows             	3000                
-	rawDataSize         	0                   
-	totalSize           	8118                
->>>>>>> 788daf60
 #### A masked pattern was here ####
 	 	 
 # Storage Information	 	 
@@ -413,18 +368,11 @@
 Table:              	acid                	 
 #### A masked pattern was here ####
 Partition Parameters:	 	 
-<<<<<<< HEAD
 	COLUMN_STATS_ACCURATE	{\"BASIC_STATS\":\"true\",\"COLUMN_STATS\":{\"key\":\"true\",\"value\":\"true\"}}
 	numFiles            	4                   
 	numRows             	2000                
-	rawDataSize         	416000              
+	rawDataSize         	0                   
 	totalSize           	8126                
-=======
-	numFiles            	4                   
-	numRows             	2000                
-	rawDataSize         	0                   
-	totalSize           	8118                
->>>>>>> 788daf60
 #### A masked pattern was here ####
 	 	 
 # Storage Information	 	 
@@ -445,42 +393,6 @@
   Stage-0 is a root stage
 
 STAGE PLANS:
-<<<<<<< HEAD
-=======
-  Stage: Stage-1
-    Map Reduce
-      Map Operator Tree:
-          TableScan
-            alias: acid
-            filterExpr: (ds = '2008-04-08') (type: boolean)
-            Statistics: Num rows: 2000 Data size: 81180 Basic stats: COMPLETE Column stats: NONE
-            Select Operator
-              Statistics: Num rows: 2000 Data size: 81180 Basic stats: COMPLETE Column stats: NONE
-              Group By Operator
-                aggregations: count()
-                mode: hash
-                outputColumnNames: _col0
-                Statistics: Num rows: 1 Data size: 8 Basic stats: COMPLETE Column stats: NONE
-                Reduce Output Operator
-                  sort order: 
-                  Statistics: Num rows: 1 Data size: 8 Basic stats: COMPLETE Column stats: NONE
-                  value expressions: _col0 (type: bigint)
-      Execution mode: vectorized
-      Reduce Operator Tree:
-        Group By Operator
-          aggregations: count(VALUE._col0)
-          mode: mergepartial
-          outputColumnNames: _col0
-          Statistics: Num rows: 1 Data size: 8 Basic stats: COMPLETE Column stats: NONE
-          File Output Operator
-            compressed: false
-            Statistics: Num rows: 1 Data size: 8 Basic stats: COMPLETE Column stats: NONE
-            table:
-                input format: org.apache.hadoop.mapred.SequenceFileInputFormat
-                output format: org.apache.hadoop.hive.ql.io.HiveSequenceFileOutputFormat
-                serde: org.apache.hadoop.hive.serde2.lazy.LazySimpleSerDe
-
->>>>>>> 788daf60
   Stage: Stage-0
     Fetch Operator
       limit: 1
@@ -525,11 +437,11 @@
           TableScan
             alias: acid
             filterExpr: (ds = '2008-04-08') (type: boolean)
-            Statistics: Num rows: 2000 Data size: 81180 Basic stats: COMPLETE Column stats: NONE
+            Statistics: Num rows: 2000 Data size: 81260 Basic stats: COMPLETE Column stats: NONE
             Select Operator
               expressions: key (type: string)
               outputColumnNames: key
-              Statistics: Num rows: 2000 Data size: 81180 Basic stats: COMPLETE Column stats: NONE
+              Statistics: Num rows: 2000 Data size: 81260 Basic stats: COMPLETE Column stats: NONE
               Group By Operator
                 aggregations: max(key)
                 mode: hash
