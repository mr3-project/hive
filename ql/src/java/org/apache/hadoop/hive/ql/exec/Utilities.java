--- conflicted
+++ resolved
@@ -1393,12 +1393,7 @@
 
   private static boolean shouldAvoidRename(FileSinkDesc conf, Configuration hConf) {
     // we are avoiding rename/move only if following conditions are met
-<<<<<<< HEAD
     //  * execution engine is MR3
-    //  * query cache is disabled
-=======
-    //  * execution engine is tez
->>>>>>> ac78f79b
     //  * if it is select query
     if (conf != null && conf.getIsQuery() && conf.getFilesToFetch() != null
         && HiveConf.getVar(hConf, ConfVars.HIVE_EXECUTION_ENGINE).equalsIgnoreCase("mr3")){
