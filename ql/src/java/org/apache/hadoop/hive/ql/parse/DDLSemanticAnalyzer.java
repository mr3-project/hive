/**
 * Licensed to the Apache Software Foundation (ASF) under one
 * or more contributor license agreements.  See the NOTICE file
 * distributed with this work for additional information
 * regarding copyright ownership.  The ASF licenses this file
 * to you under the Apache License, Version 2.0 (the
 * "License"); you may not use this file except in compliance
 * with the License.  You may obtain a copy of the License at
 *
 *     http://www.apache.org/licenses/LICENSE-2.0
 *
 * Unless required by applicable law or agreed to in writing, software
 * distributed under the License is distributed on an "AS IS" BASIS,
 * WITHOUT WARRANTIES OR CONDITIONS OF ANY KIND, either express or implied.
 * See the License for the specific language governing permissions and
 * limitations under the License.
 */

package org.apache.hadoop.hive.ql.parse;

import com.google.common.collect.ImmutableList;
import com.google.common.collect.Lists;

import org.antlr.runtime.tree.CommonTree;
import org.antlr.runtime.tree.Tree;
import org.apache.hadoop.hive.ql.io.AcidUtils;
import org.slf4j.Logger;
import org.slf4j.LoggerFactory;
import org.apache.hadoop.fs.FileSystem;
import org.apache.hadoop.fs.Path;
import org.apache.hadoop.hive.common.JavaUtils;
import org.apache.hadoop.hive.common.StatsSetupConst;
import org.apache.hadoop.hive.conf.HiveConf;
import org.apache.hadoop.hive.conf.HiveConf.ConfVars;
import org.apache.hadoop.hive.metastore.MetaStoreUtils;
import org.apache.hadoop.hive.metastore.TableType;
import org.apache.hadoop.hive.metastore.Warehouse;
import org.apache.hadoop.hive.metastore.api.Database;
import org.apache.hadoop.hive.metastore.api.EnvironmentContext;
import org.apache.hadoop.hive.metastore.api.FieldSchema;
import org.apache.hadoop.hive.metastore.api.Index;
import org.apache.hadoop.hive.metastore.api.MetaException;
import org.apache.hadoop.hive.metastore.api.NoSuchObjectException;
import org.apache.hadoop.hive.metastore.api.Order;
import org.apache.hadoop.hive.metastore.api.SQLForeignKey;
import org.apache.hadoop.hive.metastore.api.SQLNotNullConstraint;
import org.apache.hadoop.hive.metastore.api.SQLPrimaryKey;
import org.apache.hadoop.hive.metastore.api.SQLUniqueConstraint;
import org.apache.hadoop.hive.metastore.api.SkewedInfo;
import org.apache.hadoop.hive.metastore.api.hive_metastoreConstants;
import org.apache.hadoop.hive.ql.Driver;
import org.apache.hadoop.hive.ql.ErrorMsg;
import org.apache.hadoop.hive.ql.QueryState;
import org.apache.hadoop.hive.ql.exec.ArchiveUtils;
import org.apache.hadoop.hive.ql.exec.ColumnStatsUpdateTask;
import org.apache.hadoop.hive.ql.exec.FunctionRegistry;
import org.apache.hadoop.hive.ql.exec.Task;
import org.apache.hadoop.hive.ql.exec.TaskFactory;
import org.apache.hadoop.hive.ql.exec.Utilities;
import org.apache.hadoop.hive.ql.hooks.ReadEntity;
import org.apache.hadoop.hive.ql.hooks.WriteEntity;
import org.apache.hadoop.hive.ql.hooks.Entity.Type;
import org.apache.hadoop.hive.ql.hooks.WriteEntity.WriteType;
import org.apache.hadoop.hive.ql.index.HiveIndex;
import org.apache.hadoop.hive.ql.index.HiveIndex.IndexType;
import org.apache.hadoop.hive.ql.index.HiveIndexHandler;
import org.apache.hadoop.hive.ql.io.RCFileInputFormat;
import org.apache.hadoop.hive.ql.io.orc.OrcInputFormat;
import org.apache.hadoop.hive.ql.lib.Node;
import org.apache.hadoop.hive.ql.lockmgr.HiveTxnManager;
import org.apache.hadoop.hive.ql.lockmgr.LockException;
import org.apache.hadoop.hive.ql.lockmgr.TxnManagerFactory;
import org.apache.hadoop.hive.ql.metadata.Hive;
import org.apache.hadoop.hive.ql.metadata.HiveException;
import org.apache.hadoop.hive.ql.metadata.HiveUtils;
import org.apache.hadoop.hive.ql.metadata.InvalidTableException;
import org.apache.hadoop.hive.ql.metadata.Partition;
import org.apache.hadoop.hive.ql.metadata.Table;
import org.apache.hadoop.hive.ql.parse.authorization.AuthorizationParseUtils;
import org.apache.hadoop.hive.ql.parse.authorization.HiveAuthorizationTaskFactory;
import org.apache.hadoop.hive.ql.parse.authorization.HiveAuthorizationTaskFactoryImpl;
import org.apache.hadoop.hive.ql.plan.AbortTxnsDesc;
import org.apache.hadoop.hive.ql.plan.AddPartitionDesc;
import org.apache.hadoop.hive.ql.plan.AddPartitionDesc.OnePartitionDesc;
import org.apache.hadoop.hive.ql.plan.AlterDatabaseDesc;
import org.apache.hadoop.hive.ql.plan.AlterIndexDesc;
import org.apache.hadoop.hive.ql.plan.AlterIndexDesc.AlterIndexTypes;
import org.apache.hadoop.hive.ql.plan.AlterTableAlterPartDesc;
import org.apache.hadoop.hive.ql.plan.AlterTableDesc;
import org.apache.hadoop.hive.ql.plan.AlterTableDesc.AlterTableTypes;
import org.apache.hadoop.hive.ql.plan.AlterTableExchangePartition;
import org.apache.hadoop.hive.ql.plan.AlterTableSimpleDesc;
import org.apache.hadoop.hive.ql.plan.CacheMetadataDesc;
import org.apache.hadoop.hive.ql.plan.ColumnStatsDesc;
import org.apache.hadoop.hive.ql.plan.ColumnStatsUpdateWork;
import org.apache.hadoop.hive.ql.plan.CreateDatabaseDesc;
import org.apache.hadoop.hive.ql.plan.CreateIndexDesc;
import org.apache.hadoop.hive.ql.plan.DDLWork;
import org.apache.hadoop.hive.ql.plan.DescDatabaseDesc;
import org.apache.hadoop.hive.ql.plan.DescFunctionDesc;
import org.apache.hadoop.hive.ql.plan.DescTableDesc;
import org.apache.hadoop.hive.ql.plan.DropDatabaseDesc;
import org.apache.hadoop.hive.ql.plan.DropIndexDesc;
import org.apache.hadoop.hive.ql.plan.DropTableDesc;
import org.apache.hadoop.hive.ql.plan.ExprNodeColumnDesc;
import org.apache.hadoop.hive.ql.plan.ExprNodeConstantDesc;
import org.apache.hadoop.hive.ql.plan.ExprNodeDesc;
import org.apache.hadoop.hive.ql.plan.ExprNodeGenericFuncDesc;
import org.apache.hadoop.hive.ql.plan.HiveOperation;
import org.apache.hadoop.hive.ql.plan.KillQueryDesc;
import org.apache.hadoop.hive.ql.plan.ListBucketingCtx;
import org.apache.hadoop.hive.ql.plan.LoadTableDesc;
import org.apache.hadoop.hive.ql.plan.LockDatabaseDesc;
import org.apache.hadoop.hive.ql.plan.LockTableDesc;
import org.apache.hadoop.hive.ql.plan.MoveWork;
import org.apache.hadoop.hive.ql.plan.MsckDesc;
import org.apache.hadoop.hive.ql.plan.PlanUtils;
import org.apache.hadoop.hive.ql.plan.PrincipalDesc;
import org.apache.hadoop.hive.ql.plan.RenamePartitionDesc;
import org.apache.hadoop.hive.ql.plan.RoleDDLDesc;
import org.apache.hadoop.hive.ql.plan.ShowColumnsDesc;
import org.apache.hadoop.hive.ql.plan.ShowCompactionsDesc;
import org.apache.hadoop.hive.ql.plan.ShowConfDesc;
import org.apache.hadoop.hive.ql.plan.ShowCreateDatabaseDesc;
import org.apache.hadoop.hive.ql.plan.ShowCreateTableDesc;
import org.apache.hadoop.hive.ql.plan.ShowDatabasesDesc;
import org.apache.hadoop.hive.ql.plan.ShowFunctionsDesc;
import org.apache.hadoop.hive.ql.plan.ShowGrantDesc;
import org.apache.hadoop.hive.ql.plan.ShowIndexesDesc;
import org.apache.hadoop.hive.ql.plan.ShowLocksDesc;
import org.apache.hadoop.hive.ql.plan.ShowPartitionsDesc;
import org.apache.hadoop.hive.ql.plan.ShowTableStatusDesc;
import org.apache.hadoop.hive.ql.plan.ShowTablesDesc;
import org.apache.hadoop.hive.ql.plan.ShowTblPropertiesDesc;
import org.apache.hadoop.hive.ql.plan.ShowTxnsDesc;
import org.apache.hadoop.hive.ql.plan.StatsWork;
import org.apache.hadoop.hive.ql.plan.SwitchDatabaseDesc;
import org.apache.hadoop.hive.ql.plan.TableDesc;
import org.apache.hadoop.hive.ql.plan.TruncateTableDesc;
import org.apache.hadoop.hive.ql.plan.UnlockDatabaseDesc;
import org.apache.hadoop.hive.ql.plan.UnlockTableDesc;
import org.apache.hadoop.hive.ql.session.SessionState;
import org.apache.hadoop.hive.ql.udf.generic.GenericUDF;
import org.apache.hadoop.hive.serde.serdeConstants;
import org.apache.hadoop.hive.serde2.objectinspector.ObjectInspectorConverters;
import org.apache.hadoop.hive.serde2.objectinspector.ObjectInspectorConverters.Converter;
import org.apache.hadoop.hive.serde2.typeinfo.CharTypeInfo;
import org.apache.hadoop.hive.serde2.typeinfo.DecimalTypeInfo;
import org.apache.hadoop.hive.serde2.typeinfo.PrimitiveTypeInfo;
import org.apache.hadoop.hive.serde2.typeinfo.TimestampLocalTZTypeInfo;
import org.apache.hadoop.hive.serde2.typeinfo.TypeInfoFactory;
import org.apache.hadoop.hive.serde2.typeinfo.TypeInfoUtils;
import org.apache.hadoop.hive.serde2.typeinfo.VarcharTypeInfo;
import org.apache.hadoop.mapred.InputFormat;
import org.apache.hadoop.util.StringUtils;

import java.io.FileNotFoundException;
import java.io.Serializable;
import java.lang.reflect.Constructor;
import java.lang.reflect.InvocationTargetException;
import java.net.URI;
import java.net.URISyntaxException;
import java.util.ArrayList;
import java.util.Arrays;
import java.util.Collection;
import java.util.HashMap;
import java.util.HashSet;
import java.util.Iterator;
import java.util.LinkedHashMap;
import java.util.LinkedList;
import java.util.List;
import java.util.Map;
import java.util.Map.Entry;
import java.util.Set;

import static org.apache.hadoop.hive.ql.parse.HiveParser.TOK_DATABASELOCATION;
import static org.apache.hadoop.hive.ql.parse.HiveParser.TOK_DATABASEPROPERTIES;

/**
 * DDLSemanticAnalyzer.
 *
 */
public class DDLSemanticAnalyzer extends BaseSemanticAnalyzer {
  private static final Logger LOG = LoggerFactory.getLogger(DDLSemanticAnalyzer.class);
  private static final Map<Integer, String> TokenToTypeName = new HashMap<Integer, String>();

  private final Set<String> reservedPartitionValues;
  private final HiveAuthorizationTaskFactory hiveAuthorizationTaskFactory;
  private WriteEntity alterTableOutput;

  static {
    TokenToTypeName.put(HiveParser.TOK_BOOLEAN, serdeConstants.BOOLEAN_TYPE_NAME);
    TokenToTypeName.put(HiveParser.TOK_TINYINT, serdeConstants.TINYINT_TYPE_NAME);
    TokenToTypeName.put(HiveParser.TOK_SMALLINT, serdeConstants.SMALLINT_TYPE_NAME);
    TokenToTypeName.put(HiveParser.TOK_INT, serdeConstants.INT_TYPE_NAME);
    TokenToTypeName.put(HiveParser.TOK_BIGINT, serdeConstants.BIGINT_TYPE_NAME);
    TokenToTypeName.put(HiveParser.TOK_FLOAT, serdeConstants.FLOAT_TYPE_NAME);
    TokenToTypeName.put(HiveParser.TOK_DOUBLE, serdeConstants.DOUBLE_TYPE_NAME);
    TokenToTypeName.put(HiveParser.TOK_STRING, serdeConstants.STRING_TYPE_NAME);
    TokenToTypeName.put(HiveParser.TOK_CHAR, serdeConstants.CHAR_TYPE_NAME);
    TokenToTypeName.put(HiveParser.TOK_VARCHAR, serdeConstants.VARCHAR_TYPE_NAME);
    TokenToTypeName.put(HiveParser.TOK_BINARY, serdeConstants.BINARY_TYPE_NAME);
    TokenToTypeName.put(HiveParser.TOK_DATE, serdeConstants.DATE_TYPE_NAME);
    TokenToTypeName.put(HiveParser.TOK_DATETIME, serdeConstants.DATETIME_TYPE_NAME);
    TokenToTypeName.put(HiveParser.TOK_TIMESTAMP, serdeConstants.TIMESTAMP_TYPE_NAME);
    TokenToTypeName.put(HiveParser.TOK_TIMESTAMPLOCALTZ, serdeConstants.TIMESTAMPLOCALTZ_TYPE_NAME);
    TokenToTypeName.put(HiveParser.TOK_INTERVAL_YEAR_MONTH, serdeConstants.INTERVAL_YEAR_MONTH_TYPE_NAME);
    TokenToTypeName.put(HiveParser.TOK_INTERVAL_DAY_TIME, serdeConstants.INTERVAL_DAY_TIME_TYPE_NAME);
    TokenToTypeName.put(HiveParser.TOK_DECIMAL, serdeConstants.DECIMAL_TYPE_NAME);
  }

  public static String getTypeName(ASTNode node) throws SemanticException {
    int token = node.getType();
    String typeName;

    // datetime type isn't currently supported
    if (token == HiveParser.TOK_DATETIME) {
      throw new SemanticException(ErrorMsg.UNSUPPORTED_TYPE.getMsg());
    }

    switch (token) {
    case HiveParser.TOK_CHAR:
      CharTypeInfo charTypeInfo = ParseUtils.getCharTypeInfo(node);
      typeName = charTypeInfo.getQualifiedName();
      break;
    case HiveParser.TOK_VARCHAR:
      VarcharTypeInfo varcharTypeInfo = ParseUtils.getVarcharTypeInfo(node);
      typeName = varcharTypeInfo.getQualifiedName();
      break;
    case HiveParser.TOK_TIMESTAMPLOCALTZ:
      HiveConf conf;
      try {
        conf = Hive.get().getConf();
      } catch (HiveException e) {
        throw new SemanticException(e);
      }
      TimestampLocalTZTypeInfo timestampLocalTZTypeInfo = TypeInfoFactory.getTimestampTZTypeInfo(
          conf.getLocalTimeZone());
      typeName = timestampLocalTZTypeInfo.getQualifiedName();
      break;
    case HiveParser.TOK_DECIMAL:
      DecimalTypeInfo decTypeInfo = ParseUtils.getDecimalTypeTypeInfo(node);
      typeName = decTypeInfo.getQualifiedName();
      break;
    default:
      typeName = TokenToTypeName.get(token);
    }
    return typeName;
  }

  public DDLSemanticAnalyzer(QueryState queryState) throws SemanticException {
    this(queryState, createHiveDB(queryState.getConf()));
  }

  public DDLSemanticAnalyzer(QueryState queryState, Hive db) throws SemanticException {
    super(queryState, db);
    reservedPartitionValues = new HashSet<String>();
    // Partition can't have this name
    reservedPartitionValues.add(HiveConf.getVar(conf, ConfVars.DEFAULTPARTITIONNAME));
    reservedPartitionValues.add(HiveConf.getVar(conf, ConfVars.DEFAULT_ZOOKEEPER_PARTITION_NAME));
    // Partition value can't end in this suffix
    reservedPartitionValues.add(HiveConf.getVar(conf, ConfVars.METASTORE_INT_ORIGINAL));
    reservedPartitionValues.add(HiveConf.getVar(conf, ConfVars.METASTORE_INT_ARCHIVED));
    reservedPartitionValues.add(HiveConf.getVar(conf, ConfVars.METASTORE_INT_EXTRACTED));
    hiveAuthorizationTaskFactory = createAuthorizationTaskFactory(conf, db);
  }

  @Override
  public void analyzeInternal(ASTNode input) throws SemanticException {

    ASTNode ast = input;
    switch (ast.getType()) {
    case HiveParser.TOK_ALTERTABLE: {
      ast = (ASTNode) input.getChild(1);
      String[] qualified = getQualifiedTableName((ASTNode) input.getChild(0));
      String tableName = getDotName(qualified);
      HashMap<String, String> partSpec = null;
      ASTNode partSpecNode = (ASTNode)input.getChild(2);
      if (partSpecNode != null) {
        //  We can use alter table partition rename to convert/normalize the legacy partition
        //  column values. In so, we should not enable the validation to the old partition spec
        //  passed in this command.
        if (ast.getType() == HiveParser.TOK_ALTERTABLE_RENAMEPART) {
          partSpec = getPartSpec(partSpecNode);
        } else {
          partSpec = getValidatedPartSpec(getTable(tableName), partSpecNode, conf, false);
        }
      }

      if (ast.getType() == HiveParser.TOK_ALTERTABLE_RENAME) {
        analyzeAlterTableRename(qualified, ast, false);
      } else if (ast.getType() == HiveParser.TOK_ALTERTABLE_TOUCH) {
        analyzeAlterTableTouch(qualified, ast);
      } else if (ast.getType() == HiveParser.TOK_ALTERTABLE_ARCHIVE) {
        analyzeAlterTableArchive(qualified, ast, false);
      } else if (ast.getType() == HiveParser.TOK_ALTERTABLE_UNARCHIVE) {
        analyzeAlterTableArchive(qualified, ast, true);
      } else if (ast.getType() == HiveParser.TOK_ALTERTABLE_ADDCOLS) {
        analyzeAlterTableModifyCols(qualified, ast, partSpec, AlterTableTypes.ADDCOLS);
      } else if (ast.getType() == HiveParser.TOK_ALTERTABLE_REPLACECOLS) {
        analyzeAlterTableModifyCols(qualified, ast, partSpec, AlterTableTypes.REPLACECOLS);
      } else if (ast.getType() == HiveParser.TOK_ALTERTABLE_RENAMECOL) {
        analyzeAlterTableRenameCol(qualified, ast, partSpec);
      } else if (ast.getType() == HiveParser.TOK_ALTERTABLE_ADDPARTS) {
        analyzeAlterTableAddParts(qualified, ast, false);
      } else if (ast.getType() == HiveParser.TOK_ALTERTABLE_DROPPARTS) {
        analyzeAlterTableDropParts(qualified, ast, false);
      } else if (ast.getType() == HiveParser.TOK_ALTERTABLE_PARTCOLTYPE) {
        analyzeAlterTablePartColType(qualified, ast);
      } else if (ast.getType() == HiveParser.TOK_ALTERTABLE_PROPERTIES) {
        analyzeAlterTableProps(qualified, null, ast, false, false);
      } else if (ast.getType() == HiveParser.TOK_ALTERTABLE_DROPPROPERTIES) {
        analyzeAlterTableProps(qualified, null, ast, false, true);
      } else if (ast.getType() == HiveParser.TOK_ALTERTABLE_UPDATESTATS) {
        analyzeAlterTableProps(qualified, partSpec, ast, false, false);
      } else if (ast.getType() == HiveParser.TOK_ALTERTABLE_SKEWED) {
        analyzeAltertableSkewedby(qualified, ast);
      } else if (ast.getType() == HiveParser.TOK_ALTERTABLE_EXCHANGEPARTITION) {
        analyzeExchangePartition(qualified, ast);
      } else if (ast.getToken().getType() == HiveParser.TOK_ALTERTABLE_FILEFORMAT) {
        analyzeAlterTableFileFormat(ast, tableName, partSpec);
      } else if (ast.getToken().getType() == HiveParser.TOK_ALTERTABLE_LOCATION) {
        analyzeAlterTableLocation(ast, tableName, partSpec);
      } else if (ast.getToken().getType() == HiveParser.TOK_ALTERTABLE_MERGEFILES) {
        analyzeAlterTablePartMergeFiles(ast, tableName, partSpec);
      } else if (ast.getToken().getType() == HiveParser.TOK_ALTERTABLE_SERIALIZER) {
        analyzeAlterTableSerde(ast, tableName, partSpec);
      } else if (ast.getToken().getType() == HiveParser.TOK_ALTERTABLE_SERDEPROPERTIES) {
        analyzeAlterTableSerdeProps(ast, tableName, partSpec);
      } else if (ast.getToken().getType() == HiveParser.TOK_ALTERTABLE_RENAMEPART) {
        analyzeAlterTableRenamePart(ast, tableName, partSpec);
      } else if (ast.getToken().getType() == HiveParser.TOK_ALTERTABLE_SKEWED_LOCATION) {
        analyzeAlterTableSkewedLocation(ast, tableName, partSpec);
      } else if (ast.getToken().getType() == HiveParser.TOK_ALTERTABLE_BUCKETS) {
        analyzeAlterTableBucketNum(ast, tableName, partSpec);
      } else if (ast.getToken().getType() == HiveParser.TOK_ALTERTABLE_CLUSTER_SORT) {
        analyzeAlterTableClusterSort(ast, tableName, partSpec);
      } else if (ast.getToken().getType() == HiveParser.TOK_ALTERTABLE_COMPACT) {
        analyzeAlterTableCompact(ast, tableName, partSpec);
      } else if(ast.getToken().getType() == HiveParser.TOK_ALTERTABLE_UPDATECOLSTATS){
        analyzeAlterTableUpdateStats(ast, tableName, partSpec);
      } else if(ast.getToken().getType() == HiveParser.TOK_ALTERTABLE_DROPCONSTRAINT) {
        analyzeAlterTableDropConstraint(ast, tableName);
      } else if(ast.getToken().getType() == HiveParser.TOK_ALTERTABLE_ADDCONSTRAINT) {
          analyzeAlterTableAddConstraint(ast, tableName);
      }
      break;
    }
    case HiveParser.TOK_DROPTABLE:
      analyzeDropTable(ast, null);
      break;
    case HiveParser.TOK_TRUNCATETABLE:
      analyzeTruncateTable(ast);
      break;
    case HiveParser.TOK_CREATEINDEX:
      analyzeCreateIndex(ast);
      break;
    case HiveParser.TOK_DROPINDEX:
      analyzeDropIndex(ast);
      break;
    case HiveParser.TOK_DESCTABLE:
      ctx.setResFile(ctx.getLocalTmpPath());
      analyzeDescribeTable(ast);
      break;
    case HiveParser.TOK_SHOWDATABASES:
      ctx.setResFile(ctx.getLocalTmpPath());
      analyzeShowDatabases(ast);
      break;
    case HiveParser.TOK_SHOWTABLES:
      ctx.setResFile(ctx.getLocalTmpPath());
      analyzeShowTables(ast);
      break;
    case HiveParser.TOK_SHOWCOLUMNS:
      ctx.setResFile(ctx.getLocalTmpPath());
      analyzeShowColumns(ast);
      break;
    case HiveParser.TOK_SHOW_TABLESTATUS:
      ctx.setResFile(ctx.getLocalTmpPath());
      analyzeShowTableStatus(ast);
      break;
    case HiveParser.TOK_SHOW_TBLPROPERTIES:
      ctx.setResFile(ctx.getLocalTmpPath());
      analyzeShowTableProperties(ast);
      break;
    case HiveParser.TOK_SHOWFUNCTIONS:
      ctx.setResFile(ctx.getLocalTmpPath());
      analyzeShowFunctions(ast);
      break;
    case HiveParser.TOK_SHOWLOCKS:
      ctx.setResFile(ctx.getLocalTmpPath());
      analyzeShowLocks(ast);
      break;
    case HiveParser.TOK_SHOWDBLOCKS:
      ctx.setResFile(ctx.getLocalTmpPath());
      analyzeShowDbLocks(ast);
      break;
    case HiveParser.TOK_SHOW_COMPACTIONS:
      ctx.setResFile(ctx.getLocalTmpPath());
      analyzeShowCompactions(ast);
      break;
    case HiveParser.TOK_SHOW_TRANSACTIONS:
      ctx.setResFile(ctx.getLocalTmpPath());
      analyzeShowTxns(ast);
      break;
    case HiveParser.TOK_ABORT_TRANSACTIONS:
      analyzeAbortTxns(ast);
      break;
    case HiveParser.TOK_KILL_QUERY:
      analyzeKillQuery(ast);
      break;
    case HiveParser.TOK_SHOWCONF:
      ctx.setResFile(ctx.getLocalTmpPath());
      analyzeShowConf(ast);
      break;
    case HiveParser.TOK_SHOWVIEWS:
      ctx.setResFile(ctx.getLocalTmpPath());
      analyzeShowViews(ast);
      break;
    case HiveParser.TOK_DESCFUNCTION:
      ctx.setResFile(ctx.getLocalTmpPath());
      analyzeDescFunction(ast);
      break;
    case HiveParser.TOK_DESCDATABASE:
      ctx.setResFile(ctx.getLocalTmpPath());
      analyzeDescDatabase(ast);
      break;
    case HiveParser.TOK_MSCK:
      ctx.setResFile(ctx.getLocalTmpPath());
      analyzeMetastoreCheck(ast);
      break;
    case HiveParser.TOK_DROPVIEW:
      analyzeDropTable(ast, TableType.VIRTUAL_VIEW);
      break;
    case HiveParser.TOK_DROP_MATERIALIZED_VIEW:
      analyzeDropTable(ast, TableType.MATERIALIZED_VIEW);
      break;
    case HiveParser.TOK_ALTERVIEW: {
      String[] qualified = getQualifiedTableName((ASTNode) ast.getChild(0));
      ast = (ASTNode) ast.getChild(1);
      if (ast.getType() == HiveParser.TOK_ALTERVIEW_PROPERTIES) {
        analyzeAlterTableProps(qualified, null, ast, true, false);
      } else if (ast.getType() == HiveParser.TOK_ALTERVIEW_DROPPROPERTIES) {
        analyzeAlterTableProps(qualified, null, ast, true, true);
      } else if (ast.getType() == HiveParser.TOK_ALTERVIEW_ADDPARTS) {
        analyzeAlterTableAddParts(qualified, ast, true);
      } else if (ast.getType() == HiveParser.TOK_ALTERVIEW_DROPPARTS) {
        analyzeAlterTableDropParts(qualified, ast, true);
      } else if (ast.getType() == HiveParser.TOK_ALTERVIEW_RENAME) {
        analyzeAlterTableRename(qualified, ast, true);
      }
      break;
    }
    case HiveParser.TOK_ALTERINDEX_REBUILD:
      analyzeAlterIndexRebuild(ast);
      break;
    case HiveParser.TOK_ALTERINDEX_PROPERTIES:
      analyzeAlterIndexProps(ast);
      break;
    case HiveParser.TOK_SHOWPARTITIONS:
      ctx.setResFile(ctx.getLocalTmpPath());
      analyzeShowPartitions(ast);
      break;
    case HiveParser.TOK_SHOW_CREATEDATABASE:
      ctx.setResFile(ctx.getLocalTmpPath());
      analyzeShowCreateDatabase(ast);
      break;
    case HiveParser.TOK_SHOW_CREATETABLE:
      ctx.setResFile(ctx.getLocalTmpPath());
      analyzeShowCreateTable(ast);
      break;
    case HiveParser.TOK_SHOWINDEXES:
      ctx.setResFile(ctx.getLocalTmpPath());
      analyzeShowIndexes(ast);
      break;
    case HiveParser.TOK_LOCKTABLE:
      analyzeLockTable(ast);
      break;
    case HiveParser.TOK_UNLOCKTABLE:
      analyzeUnlockTable(ast);
      break;
    case HiveParser.TOK_LOCKDB:
      analyzeLockDatabase(ast);
      break;
    case HiveParser.TOK_UNLOCKDB:
      analyzeUnlockDatabase(ast);
      break;
    case HiveParser.TOK_CREATEDATABASE:
      analyzeCreateDatabase(ast);
      break;
    case HiveParser.TOK_DROPDATABASE:
      analyzeDropDatabase(ast);
      break;
    case HiveParser.TOK_SWITCHDATABASE:
      analyzeSwitchDatabase(ast);
      break;
    case HiveParser.TOK_ALTERDATABASE_PROPERTIES:
      analyzeAlterDatabaseProperties(ast);
      break;
    case HiveParser.TOK_ALTERDATABASE_OWNER:
      analyzeAlterDatabaseOwner(ast);
      break;
    case HiveParser.TOK_ALTERDATABASE_LOCATION:
      analyzeAlterDatabaseLocation(ast);
      break;
    case HiveParser.TOK_CREATEROLE:
      analyzeCreateRole(ast);
      break;
    case HiveParser.TOK_DROPROLE:
      analyzeDropRole(ast);
      break;
    case HiveParser.TOK_SHOW_ROLE_GRANT:
      ctx.setResFile(ctx.getLocalTmpPath());
      analyzeShowRoleGrant(ast);
      break;
    case HiveParser.TOK_SHOW_ROLE_PRINCIPALS:
      ctx.setResFile(ctx.getLocalTmpPath());
      analyzeShowRolePrincipals(ast);
      break;
    case HiveParser.TOK_SHOW_ROLES:
      ctx.setResFile(ctx.getLocalTmpPath());
      analyzeShowRoles(ast);
      break;
    case HiveParser.TOK_GRANT_ROLE:
      analyzeGrantRevokeRole(true, ast);
      break;
    case HiveParser.TOK_REVOKE_ROLE:
      analyzeGrantRevokeRole(false, ast);
      break;
    case HiveParser.TOK_GRANT:
      analyzeGrant(ast);
      break;
    case HiveParser.TOK_SHOW_GRANT:
      ctx.setResFile(ctx.getLocalTmpPath());
      analyzeShowGrant(ast);
      break;
    case HiveParser.TOK_REVOKE:
      analyzeRevoke(ast);
      break;
   case HiveParser.TOK_SHOW_SET_ROLE:
     analyzeSetShowRole(ast);
     break;
   case HiveParser.TOK_CACHE_METADATA:
     analyzeCacheMetadata(ast);
     break;
   default:
      throw new SemanticException("Unsupported command: " + ast);
    }
    if (fetchTask != null && !rootTasks.isEmpty()) {
      rootTasks.get(rootTasks.size() - 1).setFetchSource(true);
    }
  }

  private void analyzeCacheMetadata(ASTNode ast) throws SemanticException {
    Table tbl = AnalyzeCommandUtils.getTable(ast, this);
    Map<String,String> partSpec = null;
    CacheMetadataDesc desc;
    // In 2 cases out of 3, we could pass the path and type directly to metastore...
    if (AnalyzeCommandUtils.isPartitionLevelStats(ast)) {
      partSpec = AnalyzeCommandUtils.getPartKeyValuePairsFromAST(tbl, ast, conf);
      Partition part = getPartition(tbl, partSpec, true);
      desc = new CacheMetadataDesc(tbl.getDbName(), tbl.getTableName(), part.getName());
      inputs.add(new ReadEntity(part));
    } else {
      // Should we get all partitions for a partitioned table?
      desc = new CacheMetadataDesc(tbl.getDbName(), tbl.getTableName(), tbl.isPartitioned());
      inputs.add(new ReadEntity(tbl));
    }
    rootTasks.add(TaskFactory.get(new DDLWork(getInputs(), getOutputs(), desc), conf));
  }

  private void analyzeAlterTableUpdateStats(ASTNode ast, String tblName, Map<String, String> partSpec)
      throws SemanticException {
    String colName = getUnescapedName((ASTNode) ast.getChild(0));
    Map<String, String> mapProp = getProps((ASTNode) (ast.getChild(1)).getChild(0));

    Table tbl = getTable(tblName);
    String partName = null;
    if (partSpec != null) {
      try {
        partName = Warehouse.makePartName(partSpec, false);
      } catch (MetaException e) {
        throw new SemanticException("partition " + partSpec.toString()
            + " not found");
      }
    }

    String colType = null;
    List<FieldSchema> cols = tbl.getCols();
    for (FieldSchema col : cols) {
      if (colName.equalsIgnoreCase(col.getName())) {
        colType = col.getType();
        break;
      }
    }

    if (colType == null)
      throw new SemanticException("column type not found");

    ColumnStatsDesc cStatsDesc = new ColumnStatsDesc(tbl.getDbName() + "." + tbl.getTableName(),
        Arrays.asList(colName), Arrays.asList(colType), partSpec == null);
    ColumnStatsUpdateTask cStatsUpdateTask = (ColumnStatsUpdateTask) TaskFactory
        .get(new ColumnStatsUpdateWork(cStatsDesc, partName, mapProp, SessionState.get().getCurrentDatabase()), conf);
    rootTasks.add(cStatsUpdateTask);
  }

  private void analyzeSetShowRole(ASTNode ast) throws SemanticException {
    switch (ast.getChildCount()) {
      case 0:
        ctx.setResFile(ctx.getLocalTmpPath());
        rootTasks.add(hiveAuthorizationTaskFactory.createShowCurrentRoleTask(
        getInputs(), getOutputs(), ctx.getResFile()));
        setFetchTask(createFetchTask(RoleDDLDesc.getRoleNameSchema()));
        break;
      case 1:
        rootTasks.add(hiveAuthorizationTaskFactory.createSetRoleTask(
        BaseSemanticAnalyzer.unescapeIdentifier(ast.getChild(0).getText()),
        getInputs(), getOutputs()));
        break;
      default:
        throw new SemanticException("Internal error. ASTNode expected to have 0 or 1 child. "
        + ast.dump());
    }
  }

  private void analyzeGrantRevokeRole(boolean grant, ASTNode ast) throws SemanticException {
    Task<? extends Serializable> task;
    if(grant) {
      task = hiveAuthorizationTaskFactory.createGrantRoleTask(ast, getInputs(), getOutputs());
    } else {
      task = hiveAuthorizationTaskFactory.createRevokeRoleTask(ast, getInputs(), getOutputs());
    }
    if(task != null) {
      rootTasks.add(task);
    }
  }

  private void analyzeShowGrant(ASTNode ast) throws SemanticException {
    Task<? extends Serializable> task = hiveAuthorizationTaskFactory.
        createShowGrantTask(ast, ctx.getResFile(), getInputs(), getOutputs());
    if(task != null) {
      rootTasks.add(task);
      setFetchTask(createFetchTask(ShowGrantDesc.getSchema()));
    }
  }

  private void analyzeGrant(ASTNode ast) throws SemanticException {
    Task<? extends Serializable> task = hiveAuthorizationTaskFactory.
        createGrantTask(ast, getInputs(), getOutputs());
    if(task != null) {
      rootTasks.add(task);
    }
  }

  private void analyzeRevoke(ASTNode ast) throws SemanticException {
    Task<? extends Serializable> task = hiveAuthorizationTaskFactory.
        createRevokeTask(ast, getInputs(), getOutputs());
    if(task != null) {
      rootTasks.add(task);
    }
  }

  private void analyzeCreateRole(ASTNode ast) throws SemanticException {
    Task<? extends Serializable> task = hiveAuthorizationTaskFactory.
        createCreateRoleTask(ast, getInputs(), getOutputs());
    if(task != null) {
      rootTasks.add(task);
    }
  }

  private void analyzeDropRole(ASTNode ast) throws SemanticException {
    Task<? extends Serializable> task = hiveAuthorizationTaskFactory.
        createDropRoleTask(ast, getInputs(), getOutputs());
    if(task != null) {
      rootTasks.add(task);
    }
  }

  private void analyzeShowRoleGrant(ASTNode ast) throws SemanticException {
    Task<? extends Serializable> task = hiveAuthorizationTaskFactory.
        createShowRoleGrantTask(ast, ctx.getResFile(), getInputs(), getOutputs());
    if(task != null) {
      rootTasks.add(task);
      setFetchTask(createFetchTask(RoleDDLDesc.getRoleShowGrantSchema()));
    }
  }

  private void analyzeShowRolePrincipals(ASTNode ast) throws SemanticException {
    Task<DDLWork> roleDDLTask = (Task<DDLWork>) hiveAuthorizationTaskFactory
        .createShowRolePrincipalsTask(ast, ctx.getResFile(), getInputs(), getOutputs());

    if (roleDDLTask != null) {
      rootTasks.add(roleDDLTask);
      setFetchTask(createFetchTask(RoleDDLDesc.getShowRolePrincipalsSchema()));
    }
  }

  private void analyzeShowRoles(ASTNode ast) throws SemanticException {
    @SuppressWarnings("unchecked")
    Task<DDLWork> roleDDLTask = (Task<DDLWork>) hiveAuthorizationTaskFactory
        .createShowRolesTask(ast, ctx.getResFile(), getInputs(), getOutputs());

    if (roleDDLTask != null) {
      rootTasks.add(roleDDLTask);
      setFetchTask(createFetchTask(RoleDDLDesc.getRoleNameSchema()));
    }
  }

  private void analyzeAlterDatabaseProperties(ASTNode ast) throws SemanticException {

    String dbName = unescapeIdentifier(ast.getChild(0).getText());
    Map<String, String> dbProps = null;

    for (int i = 1; i < ast.getChildCount(); i++) {
      ASTNode childNode = (ASTNode) ast.getChild(i);
      switch (childNode.getToken().getType()) {
      case HiveParser.TOK_DATABASEPROPERTIES:
        dbProps = DDLSemanticAnalyzer.getProps((ASTNode) childNode.getChild(0));
        break;
      default:
        throw new SemanticException("Unrecognized token in CREATE DATABASE statement");
      }
    }
    AlterDatabaseDesc alterDesc = new AlterDatabaseDesc(dbName, dbProps, null);
    addAlterDbDesc(alterDesc);
  }

  private void addAlterDbDesc(AlterDatabaseDesc alterDesc) throws SemanticException {
    Database database = getDatabase(alterDesc.getDatabaseName());
    outputs.add(new WriteEntity(database, WriteEntity.WriteType.DDL_NO_LOCK));
    rootTasks.add(TaskFactory.get(new DDLWork(getInputs(), getOutputs(), alterDesc), conf));
  }

  private void analyzeAlterDatabaseOwner(ASTNode ast) throws SemanticException {
    String dbName = getUnescapedName((ASTNode) ast.getChild(0));
    PrincipalDesc principalDesc = AuthorizationParseUtils.getPrincipalDesc((ASTNode) ast
        .getChild(1));

    // The syntax should not allow these fields to be null, but lets verify
    String nullCmdMsg = "can't be null in alter database set owner command";
    if(principalDesc.getName() == null){
      throw new SemanticException("Owner name " + nullCmdMsg);
    }
    if(principalDesc.getType() == null){
      throw new SemanticException("Owner type " + nullCmdMsg);
    }

    AlterDatabaseDesc alterDesc = new AlterDatabaseDesc(dbName, principalDesc);
    addAlterDbDesc(alterDesc);
  }

  private void analyzeAlterDatabaseLocation(ASTNode ast) throws SemanticException {
    String dbName = getUnescapedName((ASTNode) ast.getChild(0));
    String newLocation = unescapeSQLString(ast.getChild(1).getText());
    addLocationToOutputs(newLocation);
    AlterDatabaseDesc alterDesc = new AlterDatabaseDesc(dbName, newLocation);
    addAlterDbDesc(alterDesc);
  }

  private void analyzeExchangePartition(String[] qualified, ASTNode ast) throws SemanticException {
    Table destTable = getTable(qualified);
    Table sourceTable = getTable(getUnescapedName((ASTNode)ast.getChild(1)));

    // Get the partition specs
    Map<String, String> partSpecs = getValidatedPartSpec(sourceTable, (ASTNode)ast.getChild(0), conf, false);
    validatePartitionValues(partSpecs);
    boolean sameColumns = MetaStoreUtils.compareFieldColumns(
        destTable.getAllCols(), sourceTable.getAllCols());
    boolean samePartitions = MetaStoreUtils.compareFieldColumns(
        destTable.getPartitionKeys(), sourceTable.getPartitionKeys());
    if (!sameColumns || !samePartitions) {
      throw new SemanticException(ErrorMsg.TABLES_INCOMPATIBLE_SCHEMAS.getMsg());
    }
    // check if source partition exists
    getPartitions(sourceTable, partSpecs, true);

    // Verify that the partitions specified are continuous
    // If a subpartition value is specified without specifying a partition's value
    // then we throw an exception
    int counter = isPartitionValueContinuous(sourceTable.getPartitionKeys(), partSpecs);
    if (counter < 0) {
      throw new SemanticException(
          ErrorMsg.PARTITION_VALUE_NOT_CONTINUOUS.getMsg(partSpecs.toString()));
    }
    List<Partition> destPartitions = null;
    try {
      destPartitions = getPartitions(destTable, partSpecs, true);
    } catch (SemanticException ex) {
      // We should expect a semantic exception being throw as this partition
      // should not be present.
    }
    if (destPartitions != null) {
      // If any destination partition is present then throw a Semantic Exception.
      throw new SemanticException(ErrorMsg.PARTITION_EXISTS.getMsg(destPartitions.toString()));
    }
    AlterTableExchangePartition alterTableExchangePartition =
      new AlterTableExchangePartition(sourceTable, destTable, partSpecs);
    rootTasks.add(TaskFactory.get(new DDLWork(getInputs(), getOutputs(),
      alterTableExchangePartition), conf));

    inputs.add(new ReadEntity(sourceTable));
    outputs.add(new WriteEntity(destTable, WriteType.DDL_SHARED));
  }

  /**
   * @param partitionKeys the list of partition keys of the table
   * @param partSpecs the partition specs given by the user
   * @return >=0 if no subpartition value is specified without a partition's
   *         value being specified else it returns -1
   */
  private int isPartitionValueContinuous(List<FieldSchema> partitionKeys,
      Map<String, String> partSpecs) {
    int counter = 0;
    for (FieldSchema partitionKey : partitionKeys) {
      if (partSpecs.containsKey(partitionKey.getName())) {
        counter++;
        continue;
      }
      return partSpecs.size() == counter ? counter : -1;
    }
    return counter;
  }

  private void analyzeCreateDatabase(ASTNode ast) throws SemanticException {
    String dbName = unescapeIdentifier(ast.getChild(0).getText());
    boolean ifNotExists = false;
    String dbComment = null;
    String dbLocation = null;
    Map<String, String> dbProps = null;

    for (int i = 1; i < ast.getChildCount(); i++) {
      ASTNode childNode = (ASTNode) ast.getChild(i);
      switch (childNode.getToken().getType()) {
      case HiveParser.TOK_IFNOTEXISTS:
        ifNotExists = true;
        break;
      case HiveParser.TOK_DATABASECOMMENT:
        dbComment = unescapeSQLString(childNode.getChild(0).getText());
        break;
      case TOK_DATABASEPROPERTIES:
        dbProps = DDLSemanticAnalyzer.getProps((ASTNode) childNode.getChild(0));
        break;
      case TOK_DATABASELOCATION:
        dbLocation = unescapeSQLString(childNode.getChild(0).getText());
        addLocationToOutputs(dbLocation);
        break;
      default:
        throw new SemanticException("Unrecognized token in CREATE DATABASE statement");
      }
    }

    CreateDatabaseDesc createDatabaseDesc =
        new CreateDatabaseDesc(dbName, dbComment, dbLocation, ifNotExists);
    if (dbProps != null) {
      createDatabaseDesc.setDatabaseProperties(dbProps);
    }
    Database database = new Database(dbName, dbComment, dbLocation, dbProps);
    outputs.add(new WriteEntity(database, WriteEntity.WriteType.DDL_NO_LOCK));

    rootTasks.add(TaskFactory.get(new DDLWork(getInputs(), getOutputs(),
        createDatabaseDesc), conf));
  }

  private void analyzeDropDatabase(ASTNode ast) throws SemanticException {
    String dbName = unescapeIdentifier(ast.getChild(0).getText());
    boolean ifExists = false;
    boolean ifCascade = false;

    if (null != ast.getFirstChildWithType(HiveParser.TOK_IFEXISTS)) {
      ifExists = true;
    }

    if (null != ast.getFirstChildWithType(HiveParser.TOK_CASCADE)) {
      ifCascade = true;
    }

    Database database = getDatabase(dbName, !ifExists);
    if (database == null) {
      return;
    }

    // if cascade=true, then we need to authorize the drop table action as well
    if (ifCascade) {
      // add the tables as well to outputs
      List<String> tableNames;
      // get names of all tables under this dbName
      try {
        tableNames = db.getAllTables(dbName);
      } catch (HiveException e) {
        throw new SemanticException(e);
      }
      // add tables to outputs
      if (tableNames != null) {
        for (String tableName : tableNames) {
          Table table = getTable(dbName, tableName, true);
          // We want no lock here, as the database lock will cover the tables,
          // and putting a lock will actually cause us to deadlock on ourselves.
          outputs.add(new WriteEntity(table, WriteEntity.WriteType.DDL_NO_LOCK));
        }
      }
    }
    inputs.add(new ReadEntity(database));
    outputs.add(new WriteEntity(database, WriteEntity.WriteType.DDL_EXCLUSIVE));

    DropDatabaseDesc dropDatabaseDesc = new DropDatabaseDesc(dbName, ifExists, ifCascade);
    rootTasks.add(TaskFactory.get(new DDLWork(getInputs(), getOutputs(), dropDatabaseDesc), conf));
  }

  private void analyzeSwitchDatabase(ASTNode ast) throws SemanticException {
    String dbName = unescapeIdentifier(ast.getChild(0).getText());
    Database database = getDatabase(dbName, true);
    ReadEntity dbReadEntity = new ReadEntity(database);
    dbReadEntity.noLockNeeded();
    inputs.add(dbReadEntity);
    SwitchDatabaseDesc switchDatabaseDesc = new SwitchDatabaseDesc(dbName);
    rootTasks.add(TaskFactory.get(new DDLWork(getInputs(), getOutputs(),
        switchDatabaseDesc), conf));
  }



  private void analyzeDropTable(ASTNode ast, TableType expectedType)
      throws SemanticException {
    String tableName = getUnescapedName((ASTNode) ast.getChild(0));
    boolean ifExists = (ast.getFirstChildWithType(HiveParser.TOK_IFEXISTS) != null);
    // we want to signal an error if the table/view doesn't exist and we're
    // configured not to fail silently
    boolean throwException =
        !ifExists && !HiveConf.getBoolVar(conf, ConfVars.DROPIGNORESNONEXISTENT);

    ReplicationSpec replicationSpec = new ReplicationSpec(ast);

    Table tab = getTable(tableName, throwException);
    if (tab != null) {
      inputs.add(new ReadEntity(tab));
      outputs.add(new WriteEntity(tab, WriteEntity.WriteType.DDL_EXCLUSIVE));
    }

    boolean ifPurge = (ast.getFirstChildWithType(HiveParser.KW_PURGE) != null);
    DropTableDesc dropTblDesc = new DropTableDesc(tableName, expectedType, ifExists, ifPurge, replicationSpec);
    rootTasks.add(TaskFactory.get(new DDLWork(getInputs(), getOutputs(),
        dropTblDesc), conf));
  }

  private void analyzeTruncateTable(ASTNode ast) throws SemanticException {
    ASTNode root = (ASTNode) ast.getChild(0); // TOK_TABLE_PARTITION
    String tableName = getUnescapedName((ASTNode) root.getChild(0));

    Table table = getTable(tableName, true);
    if (table.getTableType() != TableType.MANAGED_TABLE) {
      throw new SemanticException(ErrorMsg.TRUNCATE_FOR_NON_MANAGED_TABLE.format(tableName));
    }
    if (table.isNonNative()) {
      throw new SemanticException(ErrorMsg.TRUNCATE_FOR_NON_NATIVE_TABLE.format(tableName)); //TODO
    }
    if (!table.isPartitioned() && root.getChildCount() > 1) {
      throw new SemanticException(ErrorMsg.PARTSPEC_FOR_NON_PARTITIONED_TABLE.format(tableName));
    }
    Map<String, String> partSpec = getPartSpec((ASTNode) root.getChild(1));
    if (partSpec == null) {
      if (!table.isPartitioned()) {
        outputs.add(new WriteEntity(table, WriteEntity.WriteType.DDL_EXCLUSIVE));
      } else {
        for (Partition partition : getPartitions(table, null, false)) {
          outputs.add(new WriteEntity(partition, WriteEntity.WriteType.DDL_EXCLUSIVE));
        }
      }
    } else {
      if (isFullSpec(table, partSpec)) {
        validatePartSpec(table, partSpec, (ASTNode) root.getChild(1), conf, true);
        Partition partition = getPartition(table, partSpec, true);
        outputs.add(new WriteEntity(partition, WriteEntity.WriteType.DDL_EXCLUSIVE));
      } else {
        validatePartSpec(table, partSpec, (ASTNode) root.getChild(1), conf, false);
        for (Partition partition : getPartitions(table, partSpec, false)) {
          outputs.add(new WriteEntity(partition, WriteEntity.WriteType.DDL_EXCLUSIVE));
        }
      }
    }

    TruncateTableDesc truncateTblDesc = new TruncateTableDesc(tableName, partSpec, null);

    DDLWork ddlWork = new DDLWork(getInputs(), getOutputs(), truncateTblDesc);
    Task<? extends Serializable> truncateTask = TaskFactory.get(ddlWork, conf);

    // Is this a truncate column command
    List<String> columnNames = null;
    if (ast.getChildCount() == 2) {
      try {
        columnNames = getColumnNames((ASTNode)ast.getChild(1));

        // Throw an error if the table is indexed
        List<Index> indexes = db.getIndexes(table.getDbName(), tableName, (short)1);
        if (indexes != null && indexes.size() > 0) {
          throw new SemanticException(ErrorMsg.TRUNCATE_COLUMN_INDEXED_TABLE.getMsg());
        }
        // It would be possible to support this, but this is such a pointless command.
        if (MetaStoreUtils.isInsertOnlyTable(table.getParameters())) {
          throw new SemanticException("Truncating MM table columns not presently supported");
        }

        List<String> bucketCols = null;
        Class<? extends InputFormat> inputFormatClass = null;
        boolean isArchived = false;
        Path newTblPartLoc = null;
        Path oldTblPartLoc = null;
        List<FieldSchema> cols = null;
        ListBucketingCtx lbCtx = null;
        boolean isListBucketed = false;
        List<String> listBucketColNames = null;

        if (table.isPartitioned()) {
          Partition part = db.getPartition(table, partSpec, false);

          Path tabPath = table.getPath();
          Path partPath = part.getDataLocation();

          // if the table is in a different dfs than the partition,
          // replace the partition's dfs with the table's dfs.
          newTblPartLoc = new Path(tabPath.toUri().getScheme(), tabPath.toUri()
              .getAuthority(), partPath.toUri().getPath());

          oldTblPartLoc = partPath;

          cols = part.getCols();
          bucketCols = part.getBucketCols();
          inputFormatClass = part.getInputFormatClass();
          isArchived = ArchiveUtils.isArchived(part);
          lbCtx = constructListBucketingCtx(part.getSkewedColNames(), part.getSkewedColValues(),
              part.getSkewedColValueLocationMaps(), part.isStoredAsSubDirectories(), conf);
          isListBucketed = part.isStoredAsSubDirectories();
          listBucketColNames = part.getSkewedColNames();
        } else {
          // input and output are the same
          oldTblPartLoc = table.getPath();
          newTblPartLoc = table.getPath();
          cols  = table.getCols();
          bucketCols = table.getBucketCols();
          inputFormatClass = table.getInputFormatClass();
          lbCtx = constructListBucketingCtx(table.getSkewedColNames(), table.getSkewedColValues(),
              table.getSkewedColValueLocationMaps(), table.isStoredAsSubDirectories(), conf);
          isListBucketed = table.isStoredAsSubDirectories();
          listBucketColNames = table.getSkewedColNames();
        }

        // throw a HiveException for non-rcfile.
        if (!inputFormatClass.equals(RCFileInputFormat.class)) {
          throw new SemanticException(ErrorMsg.TRUNCATE_COLUMN_NOT_RC.getMsg());
        }

        // throw a HiveException if the table/partition is archived
        if (isArchived) {
          throw new SemanticException(ErrorMsg.TRUNCATE_COLUMN_ARCHIVED.getMsg());
        }

        Set<Integer> columnIndexes = new HashSet<Integer>();
        for (String columnName : columnNames) {
          boolean found = false;
          for (int columnIndex = 0; columnIndex < cols.size(); columnIndex++) {
            if (columnName.equalsIgnoreCase(cols.get(columnIndex).getName())) {
              columnIndexes.add(columnIndex);
              found = true;
              break;
            }
          }
          // Throw an exception if the user is trying to truncate a column which doesn't exist
          if (!found) {
            throw new SemanticException(ErrorMsg.INVALID_COLUMN.getMsg(columnName));
          }
          // Throw an exception if the table/partition is bucketed on one of the columns
          for (String bucketCol : bucketCols) {
            if (bucketCol.equalsIgnoreCase(columnName)) {
              throw new SemanticException(ErrorMsg.TRUNCATE_BUCKETED_COLUMN.getMsg(columnName));
            }
          }
          if (isListBucketed) {
            for (String listBucketCol : listBucketColNames) {
              if (listBucketCol.equalsIgnoreCase(columnName)) {
                throw new SemanticException(
                    ErrorMsg.TRUNCATE_LIST_BUCKETED_COLUMN.getMsg(columnName));
              }
            }
          }
        }

        truncateTblDesc.setColumnIndexes(new ArrayList<Integer>(columnIndexes));
        truncateTblDesc.setInputDir(oldTblPartLoc);
        truncateTblDesc.setLbCtx(lbCtx);

        addInputsOutputsAlterTable(tableName, partSpec, AlterTableTypes.TRUNCATE);

        ddlWork.setNeedLock(true);
        TableDesc tblDesc = Utilities.getTableDesc(table);
        // Write the output to temporary directory and move it to the final location at the end
        // so the operation is atomic.
        Path queryTmpdir = ctx.getExternalTmpPath(newTblPartLoc);
        truncateTblDesc.setOutputDir(queryTmpdir);
        LoadTableDesc ltd = new LoadTableDesc(queryTmpdir, tblDesc,
<<<<<<< HEAD
            partSpec == null ? new HashMap<String, String>() : partSpec, null);
        ltd.setLbCtx(lbCtx);
        @SuppressWarnings("unchecked")
        Task<MoveWork> moveTsk = TaskFactory.get(new MoveWork(null, null, ltd, null, false), conf);
=======
            partSpec == null ? new HashMap<>() : partSpec);
        ltd.setLbCtx(lbCtx);
        Task<MoveWork> moveTsk = TaskFactory
            .get(new MoveWork(null, null, ltd, null, false, SessionState.get().getLineageState()),
            conf);
>>>>>>> fb07a115
        truncateTask.addDependentTask(moveTsk);

        // Recalculate the HDFS stats if auto gather stats is set
        if (conf.getBoolVar(HiveConf.ConfVars.HIVESTATSAUTOGATHER)) {
          StatsWork statDesc;
          if (oldTblPartLoc.equals(newTblPartLoc)) {
            // If we're merging to the same location, we can avoid some metastore calls
            TableSpec tablepart = new TableSpec(this.db, conf, root);
            statDesc = new StatsWork(tablepart);
          } else {
            statDesc = new StatsWork(ltd);
          }
          statDesc.setNoStatsAggregator(true);
          statDesc.setClearAggregatorStats(true);
          statDesc.setStatsReliable(conf.getBoolVar(HiveConf.ConfVars.HIVE_STATS_RELIABLE));
          Task<? extends Serializable> statTask = TaskFactory.get(statDesc, conf);
          moveTsk.addDependentTask(statTask);
        }
      } catch (HiveException e) {
        throw new SemanticException(e);
      }
    }

    rootTasks.add(truncateTask);
  }

  public static boolean isFullSpec(Table table, Map<String, String> partSpec) {
    for (FieldSchema partCol : table.getPartCols()) {
      if (partSpec.get(partCol.getName()) == null) {
        return false;
      }
    }
    return true;
  }

  private void analyzeCreateIndex(ASTNode ast) throws SemanticException {
    String indexName = unescapeIdentifier(ast.getChild(0).getText());
    String typeName = unescapeSQLString(ast.getChild(1).getText());
    String[] qTabName = getQualifiedTableName((ASTNode) ast.getChild(2));
    List<String> indexedCols = getColumnNames((ASTNode) ast.getChild(3));

    IndexType indexType = HiveIndex.getIndexType(typeName);
    if (indexType != null) {
      typeName = indexType.getHandlerClsName();
    } else {
      try {
        JavaUtils.loadClass(typeName);
      } catch (Exception e) {
        throw new SemanticException("class name provided for index handler not found.", e);
      }
    }

    String indexTableName = null;
    boolean deferredRebuild = false;
    String location = null;
    Map<String, String> tblProps = null;
    Map<String, String> idxProps = null;
    String indexComment = null;

    RowFormatParams rowFormatParams = new RowFormatParams();
    StorageFormat storageFormat = new StorageFormat(conf);

    for (int idx = 4; idx < ast.getChildCount(); idx++) {
      ASTNode child = (ASTNode) ast.getChild(idx);
      if (storageFormat.fillStorageFormat(child)) {
        continue;
      }
      switch (child.getToken().getType()) {
      case HiveParser.TOK_TABLEROWFORMAT:
        rowFormatParams.analyzeRowFormat(child);
        break;
      case HiveParser.TOK_CREATEINDEX_INDEXTBLNAME:
        ASTNode ch = (ASTNode) child.getChild(0);
        indexTableName = getUnescapedName(ch);
        break;
      case HiveParser.TOK_DEFERRED_REBUILDINDEX:
        deferredRebuild = true;
        break;
      case HiveParser.TOK_TABLELOCATION:
        location = unescapeSQLString(child.getChild(0).getText());
        addLocationToOutputs(location);
        break;
      case HiveParser.TOK_TABLEPROPERTIES:
        tblProps = DDLSemanticAnalyzer.getProps((ASTNode) child.getChild(0));
        break;
      case HiveParser.TOK_INDEXPROPERTIES:
        idxProps = DDLSemanticAnalyzer.getProps((ASTNode) child.getChild(0));
        break;
      case HiveParser.TOK_TABLESERIALIZER:
        child = (ASTNode) child.getChild(0);
        storageFormat.setSerde(unescapeSQLString(child.getChild(0).getText()));
        if (child.getChildCount() == 2) {
          readProps((ASTNode) (child.getChild(1).getChild(0)),
              storageFormat.getSerdeProps());
        }
        break;
      case HiveParser.TOK_INDEXCOMMENT:
        child = (ASTNode) child.getChild(0);
        indexComment = unescapeSQLString(child.getText());
      }
    }

    storageFormat.fillDefaultStorageFormat(false, false);
    if (indexTableName == null) {
      indexTableName = MetaStoreUtils.getIndexTableName(qTabName[0], qTabName[1], indexName);
      indexTableName = qTabName[0] + "." + indexTableName; // on same database with base table
    } else {
      indexTableName = getDotName(Utilities.getDbTableName(indexTableName));
    }
    inputs.add(new ReadEntity(getTable(qTabName)));

    CreateIndexDesc crtIndexDesc = new CreateIndexDesc(getDotName(qTabName), indexName,
        indexedCols, indexTableName, deferredRebuild, storageFormat.getInputFormat(),
        storageFormat.getOutputFormat(),
        storageFormat.getStorageHandler(), typeName, location, idxProps, tblProps,
        storageFormat.getSerde(), storageFormat.getSerdeProps(), rowFormatParams.collItemDelim,
        rowFormatParams.fieldDelim, rowFormatParams.fieldEscape,
        rowFormatParams.lineDelim, rowFormatParams.mapKeyDelim, indexComment);
    Task<?> createIndex =
        TaskFactory.get(new DDLWork(getInputs(), getOutputs(), crtIndexDesc), conf);
    rootTasks.add(createIndex);
  }

  private void analyzeDropIndex(ASTNode ast) throws SemanticException {
    String indexName = unescapeIdentifier(ast.getChild(0).getText());
    String tableName = getUnescapedName((ASTNode) ast.getChild(1));
    boolean ifExists = (ast.getFirstChildWithType(HiveParser.TOK_IFEXISTS) != null);
    // we want to signal an error if the index doesn't exist and we're
    // configured not to ignore this
    boolean throwException =
        !ifExists && !HiveConf.getBoolVar(conf, ConfVars.DROPIGNORESNONEXISTENT);
    Table tbl = getTable(tableName, false);
    if (throwException && tbl == null) {
      throw new SemanticException(ErrorMsg.INVALID_TABLE.getMsg(tableName));
    }
    try {
      Index idx = db.getIndex(tableName, indexName);
    } catch (HiveException e) {
      if (!(e.getCause() instanceof NoSuchObjectException)) {
        throw new SemanticException(ErrorMsg.CANNOT_DROP_INDEX.getMsg("dropping index"), e);
      }
      if (throwException) {
        throw new SemanticException(ErrorMsg.INVALID_INDEX.getMsg(indexName));
      }
    }
    if (tbl != null) {
      inputs.add(new ReadEntity(tbl));
    }

    DropIndexDesc dropIdxDesc = new DropIndexDesc(indexName, tableName, throwException);
    rootTasks.add(TaskFactory.get(new DDLWork(getInputs(), getOutputs(),
        dropIdxDesc), conf));
  }

  private void analyzeAlterIndexRebuild(ASTNode ast) throws SemanticException {
    String[] qualified = getQualifiedTableName((ASTNode) ast.getChild(0));
    String indexName = unescapeIdentifier(ast.getChild(1).getText());
    HashMap<String, String> partSpec = null;
    Tree part = ast.getChild(2);
    if (part != null) {
      partSpec = getValidatedPartSpec(getTable(qualified), (ASTNode)part, conf, false);
    }
    List<Task<?>> indexBuilder = getIndexBuilderMapRed(qualified, indexName, partSpec);
    rootTasks.addAll(indexBuilder);

    // Handle updating index timestamps
    AlterIndexDesc alterIdxDesc = new AlterIndexDesc(AlterIndexTypes.UPDATETIMESTAMP);
    alterIdxDesc.setIndexName(indexName);
    alterIdxDesc.setBaseTableName(getDotName(qualified));
    alterIdxDesc.setSpec(partSpec);

    Task<?> tsTask = TaskFactory.get(new DDLWork(alterIdxDesc), conf);
    for (Task<?> t : indexBuilder) {
      t.addDependentTask(tsTask);
    }
  }

  private void analyzeAlterIndexProps(ASTNode ast)
      throws SemanticException {

    String[] qualified = getQualifiedTableName((ASTNode) ast.getChild(0));
    String indexName = unescapeIdentifier(ast.getChild(1).getText());
    HashMap<String, String> mapProp = getProps((ASTNode) (ast.getChild(2))
        .getChild(0));

    AlterIndexDesc alterIdxDesc = new AlterIndexDesc(AlterIndexTypes.ADDPROPS);
    alterIdxDesc.setProps(mapProp);
    alterIdxDesc.setIndexName(indexName);
    alterIdxDesc.setBaseTableName(getDotName(qualified));

    rootTasks.add(TaskFactory.get(new DDLWork(alterIdxDesc), conf));
  }

  private List<Task<?>> getIndexBuilderMapRed(String[] names, String indexName,
      HashMap<String, String> partSpec) throws SemanticException {
    try {
      Index index = db.getIndex(names[0], names[1], indexName);
      Table indexTbl = null;
      String indexTableName = index.getIndexTableName();
      if (indexTableName != null) {
        indexTbl = getTable(Utilities.getDbTableName(index.getDbName(), indexTableName));
      }
      Table baseTbl = getTable(new String[] {index.getDbName(), index.getOrigTableName()});

      String handlerCls = index.getIndexHandlerClass();
      HiveIndexHandler handler = HiveUtils.getIndexHandler(conf, handlerCls);

      List<Partition> indexTblPartitions = null;
      List<Partition> baseTblPartitions = null;
      if (indexTbl != null) {
        indexTblPartitions = new ArrayList<Partition>();
        baseTblPartitions = preparePartitions(baseTbl, partSpec,
            indexTbl, db, indexTblPartitions);
      }

      List<Task<?>> ret = handler.generateIndexBuildTaskList(baseTbl,
          index, indexTblPartitions, baseTblPartitions, indexTbl, getInputs(), getOutputs());
      return ret;
    } catch (Exception e) {
      throw new SemanticException(e);
    }
  }

  private List<Partition> preparePartitions(
      org.apache.hadoop.hive.ql.metadata.Table baseTbl,
      HashMap<String, String> partSpec,
      org.apache.hadoop.hive.ql.metadata.Table indexTbl, Hive db,
      List<Partition> indexTblPartitions)
      throws HiveException, MetaException {
    List<Partition> baseTblPartitions = new ArrayList<Partition>();
    if (partSpec != null) {
      // if partspec is specified, then only producing index for that
      // partition
      Partition part = db.getPartition(baseTbl, partSpec, false);
      if (part == null) {
        throw new HiveException("Partition "
            + Warehouse.makePartName(partSpec, false)
            + " does not exist in table "
            + baseTbl.getTableName());
      }
      baseTblPartitions.add(part);
      Partition indexPart = db.getPartition(indexTbl, partSpec, false);
      if (indexPart == null) {
        indexPart = db.createPartition(indexTbl, partSpec);
      }
      indexTblPartitions.add(indexPart);
    } else if (baseTbl.isPartitioned()) {
      // if no partition is specified, create indexes for all partitions one
      // by one.
      baseTblPartitions = db.getPartitions(baseTbl);
      for (Partition basePart : baseTblPartitions) {
        HashMap<String, String> pSpec = basePart.getSpec();
        Partition indexPart = db.getPartition(indexTbl, pSpec, false);
        if (indexPart == null) {
          indexPart = db.createPartition(indexTbl, pSpec);
        }
        indexTblPartitions.add(indexPart);
      }
    }
    return baseTblPartitions;
  }

  private void validateAlterTableType(Table tbl, AlterTableTypes op) throws SemanticException {
    validateAlterTableType(tbl, op, false);
  }

  private void validateAlterTableType(Table tbl, AlterTableTypes op, boolean expectView)
      throws SemanticException {
    if (tbl.isView()) {
      if (!expectView) {
        throw new SemanticException(ErrorMsg.ALTER_COMMAND_FOR_VIEWS.getMsg());
      }

      switch (op) {
      case ADDPARTITION:
      case DROPPARTITION:
      case RENAMEPARTITION:
      case ADDPROPS:
      case DROPPROPS:
      case RENAME:
        // allow this form
        break;
      default:
        throw new SemanticException(ErrorMsg.ALTER_VIEW_DISALLOWED_OP.getMsg(op.toString()));
      }
    } else {
      if (expectView) {
        throw new SemanticException(ErrorMsg.ALTER_COMMAND_FOR_TABLES.getMsg());
      }
    }
    if (tbl.isNonNative() && !AlterTableTypes.nonNativeTableAllowedTypes.contains(op)) {
      throw new SemanticException(ErrorMsg.ALTER_TABLE_NON_NATIVE.getMsg(tbl.getTableName()));
    }
  }

  private void analyzeAlterTableProps(String[] qualified, HashMap<String, String> partSpec,
      ASTNode ast, boolean expectView, boolean isUnset) throws SemanticException {

    String tableName = getDotName(qualified);
    HashMap<String, String> mapProp = getProps((ASTNode) (ast.getChild(0))
        .getChild(0));
    EnvironmentContext environmentContext = null;
    // we need to check if the properties are valid, especially for stats.
    // they might be changed via alter table .. update statistics or
    // alter table .. set tblproperties. If the property is not row_count
    // or raw_data_size, it could not be changed through update statistics
    boolean changeStatsSucceeded = false;
    for (Entry<String, String> entry : mapProp.entrySet()) {
      // we make sure that we do not change anything if there is anything
      // wrong.
      if (entry.getKey().equals(StatsSetupConst.ROW_COUNT)
          || entry.getKey().equals(StatsSetupConst.RAW_DATA_SIZE)) {
        try {
          Long.parseLong(entry.getValue());
          changeStatsSucceeded = true;
        } catch (Exception e) {
          throw new SemanticException("AlterTable " + entry.getKey() + " failed with value "
              + entry.getValue());
        }
      } else {
        if (queryState.getCommandType()
            .equals(HiveOperation.ALTERTABLE_UPDATETABLESTATS.getOperationName())
            || queryState.getCommandType()
                .equals(HiveOperation.ALTERTABLE_UPDATEPARTSTATS.getOperationName())) {
          throw new SemanticException("AlterTable UpdateStats " + entry.getKey()
              + " failed because the only valid keys are " + StatsSetupConst.ROW_COUNT + " and "
              + StatsSetupConst.RAW_DATA_SIZE);
        }
      }

      if (changeStatsSucceeded) {
        environmentContext = new EnvironmentContext();
        environmentContext.putToProperties(StatsSetupConst.STATS_GENERATED, StatsSetupConst.USER);
      }
    }
    AlterTableDesc alterTblDesc = null;
    if (isUnset == true) {
      alterTblDesc = new AlterTableDesc(AlterTableTypes.DROPPROPS, partSpec, expectView);
      if (ast.getChild(1) != null) {
        alterTblDesc.setDropIfExists(true);
      }
    } else {
      alterTblDesc = new AlterTableDesc(AlterTableTypes.ADDPROPS, partSpec, expectView);
    }
    alterTblDesc.setProps(mapProp);
    alterTblDesc.setEnvironmentContext(environmentContext);
    alterTblDesc.setOldName(tableName);

    boolean isPotentialMmSwitch = mapProp.containsKey(hive_metastoreConstants.TABLE_IS_TRANSACTIONAL)
        || mapProp.containsKey(hive_metastoreConstants.TABLE_TRANSACTIONAL_PROPERTIES);
    addInputsOutputsAlterTable(tableName, partSpec, alterTblDesc, isPotentialMmSwitch);

    rootTasks.add(TaskFactory.get(new DDLWork(getInputs(), getOutputs(), alterTblDesc), conf));
  }

  private void analyzeAlterTableSerdeProps(ASTNode ast, String tableName,
      HashMap<String, String> partSpec)
      throws SemanticException {
    HashMap<String, String> mapProp = getProps((ASTNode) (ast.getChild(0))
        .getChild(0));
    AlterTableDesc alterTblDesc = new AlterTableDesc(
        AlterTableTypes.ADDSERDEPROPS);
    alterTblDesc.setProps(mapProp);
    alterTblDesc.setOldName(tableName);
    alterTblDesc.setPartSpec(partSpec);

    addInputsOutputsAlterTable(tableName, partSpec, alterTblDesc);
    rootTasks.add(TaskFactory.get(new DDLWork(getInputs(), getOutputs(),
        alterTblDesc), conf));
  }

  private void analyzeAlterTableSerde(ASTNode ast, String tableName,
      HashMap<String, String> partSpec)
      throws SemanticException {

    String serdeName = unescapeSQLString(ast.getChild(0).getText());
    AlterTableDesc alterTblDesc = new AlterTableDesc(AlterTableTypes.ADDSERDE);
    if (ast.getChildCount() > 1) {
      HashMap<String, String> mapProp = getProps((ASTNode) (ast.getChild(1))
          .getChild(0));
      alterTblDesc.setProps(mapProp);
    }
    alterTblDesc.setOldName(tableName);
    alterTblDesc.setSerdeName(serdeName);
    alterTblDesc.setPartSpec(partSpec);

    addInputsOutputsAlterTable(tableName, partSpec, alterTblDesc);
    rootTasks.add(TaskFactory.get(new DDLWork(getInputs(), getOutputs(),
        alterTblDesc), conf));
  }

  private void analyzeAlterTableFileFormat(ASTNode ast, String tableName,
      HashMap<String, String> partSpec)
      throws SemanticException {

    StorageFormat format = new StorageFormat(conf);
    ASTNode child = (ASTNode) ast.getChild(0);

    if (!format.fillStorageFormat(child)) {
      throw new AssertionError("Unknown token " + child.getText());
    }

    AlterTableDesc alterTblDesc = new AlterTableDesc(tableName, format.getInputFormat(),
        format.getOutputFormat(), format.getSerde(), format.getStorageHandler(), partSpec);

    addInputsOutputsAlterTable(tableName, partSpec, alterTblDesc);
    rootTasks.add(TaskFactory.get(new DDLWork(getInputs(), getOutputs(),
        alterTblDesc), conf));
  }

  private void addInputsOutputsAlterTable(String tableName, Map<String, String> partSpec,
      AlterTableTypes op) throws SemanticException {
    addInputsOutputsAlterTable(tableName, partSpec, null, op, false);
  }

  private void addInputsOutputsAlterTable(String tableName, Map<String, String> partSpec,
      AlterTableDesc desc, boolean doForceExclusive) throws SemanticException {
     addInputsOutputsAlterTable(tableName, partSpec, desc, desc.getOp(), doForceExclusive);
  }

  private void addInputsOutputsAlterTable(String tableName, Map<String, String> partSpec,
     AlterTableDesc desc) throws SemanticException {
    addInputsOutputsAlterTable(tableName, partSpec, desc, desc.getOp(), false);
  }

  private void addInputsOutputsAlterTable(String tableName, Map<String, String> partSpec,
      AlterTableDesc desc, AlterTableTypes op, boolean doForceExclusive) throws SemanticException {
    boolean isCascade = desc != null && desc.getIsCascade();
    boolean alterPartitions = partSpec != null && !partSpec.isEmpty();
    //cascade only occurs at table level then cascade to partition level
    if (isCascade && alterPartitions) {
      throw new SemanticException(
          ErrorMsg.ALTER_TABLE_PARTITION_CASCADE_NOT_SUPPORTED, op.getName());
    }

    Table tab = getTable(tableName, true);
    // cascade only occurs with partitioned table
    if (isCascade && !tab.isPartitioned()) {
      throw new SemanticException(
          ErrorMsg.ALTER_TABLE_NON_PARTITIONED_TABLE_CASCADE_NOT_SUPPORTED);
    }

    // Determine the lock type to acquire
    WriteEntity.WriteType writeType = doForceExclusive
        ? WriteType.DDL_EXCLUSIVE : WriteEntity.determineAlterTableWriteType(op);

    if (!alterPartitions) {
      inputs.add(new ReadEntity(tab));
      alterTableOutput = new WriteEntity(tab, writeType);
      outputs.add(alterTableOutput);
      //do not need the lock for partitions since they are covered by the table lock
      if (isCascade) {
        for (Partition part : getPartitions(tab, partSpec, false)) {
          outputs.add(new WriteEntity(part, WriteEntity.WriteType.DDL_NO_LOCK));
        }
      }
    } else {
      ReadEntity re = new ReadEntity(tab);
      // In the case of altering a table for its partitions we don't need to lock the table
      // itself, just the partitions.  But the table will have a ReadEntity.  So mark that
      // ReadEntity as no lock.
      re.noLockNeeded();
      inputs.add(re);

      if (isFullSpec(tab, partSpec)) {
        // Fully specified partition spec
        Partition part = getPartition(tab, partSpec, true);
        outputs.add(new WriteEntity(part, writeType));
      } else {
        // Partial partition spec supplied. Make sure this is allowed.
        if (!AlterTableDesc.doesAlterTableTypeSupportPartialPartitionSpec(op)) {
          throw new SemanticException(
              ErrorMsg.ALTER_TABLE_TYPE_PARTIAL_PARTITION_SPEC_NO_SUPPORTED, op.getName());
        } else if (!conf.getBoolVar(HiveConf.ConfVars.DYNAMICPARTITIONING)) {
          throw new SemanticException(ErrorMsg.DYNAMIC_PARTITION_DISABLED);
        }

        for (Partition part : getPartitions(tab, partSpec, true)) {
          outputs.add(new WriteEntity(part, writeType));
        }
      }
    }

    if (desc != null) {
      validateAlterTableType(tab, op, desc.getExpectView());

      // validate Unset Non Existed Table Properties
      if (op == AlterTableDesc.AlterTableTypes.DROPPROPS && !desc.getIsDropIfExists()) {
        Map<String, String> tableParams = tab.getTTable().getParameters();
        for (String currKey : desc.getProps().keySet()) {
          if (!tableParams.containsKey(currKey)) {
            String errorMsg =
                "The following property " + currKey +
                " does not exist in " + tab.getTableName();
            throw new SemanticException(
              ErrorMsg.ALTER_TBL_UNSET_NON_EXIST_PROPERTY.getMsg(errorMsg));
          }
        }
      }
    }
  }

  private void analyzeAlterTableLocation(ASTNode ast, String tableName,
      HashMap<String, String> partSpec) throws SemanticException {

    String newLocation = unescapeSQLString(ast.getChild(0).getText());
    try {
      // To make sure host/port pair is valid, the status of the location
      // does not matter
      FileSystem.get(new URI(newLocation), conf).getFileStatus(new Path(newLocation));
    } catch (FileNotFoundException e) {
      // Only check host/port pair is valid, wheter the file exist or not does not matter
    } catch (Exception e) {
      throw new SemanticException("Cannot connect to namenode, please check if host/port pair for " + newLocation + " is valid", e);
    }
    addLocationToOutputs(newLocation);
    AlterTableDesc alterTblDesc = new AlterTableDesc(tableName, newLocation, partSpec);

    addInputsOutputsAlterTable(tableName, partSpec, alterTblDesc);
    rootTasks.add(TaskFactory.get(new DDLWork(getInputs(), getOutputs(),
        alterTblDesc), conf));

  }

  private void analyzeAlterTablePartMergeFiles(ASTNode ast,
      String tableName, HashMap<String, String> partSpec)
      throws SemanticException {
    AlterTablePartMergeFilesDesc mergeDesc = new AlterTablePartMergeFilesDesc(
        tableName, partSpec);

    List<Path> inputDir = new ArrayList<Path>();
    Path oldTblPartLoc = null;
    Path newTblPartLoc = null;
    Table tblObj = null;
    ListBucketingCtx lbCtx = null;

    try {
      tblObj = getTable(tableName);
      // TODO: we should probably block all ACID tables here.
      if (MetaStoreUtils.isInsertOnlyTable(tblObj.getParameters())) {
        throw new SemanticException("Merge is not supported for MM tables");
      }
      mergeDesc.setTableDesc(Utilities.getTableDesc(tblObj));

      List<String> bucketCols = null;
      Class<? extends InputFormat> inputFormatClass = null;
      boolean isArchived = false;
      boolean checkIndex = HiveConf.getBoolVar(conf,
          HiveConf.ConfVars.HIVE_CONCATENATE_CHECK_INDEX);
      if (checkIndex) {
        List<Index> indexes = db.getIndexes(tblObj.getDbName(), tblObj.getTableName(),
            Short.MAX_VALUE);
        if (indexes != null && indexes.size() > 0) {
          throw new SemanticException("can not do merge because source table "
              + tableName + " is indexed.");
        }
      }

      if (tblObj.isPartitioned()) {
        if (partSpec == null) {
          throw new SemanticException("source table " + tableName
              + " is partitioned but no partition desc found.");
        } else {
          Partition part = getPartition(tblObj, partSpec, false);
          if (part == null) {
            throw new SemanticException("source table " + tableName
                + " is partitioned but partition not found.");
          }
          bucketCols = part.getBucketCols();
          inputFormatClass = part.getInputFormatClass();
          isArchived = ArchiveUtils.isArchived(part);

          Path tabPath = tblObj.getPath();
          Path partPath = part.getDataLocation();

          // if the table is in a different dfs than the partition,
          // replace the partition's dfs with the table's dfs.
          newTblPartLoc = new Path(tabPath.toUri().getScheme(), tabPath.toUri()
              .getAuthority(), partPath.toUri().getPath());

          oldTblPartLoc = partPath;

          lbCtx = constructListBucketingCtx(part.getSkewedColNames(), part.getSkewedColValues(),
              part.getSkewedColValueLocationMaps(), part.isStoredAsSubDirectories(), conf);
        }
      } else {
        inputFormatClass = tblObj.getInputFormatClass();
        bucketCols = tblObj.getBucketCols();

        // input and output are the same
        oldTblPartLoc = tblObj.getPath();
        newTblPartLoc = tblObj.getPath();

        lbCtx = constructListBucketingCtx(tblObj.getSkewedColNames(), tblObj.getSkewedColValues(),
            tblObj.getSkewedColValueLocationMaps(), tblObj.isStoredAsSubDirectories(), conf);
      }

      // throw a HiveException for other than rcfile and orcfile.
      if (!((inputFormatClass.equals(RCFileInputFormat.class) ||
          (inputFormatClass.equals(OrcInputFormat.class))))) {
        throw new SemanticException(ErrorMsg.CONCATENATE_UNSUPPORTED_FILE_FORMAT.getMsg());
      }
      mergeDesc.setInputFormatClass(inputFormatClass);

      // throw a HiveException if the table/partition is bucketized
      if (bucketCols != null && bucketCols.size() > 0) {
        throw new SemanticException(ErrorMsg.CONCATENATE_UNSUPPORTED_TABLE_BUCKETED.getMsg());
      }

      // throw a HiveException if the table/partition is archived
      if (isArchived) {
        throw new SemanticException(ErrorMsg.CONCATENATE_UNSUPPORTED_PARTITION_ARCHIVED.getMsg());
      }

      // non-native and non-managed tables are not supported as MoveTask requires filenames to be in specific format,
      // violating which can cause data loss
      if (tblObj.isNonNative()) {
        throw new SemanticException(ErrorMsg.CONCATENATE_UNSUPPORTED_TABLE_NON_NATIVE.getMsg());
      }

      if (tblObj.getTableType() != TableType.MANAGED_TABLE) {
        throw new SemanticException(ErrorMsg.CONCATENATE_UNSUPPORTED_TABLE_NOT_MANAGED.getMsg());
      }

      // transactional tables are compacted and no longer needs to be bucketed, so not safe for merge/concatenation
      boolean isAcid = AcidUtils.isAcidTable(tblObj);
      if (isAcid) {
        throw new SemanticException(ErrorMsg.CONCATENATE_UNSUPPORTED_TABLE_TRANSACTIONAL.getMsg());
      }
      inputDir.add(oldTblPartLoc);

      mergeDesc.setInputDir(inputDir);

      mergeDesc.setLbCtx(lbCtx);

      addInputsOutputsAlterTable(tableName, partSpec, AlterTableTypes.MERGEFILES);
      DDLWork ddlWork = new DDLWork(getInputs(), getOutputs(), mergeDesc);
      ddlWork.setNeedLock(true);
      Task<? extends Serializable> mergeTask = TaskFactory.get(ddlWork, conf);
      TableDesc tblDesc = Utilities.getTableDesc(tblObj);
      Path queryTmpdir = ctx.getExternalTmpPath(newTblPartLoc);
      mergeDesc.setOutputDir(queryTmpdir);
      // No need to handle MM tables - unsupported path.
      LoadTableDesc ltd = new LoadTableDesc(queryTmpdir, tblDesc,
          partSpec == null ? new HashMap<>() : partSpec, null);
      ltd.setLbCtx(lbCtx);
<<<<<<< HEAD
      Task<MoveWork> moveTsk = TaskFactory.get(new MoveWork(null, null, ltd, null, false), conf);
=======
      Task<MoveWork> moveTsk = TaskFactory
          .get(new MoveWork(null, null, ltd, null, false, SessionState.get().getLineageState()),
          conf);
>>>>>>> fb07a115
      mergeTask.addDependentTask(moveTsk);

      if (conf.getBoolVar(HiveConf.ConfVars.HIVESTATSAUTOGATHER)) {
        StatsWork statDesc;
        if (oldTblPartLoc.equals(newTblPartLoc)) {
          // If we're merging to the same location, we can avoid some metastore calls
          TableSpec tableSpec = new TableSpec(db, tableName, partSpec);
          statDesc = new StatsWork(tableSpec);
        } else {
          statDesc = new StatsWork(ltd);
        }
        statDesc.setNoStatsAggregator(true);
        statDesc.setClearAggregatorStats(true);
        statDesc.setStatsReliable(conf.getBoolVar(HiveConf.ConfVars.HIVE_STATS_RELIABLE));
        Task<? extends Serializable> statTask = TaskFactory.get(statDesc, conf);
        moveTsk.addDependentTask(statTask);
      }

      rootTasks.add(mergeTask);
    } catch (Exception e) {
      throw new SemanticException(e);
    }
  }

  private void analyzeAlterTableClusterSort(ASTNode ast, String tableName,
      HashMap<String, String> partSpec) throws SemanticException {

    AlterTableDesc alterTblDesc;
    switch (ast.getChild(0).getType()) {
    case HiveParser.TOK_NOT_CLUSTERED:
      alterTblDesc = new AlterTableDesc(tableName, -1, new ArrayList<String>(),
          new ArrayList<Order>(), partSpec);
      break;
    case HiveParser.TOK_NOT_SORTED:
      alterTblDesc = new AlterTableDesc(tableName, true, partSpec);
      break;
    case HiveParser.TOK_ALTERTABLE_BUCKETS:
      ASTNode buckets = (ASTNode) ast.getChild(0);
      List<String> bucketCols = getColumnNames((ASTNode) buckets.getChild(0));
      List<Order> sortCols = new ArrayList<Order>();
      int numBuckets = -1;
      if (buckets.getChildCount() == 2) {
        numBuckets = Integer.parseInt(buckets.getChild(1).getText());
      } else {
        sortCols = getColumnNamesOrder((ASTNode) buckets.getChild(1));
        numBuckets = Integer.parseInt(buckets.getChild(2).getText());
      }
      if (numBuckets <= 0) {
        throw new SemanticException(ErrorMsg.INVALID_BUCKET_NUMBER.getMsg());
      }

      alterTblDesc = new AlterTableDesc(tableName, numBuckets,
          bucketCols, sortCols, partSpec);
      break;
    default:
      throw new SemanticException("Invalid operation " + ast.getChild(0).getType());
    }
    addInputsOutputsAlterTable(tableName, partSpec, alterTblDesc);
    rootTasks.add(TaskFactory.get(new DDLWork(getInputs(), getOutputs(), alterTblDesc), conf));
  }

  private void analyzeAlterTableCompact(ASTNode ast, String tableName,
      HashMap<String, String> partSpec) throws SemanticException {

    String type = unescapeSQLString(ast.getChild(0).getText()).toLowerCase();

    if (!type.equals("minor") && !type.equals("major")) {
      throw new SemanticException(ErrorMsg.INVALID_COMPACTION_TYPE.getMsg());
    }

    LinkedHashMap<String, String> newPartSpec = null;
    if (partSpec != null) newPartSpec = new LinkedHashMap<String, String>(partSpec);

    HashMap<String, String> mapProp = null;
    boolean isBlocking = false;

    for(int i = 0; i < ast.getChildCount(); i++) {
      switch(ast.getChild(i).getType()) {
        case HiveParser.TOK_TABLEPROPERTIES:
          mapProp = getProps((ASTNode) (ast.getChild(i)).getChild(0));
          break;
        case HiveParser.TOK_BLOCKING:
          isBlocking = true;
          break;
      }
    }
    AlterTableSimpleDesc desc = new AlterTableSimpleDesc(
      tableName, newPartSpec, type, isBlocking);
    desc.setProps(mapProp);

    rootTasks.add(TaskFactory.get(new DDLWork(getInputs(), getOutputs(), desc), conf));
  }

  private void analyzeAlterTableDropConstraint(ASTNode ast, String tableName)
    throws SemanticException {
    String dropConstraintName = unescapeIdentifier(ast.getChild(0).getText());
    AlterTableDesc alterTblDesc = new AlterTableDesc(tableName, dropConstraintName, (ReplicationSpec)null);

    rootTasks.add(TaskFactory.get(new DDLWork(getInputs(), getOutputs(),
        alterTblDesc), conf));
  }

  private void analyzeAlterTableAddConstraint(ASTNode ast, String tableName)
    throws SemanticException {
    ASTNode parent = (ASTNode) ast.getParent();
    String[] qualifiedTabName = getQualifiedTableName((ASTNode) parent.getChild(0));
    ASTNode child = (ASTNode) ast.getChild(0);
    List<SQLPrimaryKey> primaryKeys = new ArrayList<>();
    List<SQLForeignKey> foreignKeys = new ArrayList<>();
    List<SQLUniqueConstraint> uniqueConstraints = new ArrayList<>();

    switch (child.getToken().getType()) {
      case HiveParser.TOK_UNIQUE:
        BaseSemanticAnalyzer.processUniqueConstraints(qualifiedTabName[0], qualifiedTabName[1],
                child, uniqueConstraints);        
        break;
      case HiveParser.TOK_PRIMARY_KEY:
        BaseSemanticAnalyzer.processPrimaryKeys(qualifiedTabName[0], qualifiedTabName[1],
                child, primaryKeys);
        break;
      case HiveParser.TOK_FOREIGN_KEY:
        BaseSemanticAnalyzer.processForeignKeys(qualifiedTabName[0], qualifiedTabName[1],
                child, foreignKeys);
        break;
      default:
        throw new SemanticException(ErrorMsg.NOT_RECOGNIZED_CONSTRAINT.getMsg(
                child.getToken().getText()));
    }
    AlterTableDesc alterTblDesc = new AlterTableDesc(tableName, primaryKeys, foreignKeys,
            uniqueConstraints, null);

    rootTasks.add(TaskFactory.get(new DDLWork(getInputs(), getOutputs(),
        alterTblDesc), conf));
  }

  static HashMap<String, String> getProps(ASTNode prop) {
    // Must be deterministic order map for consistent q-test output across Java versions
    HashMap<String, String> mapProp = new LinkedHashMap<String, String>();
    readProps(prop, mapProp);
    return mapProp;
  }

  /**
   * Utility class to resolve QualifiedName
   */
  static class QualifiedNameUtil {

    // delimiter to check DOT delimited qualified names
    static final String delimiter = "\\.";

    /**
     * Get the fully qualified name in the ast. e.g. the ast of the form ^(DOT
     * ^(DOT a b) c) will generate a name of the form a.b.c
     *
     * @param ast
     *          The AST from which the qualified name has to be extracted
     * @return String
     */
    static public String getFullyQualifiedName(ASTNode ast) {
      if (ast.getChildCount() == 0) {
        return ast.getText();
      } else if (ast.getChildCount() == 2) {
        return getFullyQualifiedName((ASTNode) ast.getChild(0)) + "."
        + getFullyQualifiedName((ASTNode) ast.getChild(1));
      } else if (ast.getChildCount() == 3) {
        return getFullyQualifiedName((ASTNode) ast.getChild(0)) + "."
        + getFullyQualifiedName((ASTNode) ast.getChild(1)) + "."
        + getFullyQualifiedName((ASTNode) ast.getChild(2));
      } else {
        return null;
      }
    }

    // get the column path
    // return column name if exists, column could be DOT separated.
    // example: lintString.$elem$.myint
    // return table name for column name if no column has been specified.
    static public String getColPath(
      Hive db,
      ASTNode node,
      String dbName,
      String tableName,
      Map<String, String> partSpec) throws SemanticException {

      // if this ast has only one child, then no column name specified.
      if (node.getChildCount() == 1) {
        return tableName;
      }

      ASTNode columnNode = null;
      // Second child node could be partitionspec or column
      if (node.getChildCount() > 1) {
        if (partSpec == null) {
          columnNode = (ASTNode) node.getChild(1);
        } else {
          columnNode = (ASTNode) node.getChild(2);
        }
      }

      if (columnNode != null) {
        if (dbName == null) {
          return tableName + "." + QualifiedNameUtil.getFullyQualifiedName(columnNode);
        } else {
          return tableName.substring(dbName.length() + 1, tableName.length()) + "." +
              QualifiedNameUtil.getFullyQualifiedName(columnNode);
        }
      } else {
        return tableName;
      }
    }

    // get partition metadata
    static public Map<String, String> getPartitionSpec(Hive db, ASTNode ast, String tableName)
      throws SemanticException {
      ASTNode partNode = null;
      // if this ast has only one child, then no partition spec specified.
      if (ast.getChildCount() == 1) {
        return null;
      }

      // if ast has two children
      // the 2nd child could be partition spec or columnName
      // if the ast has 3 children, the second *has to* be partition spec
      if (ast.getChildCount() > 2 && (((ASTNode) ast.getChild(1)).getType() != HiveParser.TOK_PARTSPEC)) {
        throw new SemanticException(((ASTNode) ast.getChild(1)).getType() + " is not a partition specification");
      }

      if (((ASTNode) ast.getChild(1)).getType() == HiveParser.TOK_PARTSPEC) {
        partNode = (ASTNode) ast.getChild(1);
      }

      if (partNode != null) {
        Table tab = null;
        try {
          tab = db.getTable(tableName);
        }
        catch (InvalidTableException e) {
          throw new SemanticException(ErrorMsg.INVALID_TABLE.getMsg(tableName), e);
        }
        catch (HiveException e) {
          throw new SemanticException(e.getMessage(), e);
        }

        HashMap<String, String> partSpec = null;
        try {
          partSpec = getValidatedPartSpec(tab, partNode, db.getConf(), false);
        } catch (SemanticException e) {
          // get exception in resolving partition
          // it could be DESCRIBE table key
          // return null
          // continue processing for DESCRIBE table key
          return null;
        }

        if (partSpec != null) {
          Partition part = null;
          try {
            part = db.getPartition(tab, partSpec, false);
          } catch (HiveException e) {
            // if get exception in finding partition
            // it could be DESCRIBE table key
            // return null
            // continue processing for DESCRIBE table key
            return null;
          }

          // if partition is not found
          // it is DESCRIBE table partition
          // invalid partition exception
          if (part == null) {
            throw new SemanticException(ErrorMsg.INVALID_PARTITION.getMsg(partSpec.toString()));
          }

          // it is DESCRIBE table partition
          // return partition metadata
          return partSpec;
        }
      }

      return null;
    }

  }

  private void validateDatabase(String databaseName) throws SemanticException {
    try {
      if (!db.databaseExists(databaseName)) {
        throw new SemanticException(ErrorMsg.DATABASE_NOT_EXISTS.getMsg(databaseName));
      }
    } catch (HiveException e) {
      throw new SemanticException(ErrorMsg.DATABASE_NOT_EXISTS.getMsg(databaseName), e);
    }
  }

  private void validateTable(String tableName, Map<String, String> partSpec)
      throws SemanticException {
    Table tab = getTable(tableName);
    if (partSpec != null) {
      getPartition(tab, partSpec, true);
    }
  }

  /**
   * A query like this will generate a tree as follows
   *   "describe formatted default.maptable partition (b=100) id;"
   * TOK_TABTYPE
   *   TOK_TABNAME --> root for tablename, 2 child nodes mean DB specified
   *     default
   *     maptable
   *   TOK_PARTSPEC  --> root node for partition spec. else columnName
   *     TOK_PARTVAL
   *       b
   *       100
   *   id           --> root node for columnName
   * formatted
   */
  private void analyzeDescribeTable(ASTNode ast) throws SemanticException {
    ASTNode tableTypeExpr = (ASTNode) ast.getChild(0);

    String dbName    = null;
    String tableName = null;
    String colPath   = null;
    Map<String, String> partSpec = null;

    ASTNode tableNode = null;

    // process the first node to extract tablename
    // tablename is either TABLENAME or DBNAME.TABLENAME if db is given
    if (((ASTNode) tableTypeExpr.getChild(0)).getType() == HiveParser.TOK_TABNAME) {
      tableNode = (ASTNode) tableTypeExpr.getChild(0);
      if (tableNode.getChildCount() == 1) {
        tableName = ((ASTNode) tableNode.getChild(0)).getText();
      } else {
        dbName    = ((ASTNode) tableNode.getChild(0)).getText();
        tableName = dbName + "." + ((ASTNode) tableNode.getChild(1)).getText();
      }
    } else {
      throw new SemanticException(((ASTNode) tableTypeExpr.getChild(0)).getText() + " is not an expected token type");
    }

    // process the second child,if exists, node to get partition spec(s)
    partSpec = QualifiedNameUtil.getPartitionSpec(db, tableTypeExpr, tableName);

    // process the third child node,if exists, to get partition spec(s)
    colPath  = QualifiedNameUtil.getColPath(db, tableTypeExpr, dbName, tableName, partSpec);

    // if database is not the one currently using
    // validate database
    if (dbName != null) {
      validateDatabase(dbName);
    }
    if (partSpec != null) {
      validateTable(tableName, partSpec);
    }

    DescTableDesc descTblDesc = new DescTableDesc(
      ctx.getResFile(), tableName, partSpec, colPath);

    boolean showColStats = false;
    if (ast.getChildCount() == 2) {
      int descOptions = ast.getChild(1).getType();
      descTblDesc.setFormatted(descOptions == HiveParser.KW_FORMATTED);
      descTblDesc.setExt(descOptions == HiveParser.KW_EXTENDED);
      descTblDesc.setPretty(descOptions == HiveParser.KW_PRETTY);
      // in case of "DESCRIBE FORMATTED tablename column_name" statement, colPath
      // will contain tablename.column_name. If column_name is not specified
      // colPath will be equal to tableName. This is how we can differentiate
      // if we are describing a table or column
      if (!colPath.equalsIgnoreCase(tableName) && descTblDesc.isFormatted()) {
        showColStats = true;
      }
    }

    inputs.add(new ReadEntity(getTable(tableName)));
    Task ddlTask = TaskFactory.get(new DDLWork(getInputs(), getOutputs(),
        descTblDesc), conf);
    rootTasks.add(ddlTask);
    String schema = DescTableDesc.getSchema(showColStats);
    setFetchTask(createFetchTask(schema));
    LOG.info("analyzeDescribeTable done");
  }

  /**
   * Describe database.
   *
   * @param ast
   * @throws SemanticException
   */
  private void analyzeDescDatabase(ASTNode ast) throws SemanticException {

    boolean isExtended;
    String dbName;

    if (ast.getChildCount() == 1) {
      dbName = stripQuotes(ast.getChild(0).getText());
      isExtended = false;
    } else if (ast.getChildCount() == 2) {
      dbName = stripQuotes(ast.getChild(0).getText());
      isExtended = true;
    } else {
      throw new SemanticException("Unexpected Tokens at DESCRIBE DATABASE");
    }

    DescDatabaseDesc descDbDesc = new DescDatabaseDesc(ctx.getResFile(),
        dbName, isExtended);
    inputs.add(new ReadEntity(getDatabase(dbName)));
    rootTasks.add(TaskFactory.get(new DDLWork(getInputs(), getOutputs(), descDbDesc), conf));
    setFetchTask(createFetchTask(descDbDesc.getSchema()));
  }

  public static HashMap<String, String> getPartSpec(ASTNode partspec)
      throws SemanticException {
    if (partspec == null) {
      return null;
    }
    HashMap<String, String> partSpec = new LinkedHashMap<String, String>();
    for (int i = 0; i < partspec.getChildCount(); ++i) {
      ASTNode partspec_val = (ASTNode) partspec.getChild(i);
      String key = partspec_val.getChild(0).getText();
      String val = null;
      if (partspec_val.getChildCount() > 1) {
        val = stripQuotes(partspec_val.getChild(1).getText());
      }
      partSpec.put(key.toLowerCase(), val);
    }
    return partSpec;
  }

  public static HashMap<String, String> getValidatedPartSpec(Table table, ASTNode astNode,
      HiveConf conf, boolean shouldBeFull) throws SemanticException {
    HashMap<String, String> partSpec = getPartSpec(astNode);
    if (partSpec != null && !partSpec.isEmpty()) {
      validatePartSpec(table, partSpec, astNode, conf, shouldBeFull);
    }
    return partSpec;
  }

  private void analyzeShowPartitions(ASTNode ast) throws SemanticException {
    ShowPartitionsDesc showPartsDesc;
    String tableName = getUnescapedName((ASTNode) ast.getChild(0));
    List<Map<String, String>> partSpecs = getPartitionSpecs(getTable(tableName), ast);
    // We only can have a single partition spec
    assert (partSpecs.size() <= 1);
    Map<String, String> partSpec = null;
    if (partSpecs.size() > 0) {
      partSpec = partSpecs.get(0);
    }

    validateTable(tableName, null);

    showPartsDesc = new ShowPartitionsDesc(tableName, ctx.getResFile(), partSpec);
    inputs.add(new ReadEntity(getTable(tableName)));
    rootTasks.add(TaskFactory.get(new DDLWork(getInputs(), getOutputs(),
        showPartsDesc), conf));
    setFetchTask(createFetchTask(showPartsDesc.getSchema()));
  }

  private void analyzeShowCreateDatabase(ASTNode ast) throws SemanticException {
    String dbName = getUnescapedName((ASTNode)ast.getChild(0));
    ShowCreateDatabaseDesc showCreateDbDesc =
        new ShowCreateDatabaseDesc(dbName, ctx.getResFile().toString());

    Database database = getDatabase(dbName);
    inputs.add(new ReadEntity(database));
    rootTasks.add(TaskFactory.get(new DDLWork(getInputs(), getOutputs(),
        showCreateDbDesc), conf));
    setFetchTask(createFetchTask(showCreateDbDesc.getSchema()));
  }

  private void analyzeShowCreateTable(ASTNode ast) throws SemanticException {
    ShowCreateTableDesc showCreateTblDesc;
    String tableName = getUnescapedName((ASTNode)ast.getChild(0));
    showCreateTblDesc = new ShowCreateTableDesc(tableName, ctx.getResFile().toString());

    Table tab = getTable(tableName);
    if (tab.getTableType() == org.apache.hadoop.hive.metastore.TableType.INDEX_TABLE) {
      throw new SemanticException(ErrorMsg.SHOW_CREATETABLE_INDEX.getMsg(tableName
          + " has table type INDEX_TABLE"));
    }
    inputs.add(new ReadEntity(tab));
    rootTasks.add(TaskFactory.get(new DDLWork(getInputs(), getOutputs(),
        showCreateTblDesc), conf));
    setFetchTask(createFetchTask(showCreateTblDesc.getSchema()));
  }

  private void analyzeShowDatabases(ASTNode ast) throws SemanticException {
    ShowDatabasesDesc showDatabasesDesc;
    if (ast.getChildCount() == 1) {
      String databasePattern = unescapeSQLString(ast.getChild(0).getText());
      showDatabasesDesc = new ShowDatabasesDesc(ctx.getResFile(), databasePattern);
    } else {
      showDatabasesDesc = new ShowDatabasesDesc(ctx.getResFile());
    }
    rootTasks.add(TaskFactory.get(new DDLWork(getInputs(), getOutputs(), showDatabasesDesc), conf));
    setFetchTask(createFetchTask(showDatabasesDesc.getSchema()));
  }

  private void analyzeShowTables(ASTNode ast) throws SemanticException {
    ShowTablesDesc showTblsDesc;
    String dbName = SessionState.get().getCurrentDatabase();
    String tableNames = null;

    if (ast.getChildCount() > 3) {
      throw new SemanticException(ErrorMsg.INVALID_AST_TREE.getMsg(ast.toStringTree()));
    }

    switch (ast.getChildCount()) {
    case 1: // Uses a pattern
      tableNames = unescapeSQLString(ast.getChild(0).getText());
      showTblsDesc = new ShowTablesDesc(ctx.getResFile(), dbName, tableNames);
      break;
    case 2: // Specifies a DB
      assert (ast.getChild(0).getType() == HiveParser.TOK_FROM);
      dbName = unescapeIdentifier(ast.getChild(1).getText());
      validateDatabase(dbName);
      showTblsDesc = new ShowTablesDesc(ctx.getResFile(), dbName);
      break;
    case 3: // Uses a pattern and specifies a DB
      assert (ast.getChild(0).getType() == HiveParser.TOK_FROM);
      dbName = unescapeIdentifier(ast.getChild(1).getText());
      tableNames = unescapeSQLString(ast.getChild(2).getText());
      validateDatabase(dbName);
      showTblsDesc = new ShowTablesDesc(ctx.getResFile(), dbName, tableNames);
      break;
    default: // No pattern or DB
      showTblsDesc = new ShowTablesDesc(ctx.getResFile(), dbName);
      break;
    }
    inputs.add(new ReadEntity(getDatabase(dbName)));
    rootTasks.add(TaskFactory.get(new DDLWork(getInputs(), getOutputs(),
        showTblsDesc), conf));
    setFetchTask(createFetchTask(showTblsDesc.getSchema()));
  }

  private void analyzeShowColumns(ASTNode ast) throws SemanticException {
    String tableName = getUnescapedName((ASTNode) ast.getChild(0));
    if (ast.getChildCount() > 1) {
      if (tableName.contains(".")) {
        throw new SemanticException("Duplicates declaration for database name");
      }
      tableName = getUnescapedName((ASTNode) ast.getChild(1)) + "." + tableName;
    }
    Table tab = getTable(tableName);
    inputs.add(new ReadEntity(tab));

    ShowColumnsDesc showColumnsDesc = new ShowColumnsDesc(ctx.getResFile(), tableName);
    rootTasks.add(TaskFactory.get(new DDLWork(getInputs(), getOutputs(),
        showColumnsDesc), conf));
    setFetchTask(createFetchTask(showColumnsDesc.getSchema()));
  }

  private void analyzeShowTableStatus(ASTNode ast) throws SemanticException {
    ShowTableStatusDesc showTblStatusDesc;
    String tableNames = getUnescapedName((ASTNode) ast.getChild(0));
    String dbName = SessionState.get().getCurrentDatabase();
    int children = ast.getChildCount();
    HashMap<String, String> partSpec = null;
    if (children >= 2) {
      if (children > 3) {
        throw new SemanticException(ErrorMsg.INVALID_AST_TREE.getMsg());
      }
      for (int i = 1; i < children; i++) {
        ASTNode child = (ASTNode) ast.getChild(i);
        if (child.getToken().getType() == HiveParser.Identifier) {
          dbName = unescapeIdentifier(child.getText());
        } else if (child.getToken().getType() == HiveParser.TOK_PARTSPEC) {
          partSpec = getValidatedPartSpec(getTable(tableNames), child, conf, false);
        } else {
          throw new SemanticException(ErrorMsg.INVALID_AST_TREE.getMsg(child.toStringTree() +
            " , Invalid token " + child.getToken().getType()));
        }
      }
    }

    if (partSpec != null) {
      validateTable(tableNames, partSpec);
    }

    showTblStatusDesc = new ShowTableStatusDesc(ctx.getResFile().toString(), dbName,
        tableNames, partSpec);
    rootTasks.add(TaskFactory.get(new DDLWork(getInputs(), getOutputs(),
        showTblStatusDesc), conf));
    setFetchTask(createFetchTask(showTblStatusDesc.getSchema()));
  }

  private void analyzeShowTableProperties(ASTNode ast) throws SemanticException {
    ShowTblPropertiesDesc showTblPropertiesDesc;
    String[] qualified = getQualifiedTableName((ASTNode) ast.getChild(0));
    String propertyName = null;
    if (ast.getChildCount() > 1) {
      propertyName = unescapeSQLString(ast.getChild(1).getText());
    }

    String tableNames = getDotName(qualified);
    validateTable(tableNames, null);

    showTblPropertiesDesc = new ShowTblPropertiesDesc(ctx.getResFile().toString(), tableNames,
        propertyName);
    rootTasks.add(TaskFactory.get(new DDLWork(getInputs(), getOutputs(),
        showTblPropertiesDesc), conf));
    setFetchTask(createFetchTask(showTblPropertiesDesc.getSchema()));
  }

  private void analyzeShowIndexes(ASTNode ast) throws SemanticException {
    ShowIndexesDesc showIndexesDesc;
    String tableName = getUnescapedName((ASTNode) ast.getChild(0));
    showIndexesDesc = new ShowIndexesDesc(tableName, ctx.getResFile());

    if (ast.getChildCount() == 2) {
      int descOptions = ast.getChild(1).getType();
      showIndexesDesc.setFormatted(descOptions == HiveParser.KW_FORMATTED);
    }

    rootTasks.add(TaskFactory.get(new DDLWork(getInputs(), getOutputs(),
        showIndexesDesc), conf));
    setFetchTask(createFetchTask(showIndexesDesc.getSchema()));
  }

  /**
   * Add the task according to the parsed command tree. This is used for the CLI
   * command "SHOW FUNCTIONS;".
   *
   * @param ast
   *          The parsed command tree.
   * @throws SemanticException
   *           Parsin failed
   */
  private void analyzeShowFunctions(ASTNode ast) throws SemanticException {
    ShowFunctionsDesc showFuncsDesc;
    if (ast.getChildCount() == 1) {
      String funcNames = stripQuotes(ast.getChild(0).getText());
      showFuncsDesc = new ShowFunctionsDesc(ctx.getResFile(), funcNames);
    } else if (ast.getChildCount() == 2) {
      assert (ast.getChild(0).getType() == HiveParser.KW_LIKE);
      String funcNames = stripQuotes(ast.getChild(1).getText());
      showFuncsDesc = new ShowFunctionsDesc(ctx.getResFile(), funcNames, true);
    } else {
      showFuncsDesc = new ShowFunctionsDesc(ctx.getResFile());
    }
    rootTasks.add(TaskFactory.get(new DDLWork(getInputs(), getOutputs(),
        showFuncsDesc), conf));
    setFetchTask(createFetchTask(showFuncsDesc.getSchema()));
  }

  /**
   * Add the task according to the parsed command tree. This is used for the CLI
   * command "SHOW LOCKS;".
   *
   * @param ast
   *          The parsed command tree.
   * @throws SemanticException
   *           Parsing failed
   */
  private void analyzeShowLocks(ASTNode ast) throws SemanticException {
    String tableName = null;
    HashMap<String, String> partSpec = null;
    boolean isExtended = false;

    if (ast.getChildCount() >= 1) {
      // table for which show locks is being executed
      for (int i = 0; i < ast.getChildCount(); i++) {
        ASTNode child = (ASTNode) ast.getChild(i);
        if (child.getType() == HiveParser.TOK_TABTYPE) {
          ASTNode tableTypeExpr = child;
          tableName =
            QualifiedNameUtil.getFullyQualifiedName((ASTNode) tableTypeExpr.getChild(0));
          // get partition metadata if partition specified
          if (tableTypeExpr.getChildCount() == 2) {
            ASTNode partSpecNode = (ASTNode) tableTypeExpr.getChild(1);
            partSpec = getValidatedPartSpec(getTable(tableName), partSpecNode, conf, false);
          }
        } else if (child.getType() == HiveParser.KW_EXTENDED) {
          isExtended = true;
        }
      }
    }

    HiveTxnManager txnManager = null;
    try {
      txnManager = TxnManagerFactory.getTxnManagerFactory().getTxnManager(conf);
    } catch (LockException e) {
      throw new SemanticException(e.getMessage());
    }

    ShowLocksDesc showLocksDesc = new ShowLocksDesc(ctx.getResFile(), tableName,
        partSpec, isExtended, txnManager.useNewShowLocksFormat());
    rootTasks.add(TaskFactory.get(new DDLWork(getInputs(), getOutputs(),
        showLocksDesc), conf));
    setFetchTask(createFetchTask(showLocksDesc.getSchema()));

    // Need to initialize the lock manager
    ctx.setNeedLockMgr(true);
  }

   /**
    * Add the task according to the parsed command tree. This is used for the CLI
   * command "SHOW LOCKS DATABASE database [extended];".
   *
   * @param ast
   *          The parsed command tree.
   * @throws SemanticException
   *           Parsing failed
   */
  private void analyzeShowDbLocks(ASTNode ast) throws SemanticException {
    boolean isExtended = (ast.getChildCount() > 1);
    String dbName = stripQuotes(ast.getChild(0).getText());

    HiveTxnManager txnManager = null;
    try {
      txnManager = TxnManagerFactory.getTxnManagerFactory().getTxnManager(conf);
    } catch (LockException e) {
      throw new SemanticException(e.getMessage());
    }

    ShowLocksDesc showLocksDesc = new ShowLocksDesc(ctx.getResFile(), dbName,
                                                    isExtended, txnManager.useNewShowLocksFormat());
    rootTasks.add(TaskFactory.get(new DDLWork(getInputs(), getOutputs(),
        showLocksDesc), conf));
    setFetchTask(createFetchTask(showLocksDesc.getSchema()));

    // Need to initialize the lock manager
    ctx.setNeedLockMgr(true);
  }

  private void analyzeShowConf(ASTNode ast) throws SemanticException {
    String confName = stripQuotes(ast.getChild(0).getText());
    ShowConfDesc showConfDesc = new ShowConfDesc(ctx.getResFile(), confName);
    rootTasks.add(TaskFactory.get(new DDLWork(getInputs(), getOutputs(),
        showConfDesc), conf));
    setFetchTask(createFetchTask(showConfDesc.getSchema()));
  }

  private void analyzeShowViews(ASTNode ast) throws SemanticException {
    ShowTablesDesc showViewsDesc;
    String dbName = SessionState.get().getCurrentDatabase();
    String viewNames = null;

    if (ast.getChildCount() > 3) {
      throw new SemanticException(ErrorMsg.GENERIC_ERROR.getMsg());
    }

    switch (ast.getChildCount()) {
    case 1: // Uses a pattern
      viewNames = unescapeSQLString(ast.getChild(0).getText());
      showViewsDesc = new ShowTablesDesc(ctx.getResFile(), dbName, viewNames, TableType.VIRTUAL_VIEW);
      break;
    case 2: // Specifies a DB
      assert (ast.getChild(0).getType() == HiveParser.TOK_FROM);
      dbName = unescapeIdentifier(ast.getChild(1).getText());
      validateDatabase(dbName);
      showViewsDesc = new ShowTablesDesc(ctx.getResFile(), dbName);
      showViewsDesc.setType(TableType.VIRTUAL_VIEW);
      break;
    case 3: // Uses a pattern and specifies a DB
      assert (ast.getChild(0).getType() == HiveParser.TOK_FROM);
      dbName = unescapeIdentifier(ast.getChild(1).getText());
      viewNames = unescapeSQLString(ast.getChild(2).getText());
      validateDatabase(dbName);
      showViewsDesc = new ShowTablesDesc(ctx.getResFile(), dbName, viewNames, TableType.VIRTUAL_VIEW);
      break;
    default: // No pattern or DB
      showViewsDesc = new ShowTablesDesc(ctx.getResFile(), dbName);
      showViewsDesc.setType(TableType.VIRTUAL_VIEW);
      break;
    }

    rootTasks.add(TaskFactory.get(new DDLWork(getInputs(), getOutputs(),
        showViewsDesc), conf));
    setFetchTask(createFetchTask(showViewsDesc.getSchema()));
  }

  /**
   * Add the task according to the parsed command tree. This is used for the CLI
   * command "LOCK TABLE ..;".
   *
   * @param ast
   *          The parsed command tree.
   * @throws SemanticException
   *           Parsing failed
   */
  private void analyzeLockTable(ASTNode ast)
      throws SemanticException {
    String tableName = getUnescapedName((ASTNode) ast.getChild(0)).toLowerCase();
    String mode = unescapeIdentifier(ast.getChild(1).getText().toUpperCase());
    List<Map<String, String>> partSpecs = getPartitionSpecs(getTable(tableName), ast);

    // We only can have a single partition spec
    assert (partSpecs.size() <= 1);
    Map<String, String> partSpec = null;
    if (partSpecs.size() > 0) {
      partSpec = partSpecs.get(0);
    }

    LockTableDesc lockTblDesc = new LockTableDesc(tableName, mode, partSpec,
        HiveConf.getVar(conf, ConfVars.HIVEQUERYID));
    lockTblDesc.setQueryStr(this.ctx.getCmd());
    rootTasks.add(TaskFactory.get(new DDLWork(getInputs(), getOutputs(),
        lockTblDesc), conf));

    // Need to initialize the lock manager
    ctx.setNeedLockMgr(true);
  }

  /**
   * Add a task to execute "SHOW COMPACTIONS"
   * @param ast The parsed command tree.
   * @throws SemanticException Parsing failed.
   */
  private void analyzeShowCompactions(ASTNode ast) throws SemanticException {
    ShowCompactionsDesc desc = new ShowCompactionsDesc(ctx.getResFile());
    rootTasks.add(TaskFactory.get(new DDLWork(getInputs(), getOutputs(), desc), conf));
    setFetchTask(createFetchTask(desc.getSchema()));
  }

  /**
   * Add a task to execute "SHOW COMPACTIONS"
   * @param ast The parsed command tree.
   * @throws SemanticException Parsing failed.
   */
  private void analyzeShowTxns(ASTNode ast) throws SemanticException {
    ShowTxnsDesc desc = new ShowTxnsDesc(ctx.getResFile());
    rootTasks.add(TaskFactory.get(new DDLWork(getInputs(), getOutputs(), desc), conf));
    setFetchTask(createFetchTask(desc.getSchema()));
  }

  /**
   * Add a task to execute "ABORT TRANSACTIONS"
   * @param ast The parsed command tree
   * @throws SemanticException Parsing failed
   */
  private void analyzeAbortTxns(ASTNode ast) throws SemanticException {
    List<Long> txnids = new ArrayList<Long>();
    int numChildren = ast.getChildCount();
    for (int i = 0; i < numChildren; i++) {
      txnids.add(Long.parseLong(ast.getChild(i).getText()));
    }
    AbortTxnsDesc desc = new AbortTxnsDesc(txnids);
    rootTasks.add(TaskFactory.get(new DDLWork(getInputs(), getOutputs(), desc), conf));
  }

   /**
   * Add a task to execute "Kill query"
   * @param ast The parsed command tree
   * @throws SemanticException Parsing failed
   */
  private void analyzeKillQuery(ASTNode ast) throws SemanticException {
    List<String> queryIds = new ArrayList<String>();
    int numChildren = ast.getChildCount();
    for (int i = 0; i < numChildren; i++) {
      queryIds.add(stripQuotes(ast.getChild(i).getText()));
    }
    KillQueryDesc desc = new KillQueryDesc(queryIds);
    String hs2Hostname = getHS2Host();
    if (hs2Hostname != null) {
      outputs.add(new WriteEntity(hs2Hostname, Type.SERVICE_NAME));
    }
    rootTasks.add(TaskFactory.get(new DDLWork(getInputs(), getOutputs(), desc), conf));
  }

  private String getHS2Host() throws SemanticException {
    if (SessionState.get().isHiveServerQuery()) {
      return SessionState.get().getHiveServer2Host();
    }
    if (conf.getBoolVar(ConfVars.HIVE_TEST_AUTHORIZATION_SQLSTD_HS2_MODE)) {
      // dummy value for use in tests
      return "dummyHostnameForTest";
    }
    throw new SemanticException("Kill query is only supported in HiveServer2 (not hive cli)");
  }

  /**
   * Add the task according to the parsed command tree. This is used for the CLI
   * command "UNLOCK TABLE ..;".
   *
   * @param ast
   *          The parsed command tree.
   * @throws SemanticException
   *           Parsing failed
   */
  private void analyzeUnlockTable(ASTNode ast)
      throws SemanticException {
    String tableName = getUnescapedName((ASTNode) ast.getChild(0));
    List<Map<String, String>> partSpecs = getPartitionSpecs(getTable(tableName), ast);

    // We only can have a single partition spec
    assert (partSpecs.size() <= 1);
    Map<String, String> partSpec = null;
    if (partSpecs.size() > 0) {
      partSpec = partSpecs.get(0);
    }

    UnlockTableDesc unlockTblDesc = new UnlockTableDesc(tableName, partSpec);
    rootTasks.add(TaskFactory.get(new DDLWork(getInputs(), getOutputs(),
        unlockTblDesc), conf));

    // Need to initialize the lock manager
    ctx.setNeedLockMgr(true);
  }

  private void analyzeLockDatabase(ASTNode ast) throws SemanticException {
    String dbName = unescapeIdentifier(ast.getChild(0).getText());
    String mode  = unescapeIdentifier(ast.getChild(1).getText().toUpperCase());

    inputs.add(new ReadEntity(getDatabase(dbName)));
    // Lock database operation is to acquire the lock explicitly, the operation
    // itself doesn't need to be locked. Set the WriteEntity as WriteType:
    // DDL_NO_LOCK here, otherwise it will conflict with Hive's transaction.
    outputs.add(new WriteEntity(getDatabase(dbName), WriteType.DDL_NO_LOCK));

    LockDatabaseDesc lockDatabaseDesc = new LockDatabaseDesc(dbName, mode,
                        HiveConf.getVar(conf, ConfVars.HIVEQUERYID));
    lockDatabaseDesc.setQueryStr(ctx.getCmd());
    DDLWork work = new DDLWork(getInputs(), getOutputs(), lockDatabaseDesc);
    rootTasks.add(TaskFactory.get(work, conf));
    ctx.setNeedLockMgr(true);
  }

  private void analyzeUnlockDatabase(ASTNode ast) throws SemanticException {
    String dbName = unescapeIdentifier(ast.getChild(0).getText());

    inputs.add(new ReadEntity(getDatabase(dbName)));
    // Unlock database operation is to release the lock explicitly, the
    // operation itself don't need to be locked. Set the WriteEntity as
    // WriteType: DDL_NO_LOCK here, otherwise it will conflict with
    // Hive's transaction.
    outputs.add(new WriteEntity(getDatabase(dbName), WriteType.DDL_NO_LOCK));

    UnlockDatabaseDesc unlockDatabaseDesc = new UnlockDatabaseDesc(dbName);
    DDLWork work = new DDLWork(getInputs(), getOutputs(), unlockDatabaseDesc);
    rootTasks.add(TaskFactory.get(work, conf));
    // Need to initialize the lock manager
    ctx.setNeedLockMgr(true);
  }

  /**
   * Add the task according to the parsed command tree. This is used for the CLI
   * command "DESCRIBE FUNCTION;".
   *
   * @param ast
   *          The parsed command tree.
   * @throws SemanticException
   *           Parsing failed
   */
  private void analyzeDescFunction(ASTNode ast) throws SemanticException {
    String funcName;
    boolean isExtended;

    if (ast.getChildCount() == 1) {
      funcName = stripQuotes(ast.getChild(0).getText());
      isExtended = false;
    } else if (ast.getChildCount() == 2) {
      funcName = stripQuotes(ast.getChild(0).getText());
      isExtended = true;
    } else {
      throw new SemanticException("Unexpected Tokens at DESCRIBE FUNCTION");
    }

    DescFunctionDesc descFuncDesc = new DescFunctionDesc(ctx.getResFile(),
        funcName, isExtended);
    rootTasks.add(TaskFactory.get(new DDLWork(getInputs(), getOutputs(),
        descFuncDesc), conf));
    setFetchTask(createFetchTask(descFuncDesc.getSchema()));
  }


  private void analyzeAlterTableRename(String[] source, ASTNode ast, boolean expectView)
      throws SemanticException {
    String[] target = getQualifiedTableName((ASTNode) ast.getChild(0));

    String sourceName = getDotName(source);
    String targetName = getDotName(target);

    AlterTableDesc alterTblDesc = new AlterTableDesc(sourceName, targetName, expectView, null);
    addInputsOutputsAlterTable(sourceName, null, alterTblDesc);
    rootTasks.add(TaskFactory.get(new DDLWork(getInputs(), getOutputs(),
        alterTblDesc), conf));
  }

  private void analyzeAlterTableRenameCol(String[] qualified, ASTNode ast,
      HashMap<String, String> partSpec) throws SemanticException {
    String newComment = null;
    boolean first = false;
    String flagCol = null;
    boolean isCascade = false;
    //col_old_name col_new_name column_type [COMMENT col_comment] [FIRST|AFTER column_name] [CASCADE|RESTRICT]
    String oldColName = ast.getChild(0).getText();
    String newColName = ast.getChild(1).getText();
    String newType = getTypeStringFromAST((ASTNode) ast.getChild(2));
    ASTNode constraintChild = null;
    int childCount = ast.getChildCount();
    for (int i = 3; i < childCount; i++) {
      ASTNode child = (ASTNode)ast.getChild(i);
      switch (child.getToken().getType()) {
        case HiveParser.StringLiteral:
          newComment = unescapeSQLString(child.getText());
          break;
        case HiveParser.TOK_ALTERTABLE_CHANGECOL_AFTER_POSITION:
          flagCol = unescapeIdentifier(child.getChild(0).getText());
          break;
        case HiveParser.KW_FIRST:
          first = true;
          break;
        case HiveParser.TOK_CASCADE:
          isCascade = true;
          break;
        case HiveParser.TOK_RESTRICT:
          break;
        default:
          constraintChild = (ASTNode) child;
      }
    }
    List<SQLPrimaryKey> primaryKeys = null;
    List<SQLForeignKey> foreignKeys = null;
    List<SQLUniqueConstraint> uniqueConstraints = null;
    List<SQLNotNullConstraint> notNullConstraints = null;
    if (constraintChild != null) {
      // Process column constraint
      switch (constraintChild.getToken().getType()) {
        case HiveParser.TOK_NOT_NULL:
          notNullConstraints = new ArrayList<>();
          processNotNullConstraints(qualified[0], qualified[1], constraintChild,
                  ImmutableList.of(newColName), notNullConstraints);
          break;
        case HiveParser.TOK_UNIQUE:
          uniqueConstraints = new ArrayList<>();
          processUniqueConstraints(qualified[0], qualified[1], constraintChild,
                  ImmutableList.of(newColName), uniqueConstraints);
          break;
        case HiveParser.TOK_PRIMARY_KEY:
          primaryKeys = new ArrayList<>();
          processPrimaryKeys(qualified[0], qualified[1], constraintChild,
                  ImmutableList.of(newColName), primaryKeys);
          break;
        case HiveParser.TOK_FOREIGN_KEY:
          foreignKeys = new ArrayList<>();
          processForeignKeys(qualified[0], qualified[1], constraintChild,
                  foreignKeys);
          break;
        default:
          throw new SemanticException(ErrorMsg.NOT_RECOGNIZED_CONSTRAINT.getMsg(
              constraintChild.getToken().getText()));
      }
    }

    /* Validate the operation of renaming a column name. */
    Table tab = getTable(qualified);

    SkewedInfo skewInfo = tab.getTTable().getSd().getSkewedInfo();
    if ((null != skewInfo)
        && (null != skewInfo.getSkewedColNames())
        && skewInfo.getSkewedColNames().contains(oldColName)) {
      throw new SemanticException(oldColName
          + ErrorMsg.ALTER_TABLE_NOT_ALLOWED_RENAME_SKEWED_COLUMN.getMsg());
    }

    String tblName = getDotName(qualified);
    AlterTableDesc alterTblDesc;
    if (primaryKeys == null && foreignKeys == null
            && uniqueConstraints == null && notNullConstraints == null) {
      alterTblDesc = new AlterTableDesc(tblName, partSpec,
          unescapeIdentifier(oldColName), unescapeIdentifier(newColName),
          newType, newComment, first, flagCol, isCascade);
    } else {
      alterTblDesc = new AlterTableDesc(tblName, partSpec,
          unescapeIdentifier(oldColName), unescapeIdentifier(newColName),
          newType, newComment, first, flagCol, isCascade,
          primaryKeys, foreignKeys, uniqueConstraints, notNullConstraints);
    }
    addInputsOutputsAlterTable(tblName, partSpec, alterTblDesc);

    rootTasks.add(TaskFactory.get(new DDLWork(getInputs(), getOutputs(),
        alterTblDesc), conf));
  }

  private void analyzeAlterTableRenamePart(ASTNode ast, String tblName,
      HashMap<String, String> oldPartSpec) throws SemanticException {
    Table tab = getTable(tblName, true);
    validateAlterTableType(tab, AlterTableTypes.RENAMEPARTITION);
    Map<String, String> newPartSpec =
        getValidatedPartSpec(tab, (ASTNode)ast.getChild(0), conf, false);
    if (newPartSpec == null) {
      throw new SemanticException("RENAME PARTITION Missing Destination" + ast);
    }
    ReadEntity re = new ReadEntity(tab);
    re.noLockNeeded();
    inputs.add(re);

    List<Map<String, String>> partSpecs = new ArrayList<Map<String, String>>();
    partSpecs.add(oldPartSpec);
    partSpecs.add(newPartSpec);
    addTablePartsOutputs(tab, partSpecs, WriteEntity.WriteType.DDL_EXCLUSIVE);
    RenamePartitionDesc renamePartitionDesc = new RenamePartitionDesc(tblName, oldPartSpec, newPartSpec, null);
    rootTasks.add(TaskFactory.get(new DDLWork(getInputs(), getOutputs(),
        renamePartitionDesc), conf));
  }

  private void analyzeAlterTableBucketNum(ASTNode ast, String tblName,
      HashMap<String, String> partSpec) throws SemanticException {
    Table tab = getTable(tblName, true);
    if (tab.getBucketCols() == null || tab.getBucketCols().isEmpty()) {
      throw new SemanticException(ErrorMsg.ALTER_BUCKETNUM_NONBUCKETIZED_TBL.getMsg());
    }
    validateAlterTableType(tab, AlterTableTypes.ALTERBUCKETNUM);
    inputs.add(new ReadEntity(tab));

    int bucketNum = Integer.parseInt(ast.getChild(0).getText());
    AlterTableDesc alterBucketNum = new AlterTableDesc(tblName, partSpec, bucketNum);

    rootTasks.add(TaskFactory.get(new DDLWork(getInputs(), getOutputs(),
        alterBucketNum), conf));
  }

  private void analyzeAlterTableModifyCols(String[] qualified, ASTNode ast,
      HashMap<String, String> partSpec, AlterTableTypes alterType) throws SemanticException {

    String tblName = getDotName(qualified);
    List<FieldSchema> newCols = getColumns((ASTNode) ast.getChild(0));
    boolean isCascade = false;
    if (null != ast.getFirstChildWithType(HiveParser.TOK_CASCADE)) {
      isCascade = true;
    }

    AlterTableDesc alterTblDesc = new AlterTableDesc(tblName, partSpec, newCols,
        alterType, isCascade);

    addInputsOutputsAlterTable(tblName, partSpec, alterTblDesc);
    rootTasks.add(TaskFactory.get(new DDLWork(getInputs(), getOutputs(),
        alterTblDesc), conf));
  }

  private void analyzeAlterTableDropParts(String[] qualified, ASTNode ast, boolean expectView)
      throws SemanticException {

    boolean ifExists = (ast.getFirstChildWithType(HiveParser.TOK_IFEXISTS) != null)
        || HiveConf.getBoolVar(conf, ConfVars.DROPIGNORESNONEXISTENT);
    // If the drop has to fail on non-existent partitions, we cannot batch expressions.
    // That is because we actually have to check each separate expression for existence.
    // We could do a small optimization for the case where expr has all columns and all
    // operators are equality, if we assume those would always match one partition (which
    // may not be true with legacy, non-normalized column values). This is probably a
    // popular case but that's kinda hacky. Let's not do it for now.
    boolean canGroupExprs = ifExists;

    boolean mustPurge = (ast.getFirstChildWithType(HiveParser.KW_PURGE) != null);
    ReplicationSpec replicationSpec = new ReplicationSpec(ast);

    Table tab = null;
    try {
      tab = getTable(qualified);
    } catch (SemanticException se){
      if (replicationSpec.isInReplicationScope() &&
            (
                (se.getCause() instanceof InvalidTableException)
                ||  (se.getMessage().contains(ErrorMsg.INVALID_TABLE.getMsg()))
            )){
        // If we're inside a replication scope, then the table not existing is not an error.
        // We just return in that case, no drop needed.
        return;
        // TODO : the contains message check is fragile, we should refactor SemanticException to be
        // queriable for error code, and not simply have a message
        // NOTE : IF_EXISTS might also want to invoke this, but there's a good possibility
        // that IF_EXISTS is stricter about table existence, and applies only to the ptn.
        // Therefore, ignoring IF_EXISTS here.
      } else {
        throw se;
      }
    }
    Map<Integer, List<ExprNodeGenericFuncDesc>> partSpecs =
        getFullPartitionSpecs(ast, tab, canGroupExprs);
    if (partSpecs.isEmpty()) return; // nothing to do

    validateAlterTableType(tab, AlterTableTypes.DROPPARTITION, expectView);
    ReadEntity re = new ReadEntity(tab);
    re.noLockNeeded();
    inputs.add(re);

    addTableDropPartsOutputs(tab, partSpecs.values(), !ifExists);

    DropTableDesc dropTblDesc =
        new DropTableDesc(getDotName(qualified), partSpecs, expectView ? TableType.VIRTUAL_VIEW : null,
                mustPurge, replicationSpec);
    rootTasks.add(TaskFactory.get(new DDLWork(getInputs(), getOutputs(), dropTblDesc), conf));
  }

  private void analyzeAlterTablePartColType(String[] qualified, ASTNode ast)
      throws SemanticException {


    // check if table exists.
    Table tab = getTable(qualified);
    inputs.add(new ReadEntity(tab));

    // validate the DDL is a valid operation on the table.
    validateAlterTableType(tab, AlterTableTypes.ALTERPARTITION, false);

    // Alter table ... partition column ( column newtype) only takes one column at a time.
    // It must have a column name followed with type.
    ASTNode colAst = (ASTNode) ast.getChild(0);

    FieldSchema newCol = new FieldSchema();

    // get column name
    String name = colAst.getChild(0).getText().toLowerCase();
    newCol.setName(unescapeIdentifier(name));

    // get column type
    ASTNode typeChild = (ASTNode) (colAst.getChild(1));
    newCol.setType(getTypeStringFromAST(typeChild));

    if (colAst.getChildCount() == 3) {
      newCol.setComment(unescapeSQLString(colAst.getChild(2).getText()));
    }

    // check if column is defined or not
    boolean fFoundColumn = false;
    for( FieldSchema col : tab.getTTable().getPartitionKeys()) {
      if (col.getName().compareTo(newCol.getName()) == 0) {
        fFoundColumn = true;
      }
    }

    // raise error if we could not find the column
    if (!fFoundColumn) {
      throw new SemanticException(ErrorMsg.INVALID_COLUMN.getMsg(newCol.getName()));
    }

    AlterTableAlterPartDesc alterTblAlterPartDesc =
            new AlterTableAlterPartDesc(getDotName(qualified), newCol);

    rootTasks.add(TaskFactory.get(new DDLWork(getInputs(), getOutputs(),
            alterTblAlterPartDesc), conf));
  }

    /**
   * Add one or more partitions to a table. Useful when the data has been copied
   * to the right location by some other process.
   *
   * @param ast
   *          The parsed command tree.
   *
   * @param expectView
   *          True for ALTER VIEW, false for ALTER TABLE.
   *
   * @throws SemanticException
   *           Parsing failed
   */
  private void analyzeAlterTableAddParts(String[] qualified, CommonTree ast, boolean expectView)
      throws SemanticException {

    // ^(TOK_ALTERTABLE_ADDPARTS identifier ifNotExists? alterStatementSuffixAddPartitionsElement+)
    boolean ifNotExists = ast.getChild(0).getType() == HiveParser.TOK_IFNOTEXISTS;

    Table tab = getTable(qualified);
    boolean isView = tab.isView();
    validateAlterTableType(tab, AlterTableTypes.ADDPARTITION, expectView);
    outputs.add(new WriteEntity(tab, WriteEntity.WriteType.DDL_SHARED));

    int numCh = ast.getChildCount();
    int start = ifNotExists ? 1 : 0;

    String currentLocation = null;
    Map<String, String> currentPart = null;
    // Parser has done some verification, so the order of tokens doesn't need to be verified here.
    AddPartitionDesc addPartitionDesc =
        new AddPartitionDesc(tab.getDbName(), tab.getTableName(), ifNotExists);
    for (int num = start; num < numCh; num++) {
      ASTNode child = (ASTNode) ast.getChild(num);
      switch (child.getToken().getType()) {
      case HiveParser.TOK_PARTSPEC:
        if (currentPart != null) {
          addPartitionDesc.addPartition(currentPart, currentLocation);
          currentLocation = null;
        }
        currentPart = getValidatedPartSpec(tab, child, conf, true);
        validatePartitionValues(currentPart); // validate reserved values
        break;
      case HiveParser.TOK_PARTITIONLOCATION:
        // if location specified, set in partition
        if (isView) {
          throw new SemanticException("LOCATION clause illegal for view partition");
        }
        currentLocation = unescapeSQLString(child.getChild(0).getText());
        inputs.add(toReadEntity(currentLocation));
        break;
      default:
        throw new SemanticException("Unknown child: " + child);
      }
    }

    // add the last one
    if (currentPart != null) {
      addPartitionDesc.addPartition(currentPart, currentLocation);
    }

    if (this.conf.getBoolVar(HiveConf.ConfVars.HIVESTATSAUTOGATHER)) {
      for (int index = 0; index < addPartitionDesc.getPartitionCount(); index++) {
        OnePartitionDesc desc = addPartitionDesc.getPartition(index);
        if (desc.getLocation() == null) {
          if (desc.getPartParams() == null) {
            desc.setPartParams(new HashMap<String, String>());
          }
          StatsSetupConst.setStatsStateForCreateTable(desc.getPartParams(),
              MetaStoreUtils.getColumnNames(tab.getCols()), StatsSetupConst.TRUE);
        }
      }
    }

    if (addPartitionDesc.getPartitionCount() == 0) {
      // nothing to do
      return;
    }

    rootTasks.add(TaskFactory.get(new DDLWork(getInputs(), getOutputs(), addPartitionDesc), conf));

    if (isView) {
      // Compile internal query to capture underlying table partition dependencies
      StringBuilder cmd = new StringBuilder();
      cmd.append("SELECT * FROM ");
      cmd.append(HiveUtils.unparseIdentifier(getDotName(qualified)));
      cmd.append(" WHERE ");
      boolean firstOr = true;
      for (int i = 0; i < addPartitionDesc.getPartitionCount(); ++i) {
        AddPartitionDesc.OnePartitionDesc partitionDesc = addPartitionDesc.getPartition(i);
        if (firstOr) {
          firstOr = false;
        } else {
          cmd.append(" OR ");
        }
        boolean firstAnd = true;
        cmd.append("(");
        for (Map.Entry<String, String> entry : partitionDesc.getPartSpec().entrySet()) {
          if (firstAnd) {
            firstAnd = false;
          } else {
            cmd.append(" AND ");
          }
          cmd.append(HiveUtils.unparseIdentifier(entry.getKey(), conf));
          cmd.append(" = '");
          cmd.append(HiveUtils.escapeString(entry.getValue()));
          cmd.append("'");
        }
        cmd.append(")");
      }
      SessionState ss = SessionState.get();
      String uName = (ss == null? null: ss.getUserName());
      Driver driver = new Driver(conf, uName);
      int rc = driver.compile(cmd.toString(), false);
      if (rc != 0) {
        throw new SemanticException(ErrorMsg.NO_VALID_PARTN.getMsg());
      }
      inputs.addAll(driver.getPlan().getInputs());
    }
  }

  /**
   * Rewrite the metadata for one or more partitions in a table. Useful when
   * an external process modifies files on HDFS and you want the pre/post
   * hooks to be fired for the specified partition.
   *
   * @param ast
   *          The parsed command tree.
   * @throws SemanticException
   *           Parsing failed
   */
  private void analyzeAlterTableTouch(String[] qualified, CommonTree ast)
      throws SemanticException {

    Table tab = getTable(qualified);
    validateAlterTableType(tab, AlterTableTypes.TOUCH);
    inputs.add(new ReadEntity(tab));

    // partition name to value
    List<Map<String, String>> partSpecs = getPartitionSpecs(tab, ast);

    if (partSpecs.size() == 0) {
      AlterTableSimpleDesc touchDesc = new AlterTableSimpleDesc(
          getDotName(qualified), null,
          AlterTableDesc.AlterTableTypes.TOUCH);
      outputs.add(new WriteEntity(tab, WriteEntity.WriteType.DDL_NO_LOCK));
      rootTasks.add(TaskFactory.get(new DDLWork(getInputs(), getOutputs(),
          touchDesc), conf));
    } else {
      addTablePartsOutputs(tab, partSpecs, WriteEntity.WriteType.DDL_NO_LOCK);
      for (Map<String, String> partSpec : partSpecs) {
        AlterTableSimpleDesc touchDesc = new AlterTableSimpleDesc(
            getDotName(qualified), partSpec,
            AlterTableDesc.AlterTableTypes.TOUCH);
        rootTasks.add(TaskFactory.get(new DDLWork(getInputs(), getOutputs(),
            touchDesc), conf));
      }
    }
  }

  private void analyzeAlterTableArchive(String[] qualified, CommonTree ast, boolean isUnArchive)
      throws SemanticException {

    if (!conf.getBoolVar(HiveConf.ConfVars.HIVEARCHIVEENABLED)) {
      throw new SemanticException(ErrorMsg.ARCHIVE_METHODS_DISABLED.getMsg());

    }
    Table tab = getTable(qualified);
    // partition name to value
    List<Map<String, String>> partSpecs = getPartitionSpecs(tab, ast);

    addTablePartsOutputs(tab, partSpecs, true, WriteEntity.WriteType.DDL_NO_LOCK);
    validateAlterTableType(tab, AlterTableTypes.ARCHIVE);
    inputs.add(new ReadEntity(tab));

    if (partSpecs.size() > 1) {
      throw new SemanticException(isUnArchive ?
          ErrorMsg.UNARCHIVE_ON_MULI_PARTS.getMsg() :
          ErrorMsg.ARCHIVE_ON_MULI_PARTS.getMsg());
    }
    if (partSpecs.size() == 0) {
      throw new SemanticException(ErrorMsg.ARCHIVE_ON_TABLE.getMsg());
    }

    Map<String, String> partSpec = partSpecs.get(0);
    try {
      isValidPrefixSpec(tab, partSpec);
    } catch (HiveException e) {
      throw new SemanticException(e.getMessage(), e);
    }
    AlterTableSimpleDesc archiveDesc = new AlterTableSimpleDesc(
        getDotName(qualified), partSpec,
        (isUnArchive ? AlterTableTypes.UNARCHIVE : AlterTableTypes.ARCHIVE));
    rootTasks.add(TaskFactory.get(new DDLWork(getInputs(), getOutputs(),
        archiveDesc), conf));

  }

  /**
   * Verify that the information in the metastore matches up with the data on
   * the fs.
   *
   * @param ast
   *          Query tree.
   * @throws SemanticException
   */
  private void analyzeMetastoreCheck(CommonTree ast) throws SemanticException {
    String tableName = null;
    boolean repair = false;
    if (ast.getChildCount() > 0) {
      repair = ast.getChild(0).getType() == HiveParser.KW_REPAIR;
      if (!repair) {
        tableName = getUnescapedName((ASTNode) ast.getChild(0));
      } else if (ast.getChildCount() > 1) {
        tableName = getUnescapedName((ASTNode) ast.getChild(1));
      }
    }
    Table tab = getTable(tableName);
    List<Map<String, String>> specs = getPartitionSpecs(tab, ast);
    outputs.add(new WriteEntity(tab, WriteEntity.WriteType.DDL_SHARED));
    MsckDesc checkDesc = new MsckDesc(tableName, specs, ctx.getResFile(),
        repair);
    rootTasks.add(TaskFactory.get(new DDLWork(getInputs(), getOutputs(),
        checkDesc), conf));
  }

  /**
   * Get the partition specs from the tree.
   *
   * @param ast
   *          Tree to extract partitions from.
   * @return A list of partition name to value mappings.
   * @throws SemanticException
   */
  private List<Map<String, String>> getPartitionSpecs(Table tbl, CommonTree ast)
      throws SemanticException {
    List<Map<String, String>> partSpecs = new ArrayList<Map<String, String>>();
    int childIndex = 0;
    // get partition metadata if partition specified
    for (childIndex = 0; childIndex < ast.getChildCount(); childIndex++) {
      ASTNode partSpecNode = (ASTNode)ast.getChild(childIndex);
      // sanity check
      if (partSpecNode.getType() == HiveParser.TOK_PARTSPEC) {
        Map<String,String> partSpec = getValidatedPartSpec(tbl, partSpecNode, conf, false);
        partSpecs.add(partSpec);
      }
    }
    return partSpecs;
  }

  /**
   * Get the partition specs from the tree. This stores the full specification
   * with the comparator operator into the output list.
   *
   * @param ast Tree to extract partitions from.
   * @param tab Table.
   * @return    Map of partitions by prefix length. Most of the time prefix length will
   *            be the same for all partition specs, so we can just OR the expressions.
   */
  private Map<Integer, List<ExprNodeGenericFuncDesc>> getFullPartitionSpecs(
      CommonTree ast, Table tab, boolean canGroupExprs) throws SemanticException {
    String defaultPartitionName = HiveConf.getVar(conf, HiveConf.ConfVars.DEFAULTPARTITIONNAME);
    Map<String, String> colTypes = new HashMap<String, String>();
    for (FieldSchema fs : tab.getPartitionKeys()) {
      colTypes.put(fs.getName().toLowerCase(), fs.getType());
    }

    Map<Integer, List<ExprNodeGenericFuncDesc>> result =
        new HashMap<Integer, List<ExprNodeGenericFuncDesc>>();
    for (int childIndex = 0; childIndex < ast.getChildCount(); childIndex++) {
      Tree partSpecTree = ast.getChild(childIndex);
      if (partSpecTree.getType() != HiveParser.TOK_PARTSPEC) continue;
      ExprNodeGenericFuncDesc expr = null;
      HashSet<String> names = new HashSet<String>(partSpecTree.getChildCount());
      for (int i = 0; i < partSpecTree.getChildCount(); ++i) {
        CommonTree partSpecSingleKey = (CommonTree) partSpecTree.getChild(i);
        assert (partSpecSingleKey.getType() == HiveParser.TOK_PARTVAL);
        String key = stripIdentifierQuotes(partSpecSingleKey.getChild(0).getText()).toLowerCase();
        String operator = partSpecSingleKey.getChild(1).getText();
        ASTNode partValNode = (ASTNode)partSpecSingleKey.getChild(2);
        TypeCheckCtx typeCheckCtx = new TypeCheckCtx(null);
        ExprNodeConstantDesc valExpr = (ExprNodeConstantDesc)TypeCheckProcFactory
            .genExprNode(partValNode, typeCheckCtx).get(partValNode);
        Object val = valExpr.getValue();

        boolean isDefaultPartitionName =  val.equals(defaultPartitionName);

        String type = colTypes.get(key);
        PrimitiveTypeInfo pti = TypeInfoFactory.getPrimitiveTypeInfo(type);
        if (type == null) {
          throw new SemanticException("Column " + key + " not found");
        }
        // Create the corresponding hive expression to filter on partition columns.
        if (!isDefaultPartitionName) {
          if (!valExpr.getTypeString().equals(type)) {
            Converter converter = ObjectInspectorConverters.getConverter(
              TypeInfoUtils.getStandardJavaObjectInspectorFromTypeInfo(valExpr.getTypeInfo()),
              TypeInfoUtils.getStandardJavaObjectInspectorFromTypeInfo(pti));
            val = converter.convert(valExpr.getValue());
          }
        }

        ExprNodeColumnDesc column = new ExprNodeColumnDesc(pti, key, null, true);
        ExprNodeGenericFuncDesc op;
        if (!isDefaultPartitionName) {
          op = makeBinaryPredicate(operator, column, new ExprNodeConstantDesc(pti, val));
        } else {
          GenericUDF originalOp = FunctionRegistry.getFunctionInfo(operator).getGenericUDF();
          String fnName;
          if (FunctionRegistry.isEq(originalOp)) {
            fnName = "isnull";
          } else if (FunctionRegistry.isNeq(originalOp)) {
            fnName = "isnotnull";
          } else {
            throw new SemanticException("Cannot use " + operator
                + " in a default partition spec; only '=' and '!=' are allowed.");
          }
          op = makeUnaryPredicate(fnName, column);
        }
        // If it's multi-expr filter (e.g. a='5', b='2012-01-02'), AND with previous exprs.
        expr = (expr == null) ? op : makeBinaryPredicate("and", expr, op);
        names.add(key);
      }
      if (expr == null) continue;
      // We got the expr for one full partition spec. Determine the prefix length.
      int prefixLength = calculatePartPrefix(tab, names);
      List<ExprNodeGenericFuncDesc> orExpr = result.get(prefixLength);
      // We have to tell apart partitions resulting from spec with different prefix lengths.
      // So, if we already have smth for the same prefix length, we can OR the two.
      // If we don't, create a new separate filter. In most cases there will only be one.
      if (orExpr == null) {
        result.put(prefixLength, Lists.newArrayList(expr));
      } else if (canGroupExprs) {
        orExpr.set(0, makeBinaryPredicate("or", expr, orExpr.get(0)));
      } else {
        orExpr.add(expr);
      }
    }
    return result;
  }

  public static ExprNodeGenericFuncDesc makeBinaryPredicate(
      String fn, ExprNodeDesc left, ExprNodeDesc right) throws SemanticException {
      return new ExprNodeGenericFuncDesc(TypeInfoFactory.booleanTypeInfo,
          FunctionRegistry.getFunctionInfo(fn).getGenericUDF(), Lists.newArrayList(left, right));
  }
  public static ExprNodeGenericFuncDesc makeUnaryPredicate(
      String fn, ExprNodeDesc arg) throws SemanticException {
      return new ExprNodeGenericFuncDesc(TypeInfoFactory.booleanTypeInfo,
          FunctionRegistry.getFunctionInfo(fn).getGenericUDF(), Lists.newArrayList(arg));
  }
  /**
   * Calculates the partition prefix length based on the drop spec.
   * This is used to avoid deleting archived partitions with lower level.
   * For example, if, for A and B key cols, drop spec is A=5, B=6, we shouldn't drop
   * archived A=5/, because it can contain B-s other than 6.
   * @param tbl Table
   * @param partSpecKeys Keys present in drop partition spec.
   */
  private int calculatePartPrefix(Table tbl, HashSet<String> partSpecKeys) {
    int partPrefixToDrop = 0;
    for (FieldSchema fs : tbl.getPartCols()) {
      if (!partSpecKeys.contains(fs.getName())) break;
      ++partPrefixToDrop;
    }
    return partPrefixToDrop;
  }

  /**
   * Certain partition values are are used by hive. e.g. the default partition
   * in dynamic partitioning and the intermediate partition values used in the
   * archiving process. Naturally, prohibit the user from creating partitions
   * with these reserved values. The check that this function is more
   * restrictive than the actual limitation, but it's simpler. Should be okay
   * since the reserved names are fairly long and uncommon.
   */
  private void validatePartitionValues(Map<String, String> partSpec)
      throws SemanticException {

    for (Entry<String, String> e : partSpec.entrySet()) {
      for (String s : reservedPartitionValues) {
        String value = e.getValue();
        if (value != null && value.contains(s)) {
          throw new SemanticException(ErrorMsg.RESERVED_PART_VAL.getMsg(
              "(User value: " + e.getValue() + " Reserved substring: " + s + ")"));
        }
      }
    }
  }

  /**
   * Add the table partitions to be modified in the output, so that it is available for the
   * pre-execution hook. If the partition does not exist, no error is thrown.
   */
  private void addTablePartsOutputs(Table table, List<Map<String, String>> partSpecs,
                                    WriteEntity.WriteType writeType)
      throws SemanticException {
    addTablePartsOutputs(table, partSpecs, false, false, null, writeType);
  }

  /**
   * Add the table partitions to be modified in the output, so that it is available for the
   * pre-execution hook. If the partition does not exist, no error is thrown.
   */
  private void addTablePartsOutputs(Table table, List<Map<String, String>> partSpecs,
      boolean allowMany, WriteEntity.WriteType writeType)
      throws SemanticException {
    addTablePartsOutputs(table, partSpecs, false, allowMany, null, writeType);
  }

  /**
   * Add the table partitions to be modified in the output, so that it is available for the
   * pre-execution hook. If the partition does not exist, throw an error if
   * throwIfNonExistent is true, otherwise ignore it.
   */
  private void addTablePartsOutputs(Table table, List<Map<String, String>> partSpecs,
      boolean throwIfNonExistent, boolean allowMany, ASTNode ast, WriteEntity.WriteType writeType)
      throws SemanticException {

    Iterator<Map<String, String>> i;
    int index;
    for (i = partSpecs.iterator(), index = 1; i.hasNext(); ++index) {
      Map<String, String> partSpec = i.next();
      List<Partition> parts = null;
      if (allowMany) {
        try {
          parts = db.getPartitions(table, partSpec);
        } catch (HiveException e) {
          LOG.error("Got HiveException during obtaining list of partitions"
              + StringUtils.stringifyException(e));
          throw new SemanticException(e.getMessage(), e);
        }
      } else {
        parts = new ArrayList<Partition>();
        try {
          Partition p = db.getPartition(table, partSpec, false);
          if (p != null) {
            parts.add(p);
          }
        } catch (HiveException e) {
          LOG.debug("Wrong specification" + StringUtils.stringifyException(e));
          throw new SemanticException(e.getMessage(), e);
        }
      }
      if (parts.isEmpty()) {
        if (throwIfNonExistent) {
          throw new SemanticException(ErrorMsg.INVALID_PARTITION.getMsg(ast.getChild(index)));
        }
      }
      for (Partition p : parts) {
        // Don't request any locks here, as the table has already been locked.
        outputs.add(new WriteEntity(p, writeType));
      }
    }
  }

  /**
   * Add the table partitions to be modified in the output, so that it is available for the
   * pre-execution hook. If the partition does not exist, throw an error if
   * throwIfNonExistent is true, otherwise ignore it.
   */
  private void addTableDropPartsOutputs(Table tab,
                                        Collection<List<ExprNodeGenericFuncDesc>> partSpecs,
                                        boolean throwIfNonExistent) throws SemanticException {
    for (List<ExprNodeGenericFuncDesc> specs : partSpecs) {
      for (ExprNodeGenericFuncDesc partSpec : specs) {
        List<Partition> parts = new ArrayList<Partition>();
        boolean hasUnknown = false;
        try {
          hasUnknown = db.getPartitionsByExpr(tab, partSpec, conf, parts);
        } catch (Exception e) {
          throw new SemanticException(
              ErrorMsg.INVALID_PARTITION.getMsg(partSpec.getExprString()), e);
        }
        if (hasUnknown) {
          throw new SemanticException(
              "Unexpected unknown partitions for " + partSpec.getExprString());
        }

        // TODO: ifExists could be moved to metastore. In fact it already supports that. Check it
        //       for now since we get parts for output anyway, so we can get the error message
        //       earlier... If we get rid of output, we can get rid of this.
        if (parts.isEmpty()) {
          if (throwIfNonExistent) {
            throw new SemanticException(
                ErrorMsg.INVALID_PARTITION.getMsg(partSpec.getExprString()));
          }
        }
        for (Partition p : parts) {
          outputs.add(new WriteEntity(p, WriteEntity.WriteType.DDL_EXCLUSIVE));
        }
      }
    }
  }

  /**
   * Analyze alter table's skewed table
   *
   * @param ast
   *          node
   * @throws SemanticException
   */
  private void analyzeAltertableSkewedby(String[] qualified, ASTNode ast) throws SemanticException {
    /**
     * Throw an error if the user tries to use the DDL with
     * hive.internal.ddl.list.bucketing.enable set to false.
     */
    HiveConf hiveConf = SessionState.get().getConf();

    Table tab = getTable(qualified);

    inputs.add(new ReadEntity(tab));
    outputs.add(new WriteEntity(tab, WriteEntity.WriteType.DDL_EXCLUSIVE));

    validateAlterTableType(tab, AlterTableTypes.ADDSKEWEDBY);

    String tableName = getDotName(qualified);
    if (ast.getChildCount() == 0) {
      /* Convert a skewed table to non-skewed table. */
      AlterTableDesc alterTblDesc = new AlterTableDesc(tableName, true,
          new ArrayList<String>(), new ArrayList<List<String>>());
      alterTblDesc.setStoredAsSubDirectories(false);
      rootTasks.add(TaskFactory.get(new DDLWork(getInputs(), getOutputs(),
          alterTblDesc), conf));
    } else {
      switch (((ASTNode) ast.getChild(0)).getToken().getType()) {
      case HiveParser.TOK_TABLESKEWED:
        handleAlterTableSkewedBy(ast, tableName, tab);
        break;
      case HiveParser.TOK_STOREDASDIRS:
        handleAlterTableDisableStoredAsDirs(tableName, tab);
        break;
      default:
        assert false;
      }
    }
  }

  /**
   * Handle alter table <name> not stored as directories
   *
   * @param tableName
   * @param tab
   * @throws SemanticException
   */
  private void handleAlterTableDisableStoredAsDirs(String tableName, Table tab)
      throws SemanticException {
  List<String> skewedColNames = tab.getSkewedColNames();
    List<List<String>> skewedColValues = tab.getSkewedColValues();
    if ((skewedColNames == null) || (skewedColNames.size() == 0) || (skewedColValues == null)
        || (skewedColValues.size() == 0)) {
      throw new SemanticException(ErrorMsg.ALTER_TBL_STOREDASDIR_NOT_SKEWED.getMsg(tableName));
    }
    AlterTableDesc alterTblDesc = new AlterTableDesc(tableName, false,
        skewedColNames, skewedColValues);
    alterTblDesc.setStoredAsSubDirectories(false);
    rootTasks.add(TaskFactory.get(new DDLWork(getInputs(), getOutputs(),
        alterTblDesc), conf));
  }

  /**
   * Process "alter table <name> skewed by .. on .. stored as directories
   * @param ast
   * @param tableName
   * @param tab
   * @throws SemanticException
   */
  private void handleAlterTableSkewedBy(ASTNode ast, String tableName, Table tab)
      throws SemanticException {
    List<String> skewedColNames = new ArrayList<String>();
    List<List<String>> skewedValues = new ArrayList<List<String>>();
    /* skewed column names. */
    ASTNode skewedNode = (ASTNode) ast.getChild(0);
    skewedColNames = analyzeSkewedTablDDLColNames(skewedColNames, skewedNode);
    /* skewed value. */
    analyzeDDLSkewedValues(skewedValues, skewedNode);
    // stored as directories
    boolean storedAsDirs = analyzeStoredAdDirs(skewedNode);


    AlterTableDesc alterTblDesc = new AlterTableDesc(tableName, false,
        skewedColNames, skewedValues);
    alterTblDesc.setStoredAsSubDirectories(storedAsDirs);
    /**
     * Validate information about skewed table
     */
    alterTblDesc.setTable(tab);
    alterTblDesc.validate();
    rootTasks.add(TaskFactory.get(new DDLWork(getInputs(), getOutputs(),
        alterTblDesc), conf));
  }

  /**
   * Analyze skewed column names
   *
   * @param skewedColNames
   * @param child
   * @return
   * @throws SemanticException
   */
  private List<String> analyzeAlterTableSkewedColNames(List<String> skewedColNames,
      ASTNode child) throws SemanticException {
    Tree nNode = child.getChild(0);
    if (nNode == null) {
      throw new SemanticException(ErrorMsg.SKEWED_TABLE_NO_COLUMN_NAME.getMsg());
    } else {
      ASTNode nAstNode = (ASTNode) nNode;
      if (nAstNode.getToken().getType() != HiveParser.TOK_TABCOLNAME) {
        throw new SemanticException(ErrorMsg.SKEWED_TABLE_NO_COLUMN_NAME.getMsg());
      } else {
        skewedColNames = getColumnNames(nAstNode);
      }
    }
    return skewedColNames;
  }

  /**
   * Given a ASTNode, return list of values.
   *
   * use case:
   * create table xyz list bucketed (col1) with skew (1,2,5)
   * AST Node is for (1,2,5)
   *
   * @param ast
   * @return
   */
  private List<String> getColumnValues(ASTNode ast) {
    List<String> colList = new ArrayList<String>();
    int numCh = ast.getChildCount();
    for (int i = 0; i < numCh; i++) {
      ASTNode child = (ASTNode) ast.getChild(i);
      colList.add(stripQuotes(child.getText()).toLowerCase());
    }
    return colList;
  }


  /**
   * Analyze alter table's skewed location
   *
   * @param ast
   * @param tableName
   * @param partSpec
   * @throws SemanticException
   */
  private void analyzeAlterTableSkewedLocation(ASTNode ast, String tableName,
      HashMap<String, String> partSpec) throws SemanticException {
    /**
     * Throw an error if the user tries to use the DDL with
     * hive.internal.ddl.list.bucketing.enable set to false.
     */
    HiveConf hiveConf = SessionState.get().getConf();
    /**
     * Retrieve mappings from parser
     */
    Map<List<String>, String> locations = new HashMap<List<String>, String>();
    ArrayList<Node> locNodes = ast.getChildren();
    if (null == locNodes) {
      throw new SemanticException(ErrorMsg.ALTER_TBL_SKEWED_LOC_NO_LOC.getMsg());
    } else {
      for (Node locNode : locNodes) {
        // TOK_SKEWED_LOCATIONS
        ASTNode locAstNode = (ASTNode) locNode;
        ArrayList<Node> locListNodes = locAstNode.getChildren();
        if (null == locListNodes) {
          throw new SemanticException(ErrorMsg.ALTER_TBL_SKEWED_LOC_NO_LOC.getMsg());
        } else {
          for (Node locListNode : locListNodes) {
            // TOK_SKEWED_LOCATION_LIST
            ASTNode locListAstNode = (ASTNode) locListNode;
            ArrayList<Node> locMapNodes = locListAstNode.getChildren();
            if (null == locMapNodes) {
              throw new SemanticException(ErrorMsg.ALTER_TBL_SKEWED_LOC_NO_LOC.getMsg());
            } else {
              for (Node locMapNode : locMapNodes) {
                // TOK_SKEWED_LOCATION_MAP
                ASTNode locMapAstNode = (ASTNode) locMapNode;
                ArrayList<Node> locMapAstNodeMaps = locMapAstNode.getChildren();
                if ((null == locMapAstNodeMaps) || (locMapAstNodeMaps.size() != 2)) {
                  throw new SemanticException(ErrorMsg.ALTER_TBL_SKEWED_LOC_NO_MAP.getMsg());
                } else {
                  List<String> keyList = new LinkedList<String>();
                  ASTNode node = (ASTNode) locMapAstNodeMaps.get(0);
                  if (node.getToken().getType() == HiveParser.TOK_TABCOLVALUES) {
                    keyList = getSkewedValuesFromASTNode(node);
                  } else if (isConstant(node)) {
                    keyList.add(PlanUtils
                        .stripQuotes(node.getText()));
                  } else {
                    throw new SemanticException(ErrorMsg.SKEWED_TABLE_NO_COLUMN_VALUE.getMsg());
                  }
                  String newLocation = PlanUtils
                      .stripQuotes(unescapeSQLString(((ASTNode) locMapAstNodeMaps.get(1))
                          .getText()));
                  validateSkewedLocationString(newLocation);
                  locations.put(keyList, newLocation);
                  addLocationToOutputs(newLocation);
                }
              }
            }
          }
        }
      }
    }
    AlterTableDesc alterTblDesc = new AlterTableDesc(tableName, locations, partSpec);
    addInputsOutputsAlterTable(tableName, partSpec, alterTblDesc);
    rootTasks.add(TaskFactory.get(new DDLWork(getInputs(), getOutputs(),
        alterTblDesc), conf));
  }

  private void addLocationToOutputs(String newLocation) throws SemanticException {
    outputs.add(toWriteEntity(newLocation));
  }

  /**
   * Check if the node is constant.
   *
   * @param node
   * @return
   */
  private boolean isConstant(ASTNode node) {
    switch(node.getToken().getType()) {
      case HiveParser.Number:
      case HiveParser.StringLiteral:
      case HiveParser.IntegralLiteral:
      case HiveParser.NumberLiteral:
      case HiveParser.CharSetName:
      case HiveParser.KW_TRUE:
      case HiveParser.KW_FALSE:
        return true;
      default:
        return false;
    }
  }

  private void validateSkewedLocationString(String newLocation) throws SemanticException {
    /* Validate location string. */
    try {
      URI locUri = new URI(newLocation);
      if (!locUri.isAbsolute() || locUri.getScheme() == null
          || locUri.getScheme().trim().equals("")) {
        throw new SemanticException(
            newLocation
                + " is not absolute or has no scheme information. "
                + "Please specify a complete absolute uri with scheme information.");
      }
    } catch (URISyntaxException e) {
      throw new SemanticException(e);
    }
  }

  private HiveAuthorizationTaskFactory createAuthorizationTaskFactory(HiveConf conf, Hive db) {
    Class<? extends HiveAuthorizationTaskFactory> authProviderClass = conf.
        getClass(HiveConf.ConfVars.HIVE_AUTHORIZATION_TASK_FACTORY.varname,
            HiveAuthorizationTaskFactoryImpl.class,
            HiveAuthorizationTaskFactory.class);
    String msg = "Unable to create instance of " + authProviderClass.getName() + ": ";
    try {
      Constructor<? extends HiveAuthorizationTaskFactory> constructor =
          authProviderClass.getConstructor(HiveConf.class, Hive.class);
      return constructor.newInstance(conf, db);
    } catch (NoSuchMethodException e) {
      throw new IllegalStateException(msg + e.getMessage(), e);
    } catch (SecurityException e) {
      throw new IllegalStateException(msg + e.getMessage(), e);
    } catch (InstantiationException e) {
      throw new IllegalStateException(msg + e.getMessage(), e);
    } catch (IllegalAccessException e) {
      throw new IllegalStateException(msg + e.getMessage(), e);
    } catch (IllegalArgumentException e) {
      throw new IllegalStateException(msg + e.getMessage(), e);
    } catch (InvocationTargetException e) {
      throw new IllegalStateException(msg + e.getMessage(), e);
    }
  }

}<|MERGE_RESOLUTION|>--- conflicted
+++ resolved
@@ -1095,18 +1095,11 @@
         Path queryTmpdir = ctx.getExternalTmpPath(newTblPartLoc);
         truncateTblDesc.setOutputDir(queryTmpdir);
         LoadTableDesc ltd = new LoadTableDesc(queryTmpdir, tblDesc,
-<<<<<<< HEAD
-            partSpec == null ? new HashMap<String, String>() : partSpec, null);
+            partSpec == null ? new HashMap<>() : partSpec, null);
         ltd.setLbCtx(lbCtx);
         @SuppressWarnings("unchecked")
-        Task<MoveWork> moveTsk = TaskFactory.get(new MoveWork(null, null, ltd, null, false), conf);
-=======
-            partSpec == null ? new HashMap<>() : partSpec);
-        ltd.setLbCtx(lbCtx);
-        Task<MoveWork> moveTsk = TaskFactory
-            .get(new MoveWork(null, null, ltd, null, false, SessionState.get().getLineageState()),
-            conf);
->>>>>>> fb07a115
+        Task<MoveWork> moveTsk = TaskFactory.get(new MoveWork(
+          null, null, ltd, null, false, SessionState.get().getLineageState()), conf);
         truncateTask.addDependentTask(moveTsk);
 
         // Recalculate the HDFS stats if auto gather stats is set
@@ -1753,13 +1746,8 @@
       LoadTableDesc ltd = new LoadTableDesc(queryTmpdir, tblDesc,
           partSpec == null ? new HashMap<>() : partSpec, null);
       ltd.setLbCtx(lbCtx);
-<<<<<<< HEAD
-      Task<MoveWork> moveTsk = TaskFactory.get(new MoveWork(null, null, ltd, null, false), conf);
-=======
-      Task<MoveWork> moveTsk = TaskFactory
-          .get(new MoveWork(null, null, ltd, null, false, SessionState.get().getLineageState()),
-          conf);
->>>>>>> fb07a115
+      Task<MoveWork> moveTsk = TaskFactory.get(
+        new MoveWork(null, null, ltd, null, false, SessionState.get().getLineageState()), conf);
       mergeTask.addDependentTask(moveTsk);
 
       if (conf.getBoolVar(HiveConf.ConfVars.HIVESTATSAUTOGATHER)) {
