--- conflicted
+++ resolved
@@ -136,7 +136,6 @@
   }
 
   @Override
-<<<<<<< HEAD
   public void setVectorMode(boolean vectorMode) {
     getMainWork().setVectorMode(vectorMode);
   }
@@ -164,9 +163,9 @@
   @Override
   public boolean getLlapMode() {
     return getMainWork().getLlapMode();
-=======
+  }
+  
   public void addDummyOp(HashTableDummyOperator dummyOp) {
     getMainWork().addDummyOp(dummyOp);
->>>>>>> 10dc20fb
   }
 }