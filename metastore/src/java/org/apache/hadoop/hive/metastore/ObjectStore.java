/**
 * Licensed to the Apache Software Foundation (ASF) under one
 * or more contributor license agreements.  See the NOTICE file
 * distributed with this work for additional information
 * regarding copyright ownership.  The ASF licenses this file
 * to you under the Apache License, Version 2.0 (the
 * "License"); you may not use this file except in compliance
 * with the License.  You may obtain a copy of the License at
 *
 *     http://www.apache.org/licenses/LICENSE-2.0
 *
 * Unless required by applicable law or agreed to in writing, software
 * distributed under the License is distributed on an "AS IS" BASIS,
 * WITHOUT WARRANTIES OR CONDITIONS OF ANY KIND, either express or implied.
 * See the License for the specific language governing permissions and
 * limitations under the License.
 */

package org.apache.hadoop.hive.metastore;

import static org.apache.commons.lang.StringUtils.join;

import java.io.IOException;
import java.lang.reflect.Field;
import java.net.InetAddress;
import java.net.URI;
import java.nio.ByteBuffer;
import java.sql.Connection;
import java.sql.SQLException;
import java.util.ArrayList;
import java.util.Arrays;
import java.util.Collection;
import java.util.Collections;
import java.util.HashMap;
import java.util.HashSet;
import java.util.Iterator;
import java.util.LinkedList;
import java.util.List;
import java.util.Map;
import java.util.Map.Entry;
import java.util.Properties;
import java.util.Set;
import java.util.concurrent.TimeUnit;
import java.util.concurrent.atomic.AtomicBoolean;
import java.util.concurrent.locks.Lock;
import java.util.concurrent.locks.ReentrantLock;
import java.util.regex.Pattern;

import javax.jdo.JDOCanRetryException;
import javax.jdo.JDODataStoreException;
import javax.jdo.JDOException;
import javax.jdo.JDOHelper;
import javax.jdo.JDOObjectNotFoundException;
import javax.jdo.PersistenceManager;
import javax.jdo.PersistenceManagerFactory;
import javax.jdo.Query;
import javax.jdo.Transaction;
import javax.jdo.datastore.DataStoreCache;
import javax.jdo.datastore.JDOConnection;
import javax.jdo.identity.IntIdentity;

import org.apache.commons.lang.ArrayUtils;
import org.apache.hadoop.conf.Configurable;
import org.apache.hadoop.conf.Configuration;
import org.apache.hadoop.fs.Path;
import org.apache.hadoop.hive.common.FileUtils;
import org.apache.hadoop.hive.common.ObjectPair;
import org.apache.hadoop.hive.common.StatsSetupConst;
import org.apache.hadoop.hive.common.classification.InterfaceAudience;
import org.apache.hadoop.hive.common.classification.InterfaceStability;
import org.apache.hadoop.hive.common.metrics.common.Metrics;
import org.apache.hadoop.hive.common.metrics.common.MetricsConstant;
import org.apache.hadoop.hive.common.metrics.common.MetricsFactory;
import org.apache.hadoop.hive.conf.HiveConf;
import org.apache.hadoop.hive.conf.HiveConf.ConfVars;
import org.apache.hadoop.hive.metastore.MetaStoreDirectSql.SqlFilterForPushdown;
import org.apache.hadoop.hive.metastore.api.AggrStats;
import org.apache.hadoop.hive.metastore.api.ColumnStatistics;
import org.apache.hadoop.hive.metastore.api.ColumnStatisticsDesc;
import org.apache.hadoop.hive.metastore.api.ColumnStatisticsObj;
import org.apache.hadoop.hive.metastore.api.CurrentNotificationEventId;
import org.apache.hadoop.hive.metastore.api.Database;
import org.apache.hadoop.hive.metastore.api.FieldSchema;
import org.apache.hadoop.hive.metastore.api.FileMetadataExprType;
import org.apache.hadoop.hive.metastore.api.Function;
import org.apache.hadoop.hive.metastore.api.FunctionType;
import org.apache.hadoop.hive.metastore.api.HiveObjectPrivilege;
import org.apache.hadoop.hive.metastore.api.HiveObjectRef;
import org.apache.hadoop.hive.metastore.api.HiveObjectType;
import org.apache.hadoop.hive.metastore.api.Index;
import org.apache.hadoop.hive.metastore.api.InvalidInputException;
import org.apache.hadoop.hive.metastore.api.InvalidObjectException;
import org.apache.hadoop.hive.metastore.api.InvalidPartitionException;
import org.apache.hadoop.hive.metastore.api.MetaException;
import org.apache.hadoop.hive.metastore.api.NoSuchObjectException;
import org.apache.hadoop.hive.metastore.api.NotificationEvent;
import org.apache.hadoop.hive.metastore.api.NotificationEventRequest;
import org.apache.hadoop.hive.metastore.api.NotificationEventResponse;
import org.apache.hadoop.hive.metastore.api.Order;
import org.apache.hadoop.hive.metastore.api.Partition;
import org.apache.hadoop.hive.metastore.api.PartitionEventType;
import org.apache.hadoop.hive.metastore.api.PrincipalPrivilegeSet;
import org.apache.hadoop.hive.metastore.api.PrincipalType;
import org.apache.hadoop.hive.metastore.api.PrivilegeBag;
import org.apache.hadoop.hive.metastore.api.PrivilegeGrantInfo;
import org.apache.hadoop.hive.metastore.api.ResourceType;
import org.apache.hadoop.hive.metastore.api.ResourceUri;
import org.apache.hadoop.hive.metastore.api.Role;
import org.apache.hadoop.hive.metastore.api.RolePrincipalGrant;
import org.apache.hadoop.hive.metastore.api.SQLForeignKey;
import org.apache.hadoop.hive.metastore.api.SQLPrimaryKey;
import org.apache.hadoop.hive.metastore.api.SerDeInfo;
import org.apache.hadoop.hive.metastore.api.SkewedInfo;
import org.apache.hadoop.hive.metastore.api.StorageDescriptor;
import org.apache.hadoop.hive.metastore.api.Table;
import org.apache.hadoop.hive.metastore.api.TableMeta;
import org.apache.hadoop.hive.metastore.api.Type;
import org.apache.hadoop.hive.metastore.api.UnknownDBException;
import org.apache.hadoop.hive.metastore.api.UnknownPartitionException;
import org.apache.hadoop.hive.metastore.api.UnknownTableException;
import org.apache.hadoop.hive.metastore.model.MColumnDescriptor;
import org.apache.hadoop.hive.metastore.model.MConstraint;
import org.apache.hadoop.hive.metastore.model.MDBPrivilege;
import org.apache.hadoop.hive.metastore.model.MDatabase;
import org.apache.hadoop.hive.metastore.model.MDelegationToken;
import org.apache.hadoop.hive.metastore.model.MFieldSchema;
import org.apache.hadoop.hive.metastore.model.MFunction;
import org.apache.hadoop.hive.metastore.model.MGlobalPrivilege;
import org.apache.hadoop.hive.metastore.model.MIndex;
import org.apache.hadoop.hive.metastore.model.MMasterKey;
import org.apache.hadoop.hive.metastore.model.MNotificationLog;
import org.apache.hadoop.hive.metastore.model.MNotificationNextId;
import org.apache.hadoop.hive.metastore.model.MOrder;
import org.apache.hadoop.hive.metastore.model.MPartition;
import org.apache.hadoop.hive.metastore.model.MPartitionColumnPrivilege;
import org.apache.hadoop.hive.metastore.model.MPartitionColumnStatistics;
import org.apache.hadoop.hive.metastore.model.MPartitionEvent;
import org.apache.hadoop.hive.metastore.model.MPartitionPrivilege;
import org.apache.hadoop.hive.metastore.model.MResourceUri;
import org.apache.hadoop.hive.metastore.model.MRole;
import org.apache.hadoop.hive.metastore.model.MRoleMap;
import org.apache.hadoop.hive.metastore.model.MSerDeInfo;
import org.apache.hadoop.hive.metastore.model.MStorageDescriptor;
import org.apache.hadoop.hive.metastore.model.MStringList;
import org.apache.hadoop.hive.metastore.model.MTable;
import org.apache.hadoop.hive.metastore.model.MTableColumnPrivilege;
import org.apache.hadoop.hive.metastore.model.MTableColumnStatistics;
import org.apache.hadoop.hive.metastore.model.MTablePrivilege;
import org.apache.hadoop.hive.metastore.model.MTableWrite;
import org.apache.hadoop.hive.metastore.model.MType;
import org.apache.hadoop.hive.metastore.model.MVersionTable;
import org.apache.hadoop.hive.metastore.parser.ExpressionTree;
import org.apache.hadoop.hive.metastore.parser.ExpressionTree.FilterBuilder;
import org.apache.hadoop.hive.metastore.partition.spec.PartitionSpecProxy;
import org.apache.hadoop.hive.serde2.typeinfo.PrimitiveTypeInfo;
import org.apache.hadoop.hive.serde2.typeinfo.TypeInfoFactory;
import org.apache.hadoop.hive.shims.ShimLoader;
import org.apache.hadoop.util.StringUtils;
import org.apache.hive.common.util.HiveStringUtils;
import org.apache.thrift.TException;
import org.datanucleus.AbstractNucleusContext;
import org.datanucleus.ClassLoaderResolver;
import org.datanucleus.ClassLoaderResolverImpl;
import org.datanucleus.NucleusContext;
import org.datanucleus.api.jdo.JDOPersistenceManager;
import org.datanucleus.api.jdo.JDOPersistenceManagerFactory;
import org.datanucleus.store.rdbms.exceptions.MissingTableException;
import org.datanucleus.store.scostore.Store;
import org.datanucleus.util.WeakValueMap;
import org.slf4j.Logger;
import org.slf4j.LoggerFactory;

import com.google.common.annotations.VisibleForTesting;
import com.google.common.collect.Lists;
import com.google.common.collect.Maps;

/**
 * This class is the interface between the application logic and the database
 * store that contains the objects. Refrain putting any logic in mode.M* objects
 * or in this file as former could be auto generated and this class would need
 * to be made into a interface that can read both from a database and a
 * filestore.
 */
public class ObjectStore implements RawStore, Configurable {
  private static Properties prop = null;
  private static PersistenceManagerFactory pmf = null;

  private static Lock pmfPropLock = new ReentrantLock();
  /**
  * Verify the schema only once per JVM since the db connection info is static
  */
  private final static AtomicBoolean isSchemaVerified = new AtomicBoolean(false);
  private static final Logger LOG = LoggerFactory.getLogger(ObjectStore.class.getName());

  private static enum TXN_STATUS {
    NO_STATE, OPEN, COMMITED, ROLLBACK
  }

  private static final Map<String, Class> PINCLASSMAP;
  private static final String HOSTNAME;
  private static final String USER;
  private static final String JDO_PARAM = ":param";
  static {
    Map<String, Class> map = new HashMap<String, Class>();
    map.put("table", MTable.class);
    map.put("storagedescriptor", MStorageDescriptor.class);
    map.put("serdeinfo", MSerDeInfo.class);
    map.put("partition", MPartition.class);
    map.put("database", MDatabase.class);
    map.put("type", MType.class);
    map.put("fieldschema", MFieldSchema.class);
    map.put("order", MOrder.class);
    PINCLASSMAP = Collections.unmodifiableMap(map);
    String hostname = "UNKNOWN";
    try {
      InetAddress clientAddr = InetAddress.getLocalHost();
      hostname = clientAddr.getHostAddress();
    } catch (IOException e) {
    }
    HOSTNAME = hostname;
    String user = System.getenv("USER");
    if (user == null) {
      USER = "UNKNOWN";
    } else {
      USER = user;
    }
  }


  private boolean isInitialized = false;
  private PersistenceManager pm = null;
  private MetaStoreDirectSql directSql = null;
  private DatabaseProduct dbType = null;
  private PartitionExpressionProxy expressionProxy = null;
  private Configuration hiveConf;
  private volatile int openTrasactionCalls = 0;
  private Transaction currentTransaction = null;
  private TXN_STATUS transactionStatus = TXN_STATUS.NO_STATE;
  private Pattern partitionValidationPattern;

  /**
   * A Autocloseable wrapper around Query class to pass the Query object to the caller and let the caller release
   * the resources when the QueryWrapper goes out of scope
   */
  public static class QueryWrapper implements AutoCloseable {
    public Query query;

    /**
     * Explicitly closes the query object to release the resources
     */
    @Override
    public void close() {
      if (query != null) {
        query.closeAll();
        query = null;
      }
    }
  }

  public ObjectStore() {
  }

  @Override
  public Configuration getConf() {
    return hiveConf;
  }

  /**
   * Called whenever this object is instantiated using ReflectionUtils, and also
   * on connection retries. In cases of connection retries, conf will usually
   * contain modified values.
   */
  @Override
  @SuppressWarnings("nls")
  public void setConf(Configuration conf) {
    // Although an instance of ObjectStore is accessed by one thread, there may
    // be many threads with ObjectStore instances. So the static variables
    // pmf and prop need to be protected with locks.
    pmfPropLock.lock();
    try {
      isInitialized = false;
      hiveConf = conf;
      configureSSL(conf);
      Properties propsFromConf = getDataSourceProps(conf);
      boolean propsChanged = !propsFromConf.equals(prop);

      if (propsChanged) {
        if (pmf != null){
          clearOutPmfClassLoaderCache(pmf);
        }
        pmf = null;
        prop = null;
      }

      assert(!isActiveTransaction());
      shutdown();
      // Always want to re-create pm as we don't know if it were created by the
      // most recent instance of the pmf
      pm = null;
      directSql = null;
      expressionProxy = null;
      openTrasactionCalls = 0;
      currentTransaction = null;
      transactionStatus = TXN_STATUS.NO_STATE;

      initialize(propsFromConf);

      String partitionValidationRegex =
          hiveConf.get(HiveConf.ConfVars.METASTORE_PARTITION_NAME_WHITELIST_PATTERN.name());
      if (partitionValidationRegex != null && !partitionValidationRegex.isEmpty()) {
        partitionValidationPattern = Pattern.compile(partitionValidationRegex);
      } else {
        partitionValidationPattern = null;
      }

      if (!isInitialized) {
        throw new RuntimeException(
        "Unable to create persistence manager. Check dss.log for details");
      } else {
        LOG.info("Initialized ObjectStore");
      }
    } finally {
      pmfPropLock.unlock();
    }
  }

  private ClassLoader classLoader;
  {
    classLoader = Thread.currentThread().getContextClassLoader();
    if (classLoader == null) {
      classLoader = ObjectStore.class.getClassLoader();
    }
  }

  @SuppressWarnings("nls")
  private void initialize(Properties dsProps) {
    int retryLimit = HiveConf.getIntVar(hiveConf,
        HiveConf.ConfVars.HMSHANDLERATTEMPTS);
    long retryInterval = HiveConf.getTimeVar(hiveConf,
        HiveConf.ConfVars.HMSHANDLERINTERVAL, TimeUnit.MILLISECONDS);
    int numTries = retryLimit;

    while (numTries > 0){
      try {
        initializeHelper(dsProps);
        return; // If we reach here, we succeed.
      } catch (Exception e){
        numTries--;
        boolean retriable = isRetriableException(e);
        if ((numTries > 0) && retriable){
          LOG.info("Retriable exception while instantiating ObjectStore, retrying. "
              + numTries + " tries left", e);
          try {
            Thread.sleep(retryInterval);
          } catch (InterruptedException ie) {
            // Restore the interrupted status, since we do not want to catch it.
            LOG.debug("Interrupted while sleeping before retrying.",ie);
            Thread.currentThread().interrupt();
          }
          // If we're here, we'll proceed down the next while loop iteration.
        } else {
          // we've reached our limit, throw the last one.
          if (retriable){
            LOG.warn("Exception retry limit reached, not retrying any longer.",
              e);
          } else {
            LOG.debug("Non-retriable exception during ObjectStore initialize.", e);
          }
          throw e;
        }
      }
    }
  }

  private static final Set<Class<? extends Throwable>> retriableExceptionClasses =
      new HashSet<Class<? extends Throwable>>(Arrays.asList(JDOCanRetryException.class));
  /**
   * Helper function for initialize to determine if we should retry an exception.
   * We return true if the exception is of a known type of retriable exceptions, or if one
   * of its recursive .getCause returns a known type of retriable exception.
   */
  private boolean isRetriableException(Throwable e) {
    if (e == null){
      return false;
    }
    if (retriableExceptionClasses.contains(e.getClass())){
      return true;
    }
    for (Class<? extends Throwable> c : retriableExceptionClasses){
      if (c.isInstance(e)){
        return true;
      }
    }

    if (e.getCause() == null){
      return false;
    }
    return isRetriableException(e.getCause());
  }

  /**
   * private helper to do initialization routine, so we can retry if needed if it fails.
   * @param dsProps
   */
  private void initializeHelper(Properties dsProps) {
    LOG.info("ObjectStore, initialize called");
    prop = dsProps;
    pm = getPersistenceManager();
    isInitialized = pm != null;
    if (isInitialized) {
      dbType = determineDatabaseProduct();
      expressionProxy = createExpressionProxy(hiveConf);
      if (HiveConf.getBoolVar(getConf(), ConfVars.METASTORE_TRY_DIRECT_SQL)) {
        directSql = new MetaStoreDirectSql(pm, hiveConf, dbType);
      }
    }
    LOG.debug("RawStore: " + this + ", with PersistenceManager: " + pm +
        " created in the thread with id: " + Thread.currentThread().getId());
  }

  private DatabaseProduct determineDatabaseProduct() {
    try {
      return DatabaseProduct.determineDatabaseProduct(getProductName(pm));
    } catch (SQLException e) {
      LOG.warn("Cannot determine database product; assuming OTHER", e);
      return DatabaseProduct.OTHER;
    }
  }

  private static String getProductName(PersistenceManager pm) {
    JDOConnection jdoConn = pm.getDataStoreConnection();
    try {
      return ((Connection)jdoConn.getNativeConnection()).getMetaData().getDatabaseProductName();
    } catch (Throwable t) {
      LOG.warn("Error retrieving product name", t);
      return null;
    } finally {
      jdoConn.close(); // We must release the connection before we call other pm methods.
    }
  }

  /**
   * Creates the proxy used to evaluate expressions. This is here to prevent circular
   * dependency - ql -&gt; metastore client &lt;-&gt metastore server -&gt ql. If server and
   * client are split, this can be removed.
   * @param conf Configuration.
   * @return The partition expression proxy.
   */
  private static PartitionExpressionProxy createExpressionProxy(Configuration conf) {
    String className = HiveConf.getVar(conf, HiveConf.ConfVars.METASTORE_EXPRESSION_PROXY_CLASS);
    try {
      @SuppressWarnings("unchecked")
      Class<? extends PartitionExpressionProxy> clazz =
          (Class<? extends PartitionExpressionProxy>)MetaStoreUtils.getClass(className);
      return MetaStoreUtils.newInstance(
          clazz, new Class<?>[0], new Object[0]);
    } catch (MetaException e) {
      LOG.error("Error loading PartitionExpressionProxy", e);
      throw new RuntimeException("Error loading PartitionExpressionProxy: " + e.getMessage());
    }
  }

  /**
   * Configure the SSL properties of the connection from provided config
   * @param conf
   */
  private static void configureSSL(Configuration conf) {
    // SSL support
    String sslPropString = conf.get(HiveConf.ConfVars.METASTORE_DBACCESS_SSL_PROPS.varname);
    if (org.apache.commons.lang.StringUtils.isNotEmpty(sslPropString)) {
      LOG.info("Metastore setting SSL properties of the connection to backed DB");
      for (String sslProp : sslPropString.split(",")) {
        String[] pair = sslProp.trim().split("=");
        if (pair != null && pair.length == 2) {
          System.setProperty(pair[0].trim(), pair[1].trim());
        } else {
          LOG.warn("Invalid metastore property value for " + HiveConf.ConfVars.METASTORE_DBACCESS_SSL_PROPS);
        }
      }
    }
  }

  /**
   * Properties specified in hive-default.xml override the properties specified
   * in jpox.properties.
   */
  @SuppressWarnings("nls")
  private static Properties getDataSourceProps(Configuration conf) {
    Properties prop = new Properties();
    correctAutoStartMechanism(conf);

    Iterator<Map.Entry<String, String>> iter = conf.iterator();
    while (iter.hasNext()) {
      Map.Entry<String, String> e = iter.next();
      if (e.getKey().contains("datanucleus") || e.getKey().contains("jdo")) {
        Object prevVal = prop.setProperty(e.getKey(), conf.get(e.getKey()));
        if (LOG.isDebugEnabled()
            && !e.getKey().equals(HiveConf.ConfVars.METASTOREPWD.varname)) {
          LOG.debug("Overriding " + e.getKey() + " value " + prevVal
              + " from  jpox.properties with " + e.getValue());
        }
      }
    }
    // Password may no longer be in the conf, use getPassword()
    try {
      String passwd =
          ShimLoader.getHadoopShims().getPassword(conf, HiveConf.ConfVars.METASTOREPWD.varname);
      if (passwd != null && !passwd.isEmpty()) {
        prop.setProperty(HiveConf.ConfVars.METASTOREPWD.varname, passwd);
      }
    } catch (IOException err) {
      throw new RuntimeException("Error getting metastore password: " + err.getMessage(), err);
    }

    if (LOG.isDebugEnabled()) {
      for (Entry<Object, Object> e : prop.entrySet()) {
        if (!e.getKey().equals(HiveConf.ConfVars.METASTOREPWD.varname)) {
          LOG.debug(e.getKey() + " = " + e.getValue());
        }
      }
    }

    return prop;
  }

  /**
   * Update conf to set datanucleus.autoStartMechanismMode=ignored.
   * This is necessary to able to use older version of hive against
   * an upgraded but compatible metastore schema in db from new version
   * of hive
   * @param conf
   */
  private static void correctAutoStartMechanism(Configuration conf) {
    final String autoStartKey = "datanucleus.autoStartMechanismMode";
    final String autoStartIgnore = "ignored";
    String currentAutoStartVal = conf.get(autoStartKey);
    if(currentAutoStartVal != null && !currentAutoStartVal.equalsIgnoreCase(autoStartIgnore)) {
      LOG.warn(autoStartKey + " is set to unsupported value " + conf.get(autoStartKey) +
          " . Setting it to value " + autoStartIgnore);
    }
    conf.set(autoStartKey, autoStartIgnore);
  }

  private static synchronized PersistenceManagerFactory getPMF() {
    if (pmf == null) {
      pmf = JDOHelper.getPersistenceManagerFactory(prop);
      DataStoreCache dsc = pmf.getDataStoreCache();
      if (dsc != null) {
        HiveConf conf = new HiveConf(ObjectStore.class);
        String objTypes = HiveConf.getVar(conf, HiveConf.ConfVars.METASTORE_CACHE_PINOBJTYPES);
        LOG.info("Setting MetaStore object pin classes with hive.metastore.cache.pinobjtypes=\"" + objTypes + "\"");
        if (objTypes != null && objTypes.length() > 0) {
          objTypes = objTypes.toLowerCase();
          String[] typeTokens = objTypes.split(",");
          for (String type : typeTokens) {
            type = type.trim();
            if (PINCLASSMAP.containsKey(type)) {
              dsc.pinAll(true, PINCLASSMAP.get(type));
            }
            else {
              LOG.warn(type + " is not one of the pinnable object types: " + org.apache.commons.lang.StringUtils.join(PINCLASSMAP.keySet(), " "));
            }
          }
        }
      } else {
        LOG.warn("PersistenceManagerFactory returned null DataStoreCache object. Unable to initialize object pin types defined by hive.metastore.cache.pinobjtypes");
      }
    }
    return pmf;
  }

  @InterfaceAudience.LimitedPrivate({"HCATALOG"})
  @InterfaceStability.Evolving
  public PersistenceManager getPersistenceManager() {
    return getPMF().getPersistenceManager();
  }

  @Override
  public void shutdown() {
    if (pm != null) {
      LOG.debug("RawStore: " + this + ", with PersistenceManager: " + pm +
          " will be shutdown");
      pm.close();
    }
  }

  /**
   * Opens a new one or the one already created Every call of this function must
   * have corresponding commit or rollback function call
   *
   * @return an active transaction
   */

  @Override
  public boolean openTransaction() {
    openTrasactionCalls++;
    if (openTrasactionCalls == 1) {
      currentTransaction = pm.currentTransaction();
      currentTransaction.begin();
      transactionStatus = TXN_STATUS.OPEN;
    } else {
      // openTransactionCalls > 1 means this is an interior transaction
      // We should already have a transaction created that is active.
      if ((currentTransaction == null) || (!currentTransaction.isActive())){
        throw new RuntimeException("openTransaction called in an interior"
            + " transaction scope, but currentTransaction is not active.");
      }
    }

    boolean result = currentTransaction.isActive();
    debugLog("Open transaction: count = " + openTrasactionCalls + ", isActive = " + result);
    return result;
  }

  @Override
  @SuppressWarnings("nls")
  public boolean commitTransaction() {
    if (!startCommitTransaction()) return false;

    openTrasactionCalls--;
    debugLog("Commit transaction: count = " + openTrasactionCalls + ", isactive "+ currentTransaction.isActive());
    if ((openTrasactionCalls == 0) && currentTransaction.isActive()) {
      transactionStatus = TXN_STATUS.COMMITED;
      currentTransaction.commit();
    }

    return true;
  }

  @Override
  @CanNotRetry
  public Boolean commitTransactionExpectDeadlock() {
    if (!startCommitTransaction()) return false;

    if (--openTrasactionCalls != 0) {
      String msg = "commitTransactionExpectDeadlock cannot be called for a nested transaction";
      LOG.error(msg);
      throw new AssertionError(msg);
    }

    transactionStatus = TXN_STATUS.COMMITED;
    try {
      currentTransaction.commit();
    } catch (Exception ex) {
      Throwable candidate = ex;
      while (candidate != null && !(candidate instanceof SQLException)) {
        candidate = candidate.getCause();
      }
      if (candidate == null) throw ex;
      if (DatabaseProduct.isDeadlock(dbType, (SQLException)candidate)) {
        LOG.info("Deadlock exception during commit: " + candidate.getMessage());
        return null;
      }
      throw ex;
    }

    return true;
  }

  private boolean startCommitTransaction() {
    if (TXN_STATUS.ROLLBACK == transactionStatus) {
      debugLog("Commit transaction: rollback");
      return false;
    }
    if (openTrasactionCalls <= 0) {
      RuntimeException e = new RuntimeException("commitTransaction was called but openTransactionCalls = "
          + openTrasactionCalls + ". This probably indicates that there are unbalanced " +
          "calls to openTransaction/commitTransaction");
      LOG.error("Unbalanced calls to open/commit Transaction", e);
      throw e;
    }
    if (!currentTransaction.isActive()) {
      RuntimeException e = new RuntimeException("commitTransaction was called but openTransactionCalls = "
          + openTrasactionCalls + ". This probably indicates that there are unbalanced " +
          "calls to openTransaction/commitTransaction");
      LOG.error("Unbalanced calls to open/commit Transaction", e);
      throw e;
    }
    return true;
  }

  /**
   * @return true if there is an active transaction. If the current transaction
   *         is either committed or rolled back it returns false
   */
  public boolean isActiveTransaction() {
    if (currentTransaction == null) {
      return false;
    }
    return currentTransaction.isActive();
  }

  /**
   * Rolls back the current transaction if it is active
   */
  @Override
  public void rollbackTransaction() {
    if (openTrasactionCalls < 1) {
      debugLog("rolling back transaction: no open transactions: " + openTrasactionCalls);
      return;
    }
    debugLog("Rollback transaction, isActive: " + currentTransaction.isActive());
    try {
      if (currentTransaction.isActive()
          && transactionStatus != TXN_STATUS.ROLLBACK) {
        currentTransaction.rollback();
      }
    } finally {
      openTrasactionCalls = 0;
      transactionStatus = TXN_STATUS.ROLLBACK;
      // remove all detached objects from the cache, since the transaction is
      // being rolled back they are no longer relevant, and this prevents them
      // from reattaching in future transactions
      pm.evictAll();
    }
  }

  @Override
  public void createDatabase(Database db) throws InvalidObjectException, MetaException {
    boolean commited = false;
    MDatabase mdb = new MDatabase();
    mdb.setName(db.getName().toLowerCase());
    mdb.setLocationUri(db.getLocationUri());
    mdb.setDescription(db.getDescription());
    mdb.setParameters(db.getParameters());
    mdb.setOwnerName(db.getOwnerName());
    PrincipalType ownerType = db.getOwnerType();
    mdb.setOwnerType((null == ownerType ? PrincipalType.USER.name() : ownerType.name()));
    try {
      openTransaction();
      pm.makePersistent(mdb);
      commited = commitTransaction();
    } finally {
      if (!commited) {
        rollbackTransaction();
      }
    }
  }

  @SuppressWarnings("nls")
  private MDatabase getMDatabase(String name) throws NoSuchObjectException {
    MDatabase mdb = null;
    boolean commited = false;
    Query query = null;
    try {
      openTransaction();
      name = HiveStringUtils.normalizeIdentifier(name);
      query = pm.newQuery(MDatabase.class, "name == dbname");
      query.declareParameters("java.lang.String dbname");
      query.setUnique(true);
      mdb = (MDatabase) query.execute(name);
      pm.retrieve(mdb);
      commited = commitTransaction();
    } finally {
      rollbackAndCleanup(commited, query);
    }
    if (mdb == null) {
      throw new NoSuchObjectException("There is no database named " + name);
    }
    return mdb;
  }

  @Override
  public Database getDatabase(String name) throws NoSuchObjectException {
    MetaException ex = null;
    Database db = null;
    try {
      db = getDatabaseInternal(name);
    } catch (MetaException e) {
      // Signature restriction to NSOE, and NSOE being a flat exception prevents us from
      // setting the cause of the NSOE as the MetaException. We should not lose the info
      // we got here, but it's very likely that the MetaException is irrelevant and is
      // actually an NSOE message, so we should log it and throw an NSOE with the msg.
      ex = e;
    }
    if (db == null) {
      LOG.warn("Failed to get database " + name +", returning NoSuchObjectException", ex);
      throw new NoSuchObjectException(name + (ex == null ? "" : (": " + ex.getMessage())));
    }
    return db;
  }

  public Database getDatabaseInternal(String name) throws MetaException, NoSuchObjectException {
    return new GetDbHelper(name, true, true) {
      @Override
      protected Database getSqlResult(GetHelper<Database> ctx) throws MetaException {
        return directSql.getDatabase(dbName);
      }

      @Override
      protected Database getJdoResult(GetHelper<Database> ctx) throws MetaException, NoSuchObjectException {
        return getJDODatabase(dbName);
      }
    }.run(false);
   }

  public Database getJDODatabase(String name) throws NoSuchObjectException {
    MDatabase mdb = null;
    boolean commited = false;
    try {
      openTransaction();
      mdb = getMDatabase(name);
      commited = commitTransaction();
    } finally {
      if (!commited) {
        rollbackTransaction();
      }
    }
    Database db = new Database();
    db.setName(mdb.getName());
    db.setDescription(mdb.getDescription());
    db.setLocationUri(mdb.getLocationUri());
    db.setParameters(convertMap(mdb.getParameters()));
    db.setOwnerName(mdb.getOwnerName());
    String type = mdb.getOwnerType();
    db.setOwnerType((null == type || type.trim().isEmpty()) ? null : PrincipalType.valueOf(type));
    return db;
  }

  /**
   * Alter the database object in metastore. Currently only the parameters
   * of the database or the owner can be changed.
   * @param dbName the database name
   * @param db the Hive Database object
   * @throws MetaException
   * @throws NoSuchObjectException
   */
  @Override
  public boolean alterDatabase(String dbName, Database db)
    throws MetaException, NoSuchObjectException {

    MDatabase mdb = null;
    boolean committed = false;
    try {
      mdb = getMDatabase(dbName);
      mdb.setParameters(db.getParameters());
      mdb.setOwnerName(db.getOwnerName());
      if (db.getOwnerType() != null) {
        mdb.setOwnerType(db.getOwnerType().name());
      }
      openTransaction();
      pm.makePersistent(mdb);
      committed = commitTransaction();
    } finally {
      if (!committed) {
        rollbackTransaction();
        return false;
      }
    }
    return true;
  }

  @Override
  public boolean dropDatabase(String dbname) throws NoSuchObjectException, MetaException {
    boolean success = false;
    LOG.info("Dropping database " + dbname + " along with all tables");
    dbname = HiveStringUtils.normalizeIdentifier(dbname);
    QueryWrapper queryWrapper = new QueryWrapper();
    try {
      openTransaction();

      // then drop the database
      MDatabase db = getMDatabase(dbname);
      pm.retrieve(db);
      if (db != null) {
        List<MDBPrivilege> dbGrants = this.listDatabaseGrants(dbname, queryWrapper);
        if (dbGrants != null && dbGrants.size() > 0) {
          pm.deletePersistentAll(dbGrants);
        }
        pm.deletePersistent(db);
      }
      success = commitTransaction();
    } finally {
      rollbackAndCleanup(success, queryWrapper);
    }
    return success;
  }

  @Override
  public List<String> getDatabases(String pattern) throws MetaException {
    if (pattern == null || pattern.equals("*")) {
      return getAllDatabases();
    }
    boolean commited = false;
    List<String> databases = null;
    Query query = null;
    try {
      openTransaction();
      // Take the pattern and split it on the | to get all the composing
      // patterns
      String[] subpatterns = pattern.trim().split("\\|");
      StringBuilder filterBuilder = new StringBuilder();
      List<String> parameterVals = new ArrayList<>(subpatterns.length);
      appendPatternCondition(filterBuilder, "name", subpatterns, parameterVals);
      query = pm.newQuery(MDatabase.class, filterBuilder.toString());
      query.setResult("name");
      query.setOrdering("name ascending");
      Collection names = (Collection) query.executeWithArray(parameterVals.toArray(new String[parameterVals.size()]));
      databases = new ArrayList<String>();
      for (Iterator i = names.iterator(); i.hasNext();) {
        databases.add((String) i.next());
      }
      commited = commitTransaction();
    } finally {
      rollbackAndCleanup(commited, query);
    }
    return databases;
  }

  @Override
  public List<String> getAllDatabases() throws MetaException {
    boolean commited = false;
    List<String> databases = null;

    String queryStr = "select name from org.apache.hadoop.hive.metastore.model.MDatabase";
    Query query = null;

    openTransaction();
    try {
      query = pm.newQuery(queryStr);
      query.setResult("name");
      databases = new ArrayList<String>((Collection<String>) query.execute());
      commited = commitTransaction();
    } finally {
      rollbackAndCleanup(commited, query);
    }
    Collections.sort(databases);
    return databases;
  }

  private MType getMType(Type type) {
    List<MFieldSchema> fields = new ArrayList<MFieldSchema>();
    if (type.getFields() != null) {
      for (FieldSchema field : type.getFields()) {
        fields.add(new MFieldSchema(field.getName(), field.getType(), field
            .getComment()));
      }
    }
    return new MType(type.getName(), type.getType1(), type.getType2(), fields);
  }

  private Type getType(MType mtype) {
    List<FieldSchema> fields = new ArrayList<FieldSchema>();
    if (mtype.getFields() != null) {
      for (MFieldSchema field : mtype.getFields()) {
        fields.add(new FieldSchema(field.getName(), field.getType(), field
            .getComment()));
      }
    }
    Type ret = new Type();
    ret.setName(mtype.getName());
    ret.setType1(mtype.getType1());
    ret.setType2(mtype.getType2());
    ret.setFields(fields);
    return ret;
  }

  @Override
  public boolean createType(Type type) {
    boolean success = false;
    MType mtype = getMType(type);
    boolean commited = false;
    try {
      openTransaction();
      pm.makePersistent(mtype);
      commited = commitTransaction();
      success = true;
    } finally {
      if (!commited) {
        rollbackTransaction();
      }
    }
    return success;
  }

  @Override
  public Type getType(String typeName) {
    Type type = null;
    boolean commited = false;
    Query query = null;
    try {
      openTransaction();
      query = pm.newQuery(MType.class, "name == typeName");
      query.declareParameters("java.lang.String typeName");
      query.setUnique(true);
      MType mtype = (MType) query.execute(typeName.trim());
      pm.retrieve(type);
      if (mtype != null) {
        type = getType(mtype);
      }
      commited = commitTransaction();
    } finally {
      rollbackAndCleanup(commited, query);
    }
    return type;
  }

  @Override
  public boolean dropType(String typeName) {
    boolean success = false;
    Query query = null;
    try {
      openTransaction();
      query = pm.newQuery(MType.class, "name == typeName");
      query.declareParameters("java.lang.String typeName");
      query.setUnique(true);
      MType type = (MType) query.execute(typeName.trim());
      pm.retrieve(type);
      if (type != null) {
        pm.deletePersistent(type);
      }
      success = commitTransaction();
    } catch (JDOObjectNotFoundException e) {
      success = commitTransaction();
      LOG.debug("type not found " + typeName, e);
    } finally {
      rollbackAndCleanup(success, query);
    }
    return success;
  }

  @Override
  public void createTableWithConstraints(Table tbl,
    List<SQLPrimaryKey> primaryKeys, List<SQLForeignKey> foreignKeys)
    throws InvalidObjectException, MetaException {
    boolean success = false;
    try {
      openTransaction();
      createTable(tbl);
      // Add primary keys and foreign keys.
      // We need not do a deep retrieval of the Table Column Descriptor while persisting the PK/FK
      // since this transaction involving create table is not yet committed.
      addPrimaryKeys(primaryKeys, false);
      addForeignKeys(foreignKeys, false);
      success = commitTransaction();
    } finally {
      if (!success) {
        rollbackTransaction();
      }
    }
  }

  @Override
  public void createTable(Table tbl) throws InvalidObjectException, MetaException {
    boolean commited = false;
    try {
      openTransaction();
      MTable mtbl = convertToMTable(tbl);
      pm.makePersistent(mtbl);

      PrincipalPrivilegeSet principalPrivs = tbl.getPrivileges();
      List<Object> toPersistPrivObjs = new ArrayList<Object>();
      if (principalPrivs != null) {
        int now = (int)(System.currentTimeMillis()/1000);

        Map<String, List<PrivilegeGrantInfo>> userPrivs = principalPrivs.getUserPrivileges();
        putPersistentPrivObjects(mtbl, toPersistPrivObjs, now, userPrivs, PrincipalType.USER);

        Map<String, List<PrivilegeGrantInfo>> groupPrivs = principalPrivs.getGroupPrivileges();
        putPersistentPrivObjects(mtbl, toPersistPrivObjs, now, groupPrivs, PrincipalType.GROUP);

        Map<String, List<PrivilegeGrantInfo>> rolePrivs = principalPrivs.getRolePrivileges();
        putPersistentPrivObjects(mtbl, toPersistPrivObjs, now, rolePrivs, PrincipalType.ROLE);
      }
      pm.makePersistentAll(toPersistPrivObjs);
      commited = commitTransaction();
    } finally {
      if (!commited) {
        rollbackTransaction();
      }
    }
  }

  /**
   * Convert PrivilegeGrantInfo from privMap to MTablePrivilege, and add all of
   * them to the toPersistPrivObjs. These privilege objects will be persisted as
   * part of createTable.
   *
   * @param mtbl
   * @param toPersistPrivObjs
   * @param now
   * @param privMap
   * @param type
   */
  private void putPersistentPrivObjects(MTable mtbl, List<Object> toPersistPrivObjs,
      int now, Map<String, List<PrivilegeGrantInfo>> privMap, PrincipalType type) {
    if (privMap != null) {
      for (Map.Entry<String, List<PrivilegeGrantInfo>> entry : privMap
          .entrySet()) {
        String principalName = entry.getKey();
        List<PrivilegeGrantInfo> privs = entry.getValue();
        for (int i = 0; i < privs.size(); i++) {
          PrivilegeGrantInfo priv = privs.get(i);
          if (priv == null) {
            continue;
          }
          MTablePrivilege mTblSec = new MTablePrivilege(
              principalName, type.toString(), mtbl, priv.getPrivilege(),
              now, priv.getGrantor(), priv.getGrantorType().toString(), priv
                  .isGrantOption());
          toPersistPrivObjs.add(mTblSec);
        }
      }
    }
  }

  @Override
  public boolean dropTable(String dbName, String tableName) throws MetaException,
    NoSuchObjectException, InvalidObjectException, InvalidInputException {
    boolean success = false;
    try {
      openTransaction();
      MTable tbl = getMTable(dbName, tableName);
      pm.retrieve(tbl);
      if (tbl != null) {
        // first remove all the grants
        List<MTablePrivilege> tabGrants = listAllTableGrants(dbName, tableName);
        if (tabGrants != null && tabGrants.size() > 0) {
          pm.deletePersistentAll(tabGrants);
        }
        List<MTableColumnPrivilege> tblColGrants = listTableAllColumnGrants(dbName,
            tableName);
        if (tblColGrants != null && tblColGrants.size() > 0) {
          pm.deletePersistentAll(tblColGrants);
        }

        List<MPartitionPrivilege> partGrants = this.listTableAllPartitionGrants(dbName, tableName);
        if (partGrants != null && partGrants.size() > 0) {
          pm.deletePersistentAll(partGrants);
        }

        // TODO# temporary; will be removed with ACID. Otherwise, need to do direct delete w/o get.
        List<MTableWrite> mtw = getTableWrites(dbName, tableName, -1, -1);
        if (mtw != null && mtw.size() > 0) {
          pm.deletePersistentAll(mtw);
        }

        List<MPartitionColumnPrivilege> partColGrants = listTableAllPartitionColumnGrants(dbName,
            tableName);
        if (partColGrants != null && partColGrants.size() > 0) {
          pm.deletePersistentAll(partColGrants);
        }
        // delete column statistics if present
        try {
          deleteTableColumnStatistics(dbName, tableName, null);
        } catch (NoSuchObjectException e) {
          LOG.info("Found no table level column statistics associated with db " + dbName +
          " table " + tableName + " record to delete");
        }

        List<MConstraint> tabConstraints = listAllTableConstraintsWithOptionalConstraintName(
                                           dbName, tableName, null);
        if (tabConstraints != null && tabConstraints.size() > 0) {
          pm.deletePersistentAll(tabConstraints);
        }

        List<MTableWrite> tableWrites = listAllTableWrites(dbName, tableName);
        if (tableWrites != null && tableWrites.size() > 0) {
          pm.deletePersistentAll(tableWrites);
        }

        preDropStorageDescriptor(tbl.getSd());
        // then remove the table
        pm.deletePersistentAll(tbl);
      }
      success = commitTransaction();
    } finally {
      if (!success) {
        rollbackTransaction();
      }
    }
    return success;
  }

  private List<MConstraint> listAllTableConstraintsWithOptionalConstraintName
    (String dbName, String tableName, String constraintname) {
    dbName = HiveStringUtils.normalizeIdentifier(dbName);
    tableName = HiveStringUtils.normalizeIdentifier(tableName);
    constraintname = constraintname!=null?HiveStringUtils.normalizeIdentifier(constraintname):null;
    List<MConstraint> mConstraints = null;
    List<String> constraintNames = new ArrayList<String>();
    Query query = null;

    try {
      query = pm.newQuery("select constraintName from org.apache.hadoop.hive.metastore.model.MConstraint  where "
        + "((parentTable.tableName == ptblname && parentTable.database.name == pdbname) || "
        + "(childTable != null && childTable.tableName == ctblname && "
        + "childTable.database.name == cdbname)) " + (constraintname != null ?
        " && constraintName == constraintname" : ""));
      query.declareParameters("java.lang.String ptblname, java.lang.String pdbname,"
      + "java.lang.String ctblname, java.lang.String cdbname" +
        (constraintname != null ? ", java.lang.String constraintname" : ""));
      Collection<?> constraintNamesColl =
        constraintname != null ?
          ((Collection<?>) query.
            executeWithArray(tableName, dbName, tableName, dbName, constraintname)):
          ((Collection<?>) query.
            executeWithArray(tableName, dbName, tableName, dbName));
      for (Iterator<?> i = constraintNamesColl.iterator(); i.hasNext();) {
        String currName = (String) i.next();
        constraintNames.add(currName);
      }
      query = pm.newQuery(MConstraint.class);
      query.setFilter("param.contains(constraintName)");
      query.declareParameters("java.util.Collection param");
      Collection<?> constraints = (Collection<?>)query.execute(constraintNames);
      mConstraints = new ArrayList<MConstraint>();
      for (Iterator<?> i = constraints.iterator(); i.hasNext();) {
        MConstraint currConstraint = (MConstraint) i.next();
        mConstraints.add(currConstraint);
      }
    } finally {
      if (query != null) {
        query.closeAll();
      }
    }
    return mConstraints;
  }


  private List<MTableWrite> listAllTableWrites(String dbName, String tableName) {
    List<MTableWrite> result = null;
    Query query = null;
    boolean success = false;
    openTransaction();
    try {
      String queryStr = "table.tableName == t1 && table.database.name == t2";
      query = pm.newQuery(MTableWrite.class, queryStr);
      query.declareParameters("java.lang.String t1, java.lang.String t2");
      result = new ArrayList<>((List<MTableWrite>) query.executeWithArray(tableName, dbName));
      pm.retrieveAll(result);
      success = true;
    } finally {
      closeTransaction(success, query);
    }
    return result;
  }

  @Override
  public Table getTable(String dbName, String tableName) throws MetaException {
    boolean commited = false;
    Table tbl = null;
    try {
      openTransaction();
      tbl = convertToTable(getMTable(dbName, tableName));
      commited = commitTransaction();
    } finally {
      if (!commited) {
        rollbackTransaction();
      }
    }
    return tbl;
  }

  @Override
  public List<String> getTables(String dbName, String pattern) throws MetaException {
    return getTables(dbName, pattern, null);
  }

  @Override
  public List<String> getTables(String dbName, String pattern, TableType tableType) throws MetaException {
    boolean commited = false;
    Query query = null;
    List<String> tbls = null;
    try {
      openTransaction();
      dbName = HiveStringUtils.normalizeIdentifier(dbName);
      // Take the pattern and split it on the | to get all the composing
      // patterns
      List<String> parameterVals = new ArrayList<>();
      StringBuilder filterBuilder = new StringBuilder();
      //adds database.name == dbName to the filter
      appendSimpleCondition(filterBuilder, "database.name", new String[] {dbName}, parameterVals);
      if(pattern != null) {
        appendPatternCondition(filterBuilder, "tableName", pattern, parameterVals);
      }
      if(tableType != null) {
        appendPatternCondition(filterBuilder, "tableType", new String[] {tableType.toString()}, parameterVals);
      }

      query = pm.newQuery(MTable.class, filterBuilder.toString());
      query.setResult("tableName");
      query.setOrdering("tableName ascending");
      Collection names = (Collection) query.executeWithArray(parameterVals.toArray(new String[parameterVals.size()]));
      tbls = new ArrayList<String>();
      for (Iterator i = names.iterator(); i.hasNext();) {
        tbls.add((String) i.next());
      }
      commited = commitTransaction();
    } finally {
      rollbackAndCleanup(commited, query);
    }
    return tbls;
  }

  @Override
  public int getDatabaseCount() throws MetaException {
    return getObjectCount("name", MDatabase.class.getName());
  }

  @Override
  public int getPartitionCount() throws MetaException {
    return getObjectCount("partitionName", MPartition.class.getName());
  }

  @Override
  public int getTableCount() throws MetaException {
    return getObjectCount("tableName", MTable.class.getName());
  }

  private int getObjectCount(String fieldName, String objName) {
    Long result = 0L;
    boolean commited = false;
    Query query = null;
    try {
      openTransaction();
      String queryStr =
        "select count(" + fieldName + ") from " + objName;
      query = pm.newQuery(queryStr);
      result = (Long) query.execute();
      commited = commitTransaction();
    } finally {
      rollbackAndCleanup(commited, query);
    }
    return result.intValue();
  }

  @Override
  public List<TableMeta> getTableMeta(String dbNames, String tableNames, List<String> tableTypes)
      throws MetaException {

    boolean commited = false;
    Query query = null;
    List<TableMeta> metas = new ArrayList<TableMeta>();
    try {
      openTransaction();
      // Take the pattern and split it on the | to get all the composing
      // patterns
      StringBuilder filterBuilder = new StringBuilder();
      List<String> parameterVals = new ArrayList<>();
      if (dbNames != null && !dbNames.equals("*")) {
        appendPatternCondition(filterBuilder, "database.name", dbNames, parameterVals);
      }
      if (tableNames != null && !tableNames.equals("*")) {
        appendPatternCondition(filterBuilder, "tableName", tableNames, parameterVals);
      }
      if (tableTypes != null && !tableTypes.isEmpty()) {
        appendSimpleCondition(filterBuilder, "tableType", tableTypes.toArray(new String[0]), parameterVals);
      }

      query = pm.newQuery(MTable.class, filterBuilder.toString());
      Collection<MTable> tables = (Collection<MTable>) query.executeWithArray(parameterVals.toArray(new String[parameterVals.size()]));
      for (MTable table : tables) {
        TableMeta metaData = new TableMeta(
            table.getDatabase().getName(), table.getTableName(), table.getTableType());
        metaData.setComments(table.getParameters().get("comment"));
        metas.add(metaData);
      }
      commited = commitTransaction();
    } finally {
      rollbackAndCleanup(commited, query);
    }
    return metas;
  }

  private StringBuilder appendPatternCondition(StringBuilder filterBuilder, String fieldName,
      String[] elements, List<String> parameterVals) {
    return appendCondition(filterBuilder, fieldName, elements, true, parameterVals);
  }

  private StringBuilder appendPatternCondition(StringBuilder builder,
      String fieldName, String elements, List<String> parameters) {
      elements = HiveStringUtils.normalizeIdentifier(elements);
    return appendCondition(builder, fieldName, elements.split("\\|"), true, parameters);
  }

  private StringBuilder appendSimpleCondition(StringBuilder builder,
      String fieldName, String[] elements, List<String> parameters) {
    return appendCondition(builder, fieldName, elements, false, parameters);
  }

  private StringBuilder appendCondition(StringBuilder builder,
      String fieldName, String[] elements, boolean pattern, List<String> parameters) {
    if (builder.length() > 0) {
      builder.append(" && ");
    }
    builder.append(" (");
    int length = builder.length();
    for (String element : elements) {
      if (pattern) {
        element = "(?i)" + element.replaceAll("\\*", ".*");
      }
      parameters.add(element);
      if (builder.length() > length) {
        builder.append(" || ");
      }
      builder.append(fieldName);
      if (pattern) {
        builder.append(".matches(").append(JDO_PARAM).append(parameters.size()).append(")");
      } else {
        builder.append(" == ").append(JDO_PARAM).append(parameters.size());
      }
    }
    builder.append(" )");
    return builder;
  }

  @Override
  public List<String> getAllTables(String dbName) throws MetaException {
    return getTables(dbName, ".*");
  }

  class AttachedMTableInfo {
    MTable mtbl;
    MColumnDescriptor mcd;

    public AttachedMTableInfo() {}

    public AttachedMTableInfo(MTable mtbl, MColumnDescriptor mcd) {
      this.mtbl = mtbl;
      this.mcd = mcd;
    }
  }

  private AttachedMTableInfo getMTable(String db, String table, boolean retrieveCD) {
    AttachedMTableInfo nmtbl = new AttachedMTableInfo();
    MTable mtbl = null;
    boolean commited = false;
    Query query = null;
    try {
      openTransaction();
      db = HiveStringUtils.normalizeIdentifier(db);
      table = HiveStringUtils.normalizeIdentifier(table);
      query = pm.newQuery(MTable.class, "tableName == table && database.name == db");
      query.declareParameters("java.lang.String table, java.lang.String db");
      query.setUnique(true);
      mtbl = (MTable) query.execute(table, db);
      pm.retrieve(mtbl);
      // Retrieving CD can be expensive and unnecessary, so do it only when required.
      if (mtbl != null && retrieveCD) {
        pm.retrieve(mtbl.getSd());
        pm.retrieveAll(mtbl.getSd().getCD());
        nmtbl.mcd = mtbl.getSd().getCD();
      }
      commited = commitTransaction();
    } finally {
      rollbackAndCleanup(commited, query);
    }
    nmtbl.mtbl = mtbl;
    return nmtbl;
  }

  private MTable getMTable(String db, String table) {
    AttachedMTableInfo nmtbl = getMTable(db, table, false);
    return nmtbl.mtbl;
  }

  @Override
  public List<Table> getTableObjectsByName(String db, List<String> tbl_names) throws MetaException,
      UnknownDBException {
    List<Table> tables = new ArrayList<Table>();
    boolean committed = false;
    Query dbExistsQuery = null;
    Query query = null;
    try {
      openTransaction();
      db = HiveStringUtils.normalizeIdentifier(db);
      dbExistsQuery = pm.newQuery(MDatabase.class, "name == db");
      dbExistsQuery.declareParameters("java.lang.String db");
      dbExistsQuery.setUnique(true);
      dbExistsQuery.setResult("name");
      String dbNameIfExists = (String) dbExistsQuery.execute(db);
      if (dbNameIfExists == null || dbNameIfExists.isEmpty()) {
        throw new UnknownDBException("Could not find database " + db);
      }

      List<String> lowered_tbl_names = new ArrayList<String>();
      for (String t : tbl_names) {
        lowered_tbl_names.add(HiveStringUtils.normalizeIdentifier(t));
      }
      query = pm.newQuery(MTable.class);
      query.setFilter("database.name == db && tbl_names.contains(tableName)");
      query.declareParameters("java.lang.String db, java.util.Collection tbl_names");
      Collection mtables = (Collection) query.execute(db, lowered_tbl_names);
      for (Iterator iter = mtables.iterator(); iter.hasNext();) {
        tables.add(convertToTable((MTable) iter.next()));
      }
      committed = commitTransaction();
    } finally {
      rollbackAndCleanup(committed, query);
      if (dbExistsQuery != null) {
        dbExistsQuery.closeAll();
      }
    }
    return tables;
  }

  /** Makes shallow copy of a list to avoid DataNucleus mucking with our objects. */
  private <T> List<T> convertList(List<T> dnList) {
    return (dnList == null) ? null : Lists.newArrayList(dnList);
  }

  /** Makes shallow copy of a map to avoid DataNucleus mucking with our objects. */
  private Map<String, String> convertMap(Map<String, String> dnMap) {
    return MetaStoreUtils.trimMapNulls(dnMap,
        HiveConf.getBoolVar(getConf(), ConfVars.METASTORE_ORM_RETRIEVE_MAPNULLS_AS_EMPTY_STRINGS));
  }

  private Table convertToTable(MTable mtbl) throws MetaException {
    if (mtbl == null) {
      return null;
    }
    String tableType = mtbl.getTableType();
    if (tableType == null) {
      // for backwards compatibility with old metastore persistence
      if (mtbl.getViewOriginalText() != null) {
        tableType = TableType.VIRTUAL_VIEW.toString();
      } else if ("TRUE".equals(mtbl.getParameters().get("EXTERNAL"))) {
        tableType = TableType.EXTERNAL_TABLE.toString();
      } else {
        tableType = TableType.MANAGED_TABLE.toString();
      }
    }
    final Table t = new Table(mtbl.getTableName(), mtbl.getDatabase().getName(), mtbl
        .getOwner(), mtbl.getCreateTime(), mtbl.getLastAccessTime(), mtbl
        .getRetention(), convertToStorageDescriptor(mtbl.getSd()),
        convertToFieldSchemas(mtbl.getPartitionKeys()), convertMap(mtbl.getParameters()),
        mtbl.getViewOriginalText(), mtbl.getViewExpandedText(), tableType);
    t.setRewriteEnabled(mtbl.isRewriteEnabled());
    t.setMmNextWriteId(mtbl.getMmNextWriteId());
    t.setMmWatermarkWriteId(mtbl.getMmWatermarkWriteId());
    return t;
  }

  private MTable convertToMTable(Table tbl) throws InvalidObjectException,
      MetaException {
    if (tbl == null) {
      return null;
    }
    MDatabase mdb = null;
    try {
      mdb = getMDatabase(tbl.getDbName());
    } catch (NoSuchObjectException e) {
      LOG.error(StringUtils.stringifyException(e));
      throw new InvalidObjectException("Database " + tbl.getDbName()
          + " doesn't exist.");
    }

    // If the table has property EXTERNAL set, update table type
    // accordingly
    String tableType = tbl.getTableType();
    boolean isExternal = "TRUE".equals(tbl.getParameters().get("EXTERNAL"));
    if (TableType.MANAGED_TABLE.toString().equals(tableType)) {
      if (isExternal) {
        tableType = TableType.EXTERNAL_TABLE.toString();
      }
    }
    if (TableType.EXTERNAL_TABLE.toString().equals(tableType)) {
      if (!isExternal) {
        tableType = TableType.MANAGED_TABLE.toString();
      }
    }

    // A new table is always created with a new column descriptor
    return new MTable(HiveStringUtils.normalizeIdentifier(tbl.getTableName()), mdb,
        convertToMStorageDescriptor(tbl.getSd()), tbl.getOwner(), tbl
        .getCreateTime(), tbl.getLastAccessTime(), tbl.getRetention(),
        convertToMFieldSchemas(tbl.getPartitionKeys()), tbl.getParameters(),
        tbl.getViewOriginalText(), tbl.getViewExpandedText(), tbl.isRewriteEnabled(),
        tableType, tbl.isSetMmNextWriteId() ?  tbl.getMmNextWriteId() : 0,
            tbl.isSetMmWatermarkWriteId() ?  tbl.getMmWatermarkWriteId() : -1);
  }

  private List<MFieldSchema> convertToMFieldSchemas(List<FieldSchema> keys) {
    List<MFieldSchema> mkeys = null;
    if (keys != null) {
      mkeys = new ArrayList<MFieldSchema>(keys.size());
      for (FieldSchema part : keys) {
        mkeys.add(new MFieldSchema(part.getName().toLowerCase(),
            part.getType(), part.getComment()));
      }
    }
    return mkeys;
  }

  private List<FieldSchema> convertToFieldSchemas(List<MFieldSchema> mkeys) {
    List<FieldSchema> keys = null;
    if (mkeys != null) {
      keys = new ArrayList<FieldSchema>(mkeys.size());
      for (MFieldSchema part : mkeys) {
        keys.add(new FieldSchema(part.getName(), part.getType(), part
            .getComment()));
      }
    }
    return keys;
  }

  private List<MOrder> convertToMOrders(List<Order> keys) {
    List<MOrder> mkeys = null;
    if (keys != null) {
      mkeys = new ArrayList<MOrder>(keys.size());
      for (Order part : keys) {
        mkeys.add(new MOrder(HiveStringUtils.normalizeIdentifier(part.getCol()), part.getOrder()));
      }
    }
    return mkeys;
  }

  private List<Order> convertToOrders(List<MOrder> mkeys) {
    List<Order> keys = null;
    if (mkeys != null) {
      keys = new ArrayList<Order>(mkeys.size());
      for (MOrder part : mkeys) {
        keys.add(new Order(part.getCol(), part.getOrder()));
      }
    }
    return keys;
  }

  private SerDeInfo convertToSerDeInfo(MSerDeInfo ms) throws MetaException {
    if (ms == null) {
      throw new MetaException("Invalid SerDeInfo object");
    }
    return new SerDeInfo(ms.getName(), ms.getSerializationLib(), convertMap(ms.getParameters()));
  }

  private MSerDeInfo convertToMSerDeInfo(SerDeInfo ms) throws MetaException {
    if (ms == null) {
      throw new MetaException("Invalid SerDeInfo object");
    }
    return new MSerDeInfo(ms.getName(), ms.getSerializationLib(), ms
        .getParameters());
  }

  /**
   * Given a list of model field schemas, create a new model column descriptor.
   * @param cols the columns the column descriptor contains
   * @return a new column descriptor db-backed object
   */
  private MColumnDescriptor createNewMColumnDescriptor(List<MFieldSchema> cols) {
    if (cols == null) {
      return null;
    }
    return new MColumnDescriptor(cols);
  }

  // MSD and SD should be same objects. Not sure how to make then same right now
  // MSerdeInfo *& SerdeInfo should be same as well
  private StorageDescriptor convertToStorageDescriptor(
      MStorageDescriptor msd,
      boolean noFS) throws MetaException {
    if (msd == null) {
      return null;
    }
    List<MFieldSchema> mFieldSchemas = msd.getCD() == null ? null : msd.getCD().getCols();

    StorageDescriptor sd = new StorageDescriptor(noFS ? null : convertToFieldSchemas(mFieldSchemas),
        msd.getLocation(), msd.getInputFormat(), msd.getOutputFormat(), msd
        .isCompressed(), msd.getNumBuckets(), convertToSerDeInfo(msd
        .getSerDeInfo()), convertList(msd.getBucketCols()), convertToOrders(msd
        .getSortCols()), convertMap(msd.getParameters()));
    SkewedInfo skewedInfo = new SkewedInfo(convertList(msd.getSkewedColNames()),
        convertToSkewedValues(msd.getSkewedColValues()),
        covertToSkewedMap(msd.getSkewedColValueLocationMaps()));
    sd.setSkewedInfo(skewedInfo);
    sd.setStoredAsSubDirectories(msd.isStoredAsSubDirectories());
    return sd;
  }

  private StorageDescriptor convertToStorageDescriptor(MStorageDescriptor msd)
      throws MetaException {
    return convertToStorageDescriptor(msd, false);
  }

  /**
   * Convert a list of MStringList to a list of list string
   *
   * @param mLists
   * @return
   */
  private List<List<String>> convertToSkewedValues(List<MStringList> mLists) {
    List<List<String>> lists = null;
    if (mLists != null) {
      lists = new ArrayList<List<String>>(mLists.size());
      for (MStringList element : mLists) {
        lists.add(new ArrayList<String>(element.getInternalList()));
      }
    }
    return lists;
  }

  private List<MStringList> convertToMStringLists(List<List<String>> mLists) {
    List<MStringList> lists = null ;
    if (null != mLists) {
      lists = new ArrayList<MStringList>();
      for (List<String> mList : mLists) {
        lists.add(new MStringList(mList));
      }
    }
    return lists;
  }

  /**
   * Convert a MStringList Map to a Map
   * @param mMap
   * @return
   */
  private Map<List<String>, String> covertToSkewedMap(Map<MStringList, String> mMap) {
    Map<List<String>, String> map = null;
    if (mMap != null) {
      map = new HashMap<List<String>, String>(mMap.size());
      Set<MStringList> keys = mMap.keySet();
      for (MStringList key : keys) {
        map.put(new ArrayList<String>(key.getInternalList()), mMap.get(key));
      }
    }
    return map;
  }

  /**
   * Covert a Map to a MStringList Map
   * @param mMap
   * @return
   */
  private Map<MStringList, String> covertToMapMStringList(Map<List<String>, String> mMap) {
    Map<MStringList, String> map = null;
    if (mMap != null) {
      map = new HashMap<MStringList, String>(mMap.size());
      Set<List<String>> keys = mMap.keySet();
      for (List<String> key : keys) {
        map.put(new MStringList(key), mMap.get(key));
      }
    }
    return map;
  }

  /**
   * Converts a storage descriptor to a db-backed storage descriptor.  Creates a
   *   new db-backed column descriptor object for this SD.
   * @param sd the storage descriptor to wrap in a db-backed object
   * @return the storage descriptor db-backed object
   * @throws MetaException
   */
  private MStorageDescriptor convertToMStorageDescriptor(StorageDescriptor sd)
      throws MetaException {
    if (sd == null) {
      return null;
    }
    MColumnDescriptor mcd = createNewMColumnDescriptor(convertToMFieldSchemas(sd.getCols()));
    return convertToMStorageDescriptor(sd, mcd);
  }

  /**
   * Converts a storage descriptor to a db-backed storage descriptor.  It points the
   * storage descriptor's column descriptor to the one passed as an argument,
   * so it does not create a new mcolumn descriptor object.
   * @param sd the storage descriptor to wrap in a db-backed object
   * @param mcd the db-backed column descriptor
   * @return the db-backed storage descriptor object
   * @throws MetaException
   */
  private MStorageDescriptor convertToMStorageDescriptor(StorageDescriptor sd,
      MColumnDescriptor mcd) throws MetaException {
    if (sd == null) {
      return null;
    }
    return new MStorageDescriptor(mcd, sd
        .getLocation(), sd.getInputFormat(), sd.getOutputFormat(), sd
        .isCompressed(), sd.getNumBuckets(), convertToMSerDeInfo(sd
        .getSerdeInfo()), sd.getBucketCols(),
        convertToMOrders(sd.getSortCols()), sd.getParameters(),
        (null == sd.getSkewedInfo()) ? null
            : sd.getSkewedInfo().getSkewedColNames(),
        convertToMStringLists((null == sd.getSkewedInfo()) ? null : sd.getSkewedInfo()
            .getSkewedColValues()),
        covertToMapMStringList((null == sd.getSkewedInfo()) ? null : sd.getSkewedInfo()
            .getSkewedColValueLocationMaps()), sd.isStoredAsSubDirectories());
  }

  @Override
  public boolean addPartitions(String dbName, String tblName, List<Partition> parts)
      throws InvalidObjectException, MetaException {
    boolean success = false;
    openTransaction();
    try {
      List<MTablePrivilege> tabGrants = null;
      List<MTableColumnPrivilege> tabColumnGrants = null;
      MTable table = this.getMTable(dbName, tblName);
      if ("TRUE".equalsIgnoreCase(table.getParameters().get("PARTITION_LEVEL_PRIVILEGE"))) {
        tabGrants = this.listAllTableGrants(dbName, tblName);
        tabColumnGrants = this.listTableAllColumnGrants(dbName, tblName);
      }
      List<Object> toPersist = new ArrayList<Object>();
      for (Partition part : parts) {
        if (!part.getTableName().equals(tblName) || !part.getDbName().equals(dbName)) {
          throw new MetaException("Partition does not belong to target table "
              + dbName + "." + tblName + ": " + part);
        }
        MPartition mpart = convertToMPart(part, true);
        toPersist.add(mpart);
        int now = (int)(System.currentTimeMillis()/1000);
        if (tabGrants != null) {
          for (MTablePrivilege tab: tabGrants) {
            toPersist.add(new MPartitionPrivilege(tab.getPrincipalName(),
                tab.getPrincipalType(), mpart, tab.getPrivilege(), now,
                tab.getGrantor(), tab.getGrantorType(), tab.getGrantOption()));
          }
        }

        if (tabColumnGrants != null) {
          for (MTableColumnPrivilege col : tabColumnGrants) {
            toPersist.add(new MPartitionColumnPrivilege(col.getPrincipalName(),
                col.getPrincipalType(), mpart, col.getColumnName(), col.getPrivilege(),
                now, col.getGrantor(), col.getGrantorType(), col.getGrantOption()));
          }
        }
      }
      if (toPersist.size() > 0) {
        pm.makePersistentAll(toPersist);
      }

      success = commitTransaction();
    } finally {
      if (!success) {
        rollbackTransaction();
      }
    }
    return success;
  }

  private boolean isValidPartition(
      Partition part, boolean ifNotExists) throws MetaException {
    MetaStoreUtils.validatePartitionNameCharacters(part.getValues(),
        partitionValidationPattern);
    boolean doesExist = doesPartitionExist(
        part.getDbName(), part.getTableName(), part.getValues());
    if (doesExist && !ifNotExists) {
      throw new MetaException("Partition already exists: " + part);
    }
    return !doesExist;
  }

  @Override
  public boolean addPartitions(String dbName, String tblName,
                               PartitionSpecProxy partitionSpec, boolean ifNotExists)
      throws InvalidObjectException, MetaException {
    boolean success = false;
    openTransaction();
    try {
      List<MTablePrivilege> tabGrants = null;
      List<MTableColumnPrivilege> tabColumnGrants = null;
      MTable table = this.getMTable(dbName, tblName);
      if ("TRUE".equalsIgnoreCase(table.getParameters().get("PARTITION_LEVEL_PRIVILEGE"))) {
        tabGrants = this.listAllTableGrants(dbName, tblName);
        tabColumnGrants = this.listTableAllColumnGrants(dbName, tblName);
      }

      if (!partitionSpec.getTableName().equals(tblName) || !partitionSpec.getDbName().equals(dbName)) {
        throw new MetaException("Partition does not belong to target table "
            + dbName + "." + tblName + ": " + partitionSpec);
      }

      PartitionSpecProxy.PartitionIterator iterator = partitionSpec.getPartitionIterator();

      int now = (int)(System.currentTimeMillis()/1000);

      while (iterator.hasNext()) {
        Partition part = iterator.next();

        if (isValidPartition(part, ifNotExists)) {
          MPartition mpart = convertToMPart(part, true);
          pm.makePersistent(mpart);
          if (tabGrants != null) {
            for (MTablePrivilege tab : tabGrants) {
              pm.makePersistent(new MPartitionPrivilege(tab.getPrincipalName(),
                  tab.getPrincipalType(), mpart, tab.getPrivilege(), now,
                  tab.getGrantor(), tab.getGrantorType(), tab.getGrantOption()));
            }
          }

          if (tabColumnGrants != null) {
            for (MTableColumnPrivilege col : tabColumnGrants) {
              pm.makePersistent(new MPartitionColumnPrivilege(col.getPrincipalName(),
                  col.getPrincipalType(), mpart, col.getColumnName(), col.getPrivilege(),
                  now, col.getGrantor(), col.getGrantorType(), col.getGrantOption()));
            }
          }
        }
      }

      success = commitTransaction();
    } finally {
      if (!success) {
        rollbackTransaction();
      }
    }
    return success;
  }

  @Override
  public boolean addPartition(Partition part) throws InvalidObjectException,
      MetaException {
    boolean success = false;
    boolean commited = false;
    try {
      MTable table = this.getMTable(part.getDbName(), part.getTableName());
      List<MTablePrivilege> tabGrants = null;
      List<MTableColumnPrivilege> tabColumnGrants = null;
      if ("TRUE".equalsIgnoreCase(table.getParameters().get("PARTITION_LEVEL_PRIVILEGE"))) {
        tabGrants = this.listAllTableGrants(part
            .getDbName(), part.getTableName());
        tabColumnGrants = this.listTableAllColumnGrants(
            part.getDbName(), part.getTableName());
      }
      openTransaction();
      MPartition mpart = convertToMPart(part, true);
      pm.makePersistent(mpart);

      int now = (int)(System.currentTimeMillis()/1000);
      List<Object> toPersist = new ArrayList<Object>();
      if (tabGrants != null) {
        for (MTablePrivilege tab: tabGrants) {
          MPartitionPrivilege partGrant = new MPartitionPrivilege(tab
              .getPrincipalName(), tab.getPrincipalType(),
              mpart, tab.getPrivilege(), now, tab.getGrantor(), tab
                  .getGrantorType(), tab.getGrantOption());
          toPersist.add(partGrant);
        }
      }

      if (tabColumnGrants != null) {
        for (MTableColumnPrivilege col : tabColumnGrants) {
          MPartitionColumnPrivilege partColumn = new MPartitionColumnPrivilege(col
              .getPrincipalName(), col.getPrincipalType(), mpart, col
              .getColumnName(), col.getPrivilege(), now, col.getGrantor(), col
              .getGrantorType(), col.getGrantOption());
          toPersist.add(partColumn);
        }

        if (toPersist.size() > 0) {
          pm.makePersistentAll(toPersist);
        }
      }

      commited = commitTransaction();
      success = true;
    } finally {
      if (!commited) {
        rollbackTransaction();
      }
    }
    return success;
  }

  @Override
  public Partition getPartition(String dbName, String tableName,
      List<String> part_vals) throws NoSuchObjectException, MetaException {
    openTransaction();
    Partition part = convertToPart(getMPartition(dbName, tableName, part_vals));
    commitTransaction();
    if(part == null) {
      throw new NoSuchObjectException("partition values="
          + part_vals.toString());
    }
    part.setValues(part_vals);
    return part;
  }

  private MPartition getMPartition(String dbName, String tableName, List<String> part_vals)
      throws MetaException {
    List<MPartition> mparts = null;
    MPartition ret = null;
    boolean commited = false;
    Query query = null;
    try {
      openTransaction();
      dbName = HiveStringUtils.normalizeIdentifier(dbName);
      tableName = HiveStringUtils.normalizeIdentifier(tableName);
      MTable mtbl = getMTable(dbName, tableName);
      if (mtbl == null) {
        commited = commitTransaction();
        return null;
      }
      // Change the query to use part_vals instead of the name which is
      // redundant TODO: callers of this often get part_vals out of name for no reason...
      String name =
          Warehouse.makePartName(convertToFieldSchemas(mtbl.getPartitionKeys()), part_vals);
      query =
          pm.newQuery(MPartition.class,
              "table.tableName == t1 && table.database.name == t2 && partitionName == t3");
      query.declareParameters("java.lang.String t1, java.lang.String t2, java.lang.String t3");
      mparts = (List<MPartition>) query.execute(tableName, dbName, name);
      pm.retrieveAll(mparts);
      commited = commitTransaction();
      // We need to compare partition name with requested name since some DBs
      // (like MySQL, Derby) considers 'a' = 'a ' whereas others like (Postgres,
      // Oracle) doesn't exhibit this problem.
      if (mparts != null && mparts.size() > 0) {
        if (mparts.size() > 1) {
          throw new MetaException(
              "Expecting only one partition but more than one partitions are found.");
        } else {
          MPartition mpart = mparts.get(0);
          if (name.equals(mpart.getPartitionName())) {
            ret = mpart;
          } else {
            throw new MetaException("Expecting a partition with name " + name
                + ", but metastore is returning a partition with name " + mpart.getPartitionName()
                + ".");
          }
        }
      }
    } finally {
      rollbackAndCleanup(commited, query);
    }
    return ret;
  }

  /**
   * Convert a Partition object into an MPartition, which is an object backed by the db
   * If the Partition's set of columns is the same as the parent table's AND useTableCD
   * is true, then this partition's storage descriptor's column descriptor will point
   * to the same one as the table's storage descriptor.
   * @param part the partition to convert
   * @param useTableCD whether to try to use the parent table's column descriptor.
   * @return the model partition object
   * @throws InvalidObjectException
   * @throws MetaException
   */
  private MPartition convertToMPart(Partition part, boolean useTableCD)
      throws InvalidObjectException, MetaException {
    if (part == null) {
      return null;
    }
    MTable mt = getMTable(part.getDbName(), part.getTableName());
    if (mt == null) {
      throw new InvalidObjectException(
          "Partition doesn't have a valid table or database name");
    }

    // If this partition's set of columns is the same as the parent table's,
    // use the parent table's, so we do not create a duplicate column descriptor,
    // thereby saving space
    MStorageDescriptor msd;
    if (useTableCD &&
        mt.getSd() != null && mt.getSd().getCD() != null &&
        mt.getSd().getCD().getCols() != null &&
        part.getSd() != null &&
        convertToFieldSchemas(mt.getSd().getCD().getCols()).
        equals(part.getSd().getCols())) {
      msd = convertToMStorageDescriptor(part.getSd(), mt.getSd().getCD());
    } else {
      msd = convertToMStorageDescriptor(part.getSd());
    }

    return new MPartition(Warehouse.makePartName(convertToFieldSchemas(mt
        .getPartitionKeys()), part.getValues()), mt, part.getValues(), part
        .getCreateTime(), part.getLastAccessTime(),
        msd, part.getParameters());
  }

  private Partition convertToPart(MPartition mpart) throws MetaException {
    if (mpart == null) {
      return null;
    }
    return new Partition(convertList(mpart.getValues()), mpart.getTable().getDatabase()
        .getName(), mpart.getTable().getTableName(), mpart.getCreateTime(),
        mpart.getLastAccessTime(), convertToStorageDescriptor(mpart.getSd()),
        convertMap(mpart.getParameters()));
  }

  private Partition convertToPart(String dbName, String tblName, MPartition mpart)
      throws MetaException {
    if (mpart == null) {
      return null;
    }
    return new Partition(convertList(mpart.getValues()), dbName, tblName,
        mpart.getCreateTime(), mpart.getLastAccessTime(),
        convertToStorageDescriptor(mpart.getSd(), false), convertMap(mpart.getParameters()));
  }

  @Override
  public boolean dropPartition(String dbName, String tableName,
    List<String> part_vals) throws MetaException, NoSuchObjectException, InvalidObjectException,
    InvalidInputException {
    boolean success = false;
    try {
      openTransaction();
      MPartition part = getMPartition(dbName, tableName, part_vals);
      dropPartitionCommon(part);
      success = commitTransaction();
    } finally {
      if (!success) {
        rollbackTransaction();
      }
    }
    return success;
  }

  @Override
  public void dropPartitions(String dbName, String tblName, List<String> partNames)
      throws MetaException, NoSuchObjectException {
    if (partNames.isEmpty()) return;
    boolean success = false;
    openTransaction();
    try {
      // Delete all things.
      dropPartitionGrantsNoTxn(dbName, tblName, partNames);
      dropPartitionAllColumnGrantsNoTxn(dbName, tblName, partNames);
      dropPartitionColumnStatisticsNoTxn(dbName, tblName, partNames);

      // CDs are reused; go thry partition SDs, detach all CDs from SDs, then remove unused CDs.
      for (MColumnDescriptor mcd : detachCdsFromSdsNoTxn(dbName, tblName, partNames)) {
        removeUnusedColumnDescriptor(mcd);
      }
      dropPartitionsNoTxn(dbName, tblName, partNames);
      if (!(success = commitTransaction())) {
        throw new MetaException("Failed to drop partitions"); // Should not happen?
      }
    } finally {
      if (!success) {
        rollbackTransaction();
      }
    }
  }

  /**
   * Drop an MPartition and cascade deletes (e.g., delete partition privilege grants,
   *   drop the storage descriptor cleanly, etc.)
   * @param part - the MPartition to drop
   * @return whether the transaction committed successfully
   * @throws InvalidInputException
   * @throws InvalidObjectException
   * @throws MetaException
   * @throws NoSuchObjectException
   */
  private boolean dropPartitionCommon(MPartition part) throws NoSuchObjectException, MetaException,
    InvalidObjectException, InvalidInputException {
    boolean success = false;
    try {
      openTransaction();
      if (part != null) {
        List<MFieldSchema> schemas = part.getTable().getPartitionKeys();
        List<String> colNames = new ArrayList<String>();
        for (MFieldSchema col: schemas) {
          colNames.add(col.getName());
        }
        String partName = FileUtils.makePartName(colNames, part.getValues());

        List<MPartitionPrivilege> partGrants = listPartitionGrants(
            part.getTable().getDatabase().getName(),
            part.getTable().getTableName(),
            Lists.newArrayList(partName));

        if (partGrants != null && partGrants.size() > 0) {
          pm.deletePersistentAll(partGrants);
        }

        List<MPartitionColumnPrivilege> partColumnGrants = listPartitionAllColumnGrants(
            part.getTable().getDatabase().getName(),
            part.getTable().getTableName(),
            Lists.newArrayList(partName));
        if (partColumnGrants != null && partColumnGrants.size() > 0) {
          pm.deletePersistentAll(partColumnGrants);
        }

        String dbName = part.getTable().getDatabase().getName();
        String tableName = part.getTable().getTableName();

        // delete partition level column stats if it exists
       try {
          deletePartitionColumnStatistics(dbName, tableName, partName, part.getValues(), null);
        } catch (NoSuchObjectException e) {
          LOG.info("No column statistics records found to delete");
        }

        preDropStorageDescriptor(part.getSd());
        pm.deletePersistent(part);
      }
      success = commitTransaction();
    } finally {
      if (!success) {
        rollbackTransaction();
      }
    }
    return success;
  }

  @Override
  public List<Partition> getPartitions(
      String dbName, String tableName, int maxParts) throws MetaException, NoSuchObjectException {
    return getPartitionsInternal(dbName, tableName, maxParts, true, true);
  }

  protected List<Partition> getPartitionsInternal(
      String dbName, String tblName, final int maxParts, boolean allowSql, boolean allowJdo)
          throws MetaException, NoSuchObjectException {
    return new GetListHelper<Partition>(dbName, tblName, allowSql, allowJdo) {
      @Override
      protected List<Partition> getSqlResult(GetHelper<List<Partition>> ctx) throws MetaException {
        Integer max = (maxParts < 0) ? null : maxParts;
        return directSql.getPartitions(dbName, tblName, max);
      }
      @Override
      protected List<Partition> getJdoResult(
          GetHelper<List<Partition>> ctx) throws MetaException {
        QueryWrapper queryWrapper = new QueryWrapper();
        try {
          return convertToParts(listMPartitions(dbName, tblName, maxParts, queryWrapper));
        } finally {
          queryWrapper.close();
        }
      }
    }.run(false);
  }

  @Override
  public List<Partition> getPartitionsWithAuth(String dbName, String tblName,
      short max, String userName, List<String> groupNames)
          throws MetaException, InvalidObjectException {
    boolean success = false;
    QueryWrapper queryWrapper = new QueryWrapper();

    try {
      openTransaction();
      List<MPartition> mparts = listMPartitions(dbName, tblName, max, queryWrapper);
      List<Partition> parts = new ArrayList<Partition>(mparts.size());
      if (mparts != null && mparts.size()>0) {
        for (MPartition mpart : mparts) {
          MTable mtbl = mpart.getTable();
          Partition part = convertToPart(mpart);
          parts.add(part);

          if ("TRUE".equalsIgnoreCase(mtbl.getParameters().get("PARTITION_LEVEL_PRIVILEGE"))) {
            String partName = Warehouse.makePartName(this.convertToFieldSchemas(mtbl
                .getPartitionKeys()), part.getValues());
            PrincipalPrivilegeSet partAuth = this.getPartitionPrivilegeSet(dbName,
                tblName, partName, userName, groupNames);
            part.setPrivileges(partAuth);
          }
        }
      }
      success =  commitTransaction();
      return parts;
    } finally {
      rollbackAndCleanup(success, queryWrapper);
    }
  }

  @Override
  public Partition getPartitionWithAuth(String dbName, String tblName,
      List<String> partVals, String user_name, List<String> group_names)
      throws NoSuchObjectException, MetaException, InvalidObjectException {
    boolean success = false;
    try {
      openTransaction();
      MPartition mpart = getMPartition(dbName, tblName, partVals);
      if (mpart == null) {
        commitTransaction();
        throw new NoSuchObjectException("partition values="
            + partVals.toString());
      }
      Partition part = null;
      MTable mtbl = mpart.getTable();
      part = convertToPart(mpart);
      if ("TRUE".equalsIgnoreCase(mtbl.getParameters().get("PARTITION_LEVEL_PRIVILEGE"))) {
        String partName = Warehouse.makePartName(this.convertToFieldSchemas(mtbl
            .getPartitionKeys()), partVals);
        PrincipalPrivilegeSet partAuth = this.getPartitionPrivilegeSet(dbName,
            tblName, partName, user_name, group_names);
        part.setPrivileges(partAuth);
      }

      success = commitTransaction();
      return part;
    } finally {
      if (!success) {
        rollbackTransaction();
      }
    }
  }

  private List<Partition> convertToParts(List<MPartition> mparts) throws MetaException {
    return convertToParts(mparts, null);
  }

  private List<Partition> convertToParts(List<MPartition> src, List<Partition> dest)
      throws MetaException {
    if (src == null) {
      return dest;
    }
    if (dest == null) {
      dest = new ArrayList<Partition>(src.size());
    }
    for (MPartition mp : src) {
      dest.add(convertToPart(mp));
      Deadline.checkTimeout();
    }
    return dest;
  }

  private List<Partition> convertToParts(String dbName, String tblName, List<MPartition> mparts)
      throws MetaException {
    List<Partition> parts = new ArrayList<Partition>(mparts.size());
    for (MPartition mp : mparts) {
      parts.add(convertToPart(dbName, tblName, mp));
      Deadline.checkTimeout();
    }
    return parts;
  }

  // TODO:pc implement max
  @Override
  public List<String> listPartitionNames(String dbName, String tableName,
      short max) throws MetaException {
    List<String> pns = null;
    boolean success = false;
    try {
      openTransaction();
      LOG.debug("Executing getPartitionNames");
      pns = getPartitionNamesNoTxn(dbName, tableName, max);
      success = commitTransaction();
    } finally {
      if (!success) {
        rollbackTransaction();
      }
    }
    return pns;
  }

  private List<String> getPartitionNamesNoTxn(String dbName, String tableName, short max) {
    List<String> pns = new ArrayList<String>();
    dbName = HiveStringUtils.normalizeIdentifier(dbName);
    tableName = HiveStringUtils.normalizeIdentifier(tableName);
    Query query =
        pm.newQuery("select partitionName from org.apache.hadoop.hive.metastore.model.MPartition "
            + "where table.database.name == t1 && table.tableName == t2 "
            + "order by partitionName asc");
    query.declareParameters("java.lang.String t1, java.lang.String t2");
    query.setResult("partitionName");
    if (max > 0) {
      query.setRange(0, max);
    }
    Collection names = (Collection) query.execute(dbName, tableName);
    for (Iterator i = names.iterator(); i.hasNext();) {
      pns.add((String) i.next());
    }

    if (query != null) {
      query.closeAll();
    }
    return pns;
  }

  /**
   * Retrieves a Collection of partition-related results from the database that match
   *  the partial specification given for a specific table.
   * @param dbName the name of the database
   * @param tableName the name of the table
   * @param part_vals the partial specification values
   * @param max_parts the maximum number of partitions to return
   * @param resultsCol the metadata column of the data to return, e.g. partitionName, etc.
   *        if resultsCol is empty or null, a collection of MPartition objects is returned
   * @throws NoSuchObjectException
   * @results A Collection of partition-related items from the db that match the partial spec
   *          for a table.  The type of each item in the collection corresponds to the column
   *          you want results for.  E.g., if resultsCol is partitionName, the Collection
   *          has types of String, and if resultsCol is null, the types are MPartition.
   */
  private Collection getPartitionPsQueryResults(String dbName, String tableName,
      List<String> part_vals, short max_parts, String resultsCol, QueryWrapper queryWrapper)
      throws MetaException, NoSuchObjectException {
    dbName = HiveStringUtils.normalizeIdentifier(dbName);
    tableName = HiveStringUtils.normalizeIdentifier(tableName);
    Table table = getTable(dbName, tableName);
    if (table == null) {
      throw new NoSuchObjectException(dbName + "." + tableName + " table not found");
    }
    List<FieldSchema> partCols = table.getPartitionKeys();
    int numPartKeys = partCols.size();
    if (part_vals.size() > numPartKeys) {
      throw new MetaException("Incorrect number of partition values."
          + " numPartKeys=" + numPartKeys + ", part_val=" + part_vals.size());
    }
    partCols = partCols.subList(0, part_vals.size());
    // Construct a pattern of the form: partKey=partVal/partKey2=partVal2/...
    // where partVal is either the escaped partition value given as input,
    // or a regex of the form ".*"
    // This works because the "=" and "/" separating key names and partition key/values
    // are not escaped.
    String partNameMatcher = Warehouse.makePartName(partCols, part_vals, ".*");
    // add ".*" to the regex to match anything else afterwards the partial spec.
    if (part_vals.size() < numPartKeys) {
      partNameMatcher += ".*";
    }
    Query query = queryWrapper.query = pm.newQuery(MPartition.class);
    StringBuilder queryFilter = new StringBuilder("table.database.name == dbName");
    queryFilter.append(" && table.tableName == tableName");
    queryFilter.append(" && partitionName.matches(partialRegex)");
    query.setFilter(queryFilter.toString());
    query.declareParameters("java.lang.String dbName, "
        + "java.lang.String tableName, java.lang.String partialRegex");
    if (max_parts >= 0) {
      // User specified a row limit, set it on the Query
      query.setRange(0, max_parts);
    }
    if (resultsCol != null && !resultsCol.isEmpty()) {
      query.setResult(resultsCol);
    }

    return (Collection) query.execute(dbName, tableName, partNameMatcher);
  }

  @Override
  public List<Partition> listPartitionsPsWithAuth(String db_name, String tbl_name,
      List<String> part_vals, short max_parts, String userName, List<String> groupNames)
      throws MetaException, InvalidObjectException, NoSuchObjectException {
    List<Partition> partitions = new ArrayList<Partition>();
    boolean success = false;
    QueryWrapper queryWrapper = new QueryWrapper();

    try {
      openTransaction();
      LOG.debug("executing listPartitionNamesPsWithAuth");
      Collection parts = getPartitionPsQueryResults(db_name, tbl_name,
          part_vals, max_parts, null, queryWrapper);
      MTable mtbl = getMTable(db_name, tbl_name);
      for (Object o : parts) {
        Partition part = convertToPart((MPartition) o);
        //set auth privileges
        if (null != userName && null != groupNames &&
            "TRUE".equalsIgnoreCase(mtbl.getParameters().get("PARTITION_LEVEL_PRIVILEGE"))) {
          String partName = Warehouse.makePartName(this.convertToFieldSchemas(mtbl
              .getPartitionKeys()), part.getValues());
          PrincipalPrivilegeSet partAuth = getPartitionPrivilegeSet(db_name,
              tbl_name, partName, userName, groupNames);
          part.setPrivileges(partAuth);
        }
        partitions.add(part);
      }
      success = commitTransaction();
    } finally {
      rollbackAndCleanup(success, queryWrapper);
    }
    return partitions;
  }

  @Override
  public List<String> listPartitionNamesPs(String dbName, String tableName,
      List<String> part_vals, short max_parts) throws MetaException, NoSuchObjectException {
    List<String> partitionNames = new ArrayList<String>();
    boolean success = false;
    QueryWrapper queryWrapper = new QueryWrapper();

    try {
      openTransaction();
      LOG.debug("Executing listPartitionNamesPs");
      Collection names = getPartitionPsQueryResults(dbName, tableName,
          part_vals, max_parts, "partitionName", queryWrapper);
      for (Object o : names) {
        partitionNames.add((String) o);
      }
      success = commitTransaction();
    } finally {
      rollbackAndCleanup(success, queryWrapper);
    }
    return partitionNames;
  }

  // TODO:pc implement max
  private List<MPartition> listMPartitions(String dbName, String tableName, int max, QueryWrapper queryWrapper) {
    boolean success = false;
    List<MPartition> mparts = null;
    try {
      openTransaction();
      LOG.debug("Executing listMPartitions");
      dbName = HiveStringUtils.normalizeIdentifier(dbName);
      tableName = HiveStringUtils.normalizeIdentifier(tableName);
      Query query = queryWrapper.query = pm.newQuery(MPartition.class, "table.tableName == t1 && table.database.name == t2");
      query.declareParameters("java.lang.String t1, java.lang.String t2");
      query.setOrdering("partitionName ascending");
      if (max > 0) {
        query.setRange(0, max);
      }
      mparts = (List<MPartition>) query.execute(tableName, dbName);
      LOG.debug("Done executing query for listMPartitions");
      pm.retrieveAll(mparts);
      success = commitTransaction();
      LOG.debug("Done retrieving all objects for listMPartitions " + mparts);
    } finally {
      if (!success) {
        rollbackTransaction();
      }
    }
    return mparts;
  }

  @Override
  public List<Partition> getPartitionsByNames(String dbName, String tblName,
      List<String> partNames) throws MetaException, NoSuchObjectException {
    return getPartitionsByNamesInternal(dbName, tblName, partNames, true, true);
  }

  protected List<Partition> getPartitionsByNamesInternal(String dbName, String tblName,
      final List<String> partNames, boolean allowSql, boolean allowJdo)
          throws MetaException, NoSuchObjectException {
    return new GetListHelper<Partition>(dbName, tblName, allowSql, allowJdo) {
      @Override
      protected List<Partition> getSqlResult(GetHelper<List<Partition>> ctx) throws MetaException {
        return directSql.getPartitionsViaSqlFilter(dbName, tblName, partNames);
      }
      @Override
      protected List<Partition> getJdoResult(
          GetHelper<List<Partition>> ctx) throws MetaException, NoSuchObjectException {
        return getPartitionsViaOrmFilter(dbName, tblName, partNames);
      }
    }.run(false);
  }

  @Override
  public boolean getPartitionsByExpr(String dbName, String tblName, byte[] expr,
      String defaultPartitionName, short maxParts, List<Partition> result) throws TException {
    return getPartitionsByExprInternal(
        dbName, tblName, expr, defaultPartitionName, maxParts, result, true, true);
  }

  protected boolean getPartitionsByExprInternal(String dbName, String tblName, final byte[] expr,
      final String defaultPartitionName, final  short maxParts, List<Partition> result,
      boolean allowSql, boolean allowJdo) throws TException {
    assert result != null;
    final ExpressionTree exprTree = PartFilterExprUtil.makeExpressionTree(expressionProxy, expr);
    final AtomicBoolean hasUnknownPartitions = new AtomicBoolean(false);
    result.addAll(new GetListHelper<Partition>(dbName, tblName, allowSql, allowJdo) {
      @Override
      protected List<Partition> getSqlResult(GetHelper<List<Partition>> ctx) throws MetaException {
        // If we have some sort of expression tree, try SQL filter pushdown.
        List<Partition> result = null;
        if (exprTree != null) {
          SqlFilterForPushdown filter = new SqlFilterForPushdown();
          if (directSql.generateSqlFilterForPushdown(ctx.getTable(), exprTree, filter)) {
            return directSql.getPartitionsViaSqlFilter(filter, null);
          }
        }
        // We couldn't do SQL filter pushdown. Get names via normal means.
        List<String> partNames = new LinkedList<String>();
        hasUnknownPartitions.set(getPartitionNamesPrunedByExprNoTxn(
            ctx.getTable(), expr, defaultPartitionName, maxParts, partNames));
        return directSql.getPartitionsViaSqlFilter(dbName, tblName, partNames);
      }

      @Override
      protected List<Partition> getJdoResult(
          GetHelper<List<Partition>> ctx) throws MetaException, NoSuchObjectException {
        // If we have some sort of expression tree, try JDOQL filter pushdown.
        List<Partition> result = null;
        if (exprTree != null) {
          result = getPartitionsViaOrmFilter(ctx.getTable(), exprTree, maxParts, false);
        }
        if (result == null) {
          // We couldn't do JDOQL filter pushdown. Get names via normal means.
          List<String> partNames = new ArrayList<String>();
          hasUnknownPartitions.set(getPartitionNamesPrunedByExprNoTxn(
              ctx.getTable(), expr, defaultPartitionName, maxParts, partNames));
          result = getPartitionsViaOrmFilter(dbName, tblName, partNames);
        }
        return result;
      }
    }.run(true));
    return hasUnknownPartitions.get();
  }



  /**
   * Gets the partition names from a table, pruned using an expression.
   * @param table Table.
   * @param expr Expression.
   * @param defaultPartName Default partition name from job config, if any.
   * @param maxParts Maximum number of partition names to return.
   * @param result The resulting names.
   * @return Whether the result contains any unknown partitions.
   */
  private boolean getPartitionNamesPrunedByExprNoTxn(Table table, byte[] expr,
      String defaultPartName, short maxParts, List<String> result) throws MetaException {
    result.addAll(getPartitionNamesNoTxn(
        table.getDbName(), table.getTableName(), maxParts));
    List<String> columnNames = new ArrayList<String>();
    List<PrimitiveTypeInfo> typeInfos = new ArrayList<PrimitiveTypeInfo>();
    for (FieldSchema fs : table.getPartitionKeys()) {
      columnNames.add(fs.getName());
      typeInfos.add(TypeInfoFactory.getPrimitiveTypeInfo(fs.getType()));
    }
    if (defaultPartName == null || defaultPartName.isEmpty()) {
      defaultPartName = HiveConf.getVar(getConf(), HiveConf.ConfVars.DEFAULTPARTITIONNAME);
    }
    return expressionProxy.filterPartitionsByExpr(
        columnNames, typeInfos, expr, defaultPartName, result);
  }

  /**
   * Gets partition names from the table via ORM (JDOQL) filter pushdown.
   * @param table The table.
   * @param tree The expression tree from which JDOQL filter will be made.
   * @param maxParts Maximum number of partitions to return.
   * @param isValidatedFilter Whether the filter was pre-validated for JDOQL pushdown by a client
   *   (old hive client or non-hive one); if it was and we fail to create a filter, we will throw.
   * @return Resulting partitions. Can be null if isValidatedFilter is false, and
   *         there was error deriving the JDO filter.
   */
  private List<Partition> getPartitionsViaOrmFilter(Table table, ExpressionTree tree,
      short maxParts, boolean isValidatedFilter) throws MetaException {
    Map<String, Object> params = new HashMap<String, Object>();
    String jdoFilter =
        makeQueryFilterString(table.getDbName(), table, tree, params, isValidatedFilter);
    if (jdoFilter == null) {
      assert !isValidatedFilter;
      return null;
    }
    Query query = pm.newQuery(MPartition.class, jdoFilter);
    if (maxParts >= 0) {
      // User specified a row limit, set it on the Query
      query.setRange(0, maxParts);
    }
    String parameterDeclaration = makeParameterDeclarationStringObj(params);
    query.declareParameters(parameterDeclaration);
    query.setOrdering("partitionName ascending");
    @SuppressWarnings("unchecked")
    List<MPartition> mparts = (List<MPartition>) query.executeWithMap(params);
    LOG.debug("Done executing query for getPartitionsViaOrmFilter");
    pm.retrieveAll(mparts); // TODO: why is this inconsistent with what we get by names?
    LOG.debug("Done retrieving all objects for getPartitionsViaOrmFilter");
    List<Partition> results = convertToParts(mparts);
    query.closeAll();
    return results;
  }


  private Integer getNumPartitionsViaOrmFilter(Table table, ExpressionTree tree, boolean isValidatedFilter)
    throws MetaException {
    Map<String, Object> params = new HashMap<String, Object>();
    String jdoFilter = makeQueryFilterString(table.getDbName(), table, tree, params, isValidatedFilter);
    if (jdoFilter == null) {
      assert !isValidatedFilter;
      return null;
    }

    Query query = pm.newQuery(
        "select count(partitionName) from org.apache.hadoop.hive.metastore.model.MPartition"
    );
    query.setFilter(jdoFilter);
    String parameterDeclaration = makeParameterDeclarationStringObj(params);
    query.declareParameters(parameterDeclaration);
    Long result = (Long) query.executeWithMap(params);
    query.closeAll();

    return result.intValue();
  }

  /**
   * Gets partition names from the table via ORM (JDOQL) name filter.
   * @param dbName Database name.
   * @param tblName Table name.
   * @param partNames Partition names to get the objects for.
   * @return Resulting partitions.
   */
  private List<Partition> getPartitionsViaOrmFilter(
      String dbName, String tblName, List<String> partNames) throws MetaException {
    if (partNames.isEmpty()) {
      return new ArrayList<Partition>();
    }
    ObjectPair<Query, Map<String, String>> queryWithParams =
        getPartQueryWithParams(dbName, tblName, partNames);
    Query query = queryWithParams.getFirst();
    query.setResultClass(MPartition.class);
    query.setClass(MPartition.class);
    query.setOrdering("partitionName ascending");
    @SuppressWarnings("unchecked")
    List<MPartition> mparts = (List<MPartition>)query.executeWithMap(queryWithParams.getSecond());
    List<Partition> partitions = convertToParts(dbName, tblName, mparts);
    if (query != null) {
      query.closeAll();
    }
    return partitions;
  }

  private void dropPartitionsNoTxn(String dbName, String tblName, List<String> partNames) {
    ObjectPair<Query, Map<String, String>> queryWithParams =
        getPartQueryWithParams(dbName, tblName, partNames);
    Query query = queryWithParams.getFirst();
    query.setClass(MPartition.class);
    long deleted = query.deletePersistentAll(queryWithParams.getSecond());
    LOG.debug("Deleted " + deleted + " partition from store");
    query.closeAll();
  }

  /**
   * Detaches column descriptors from storage descriptors; returns the set of unique CDs
   * thus detached. This is done before dropping partitions because CDs are reused between
   * SDs; so, we remove the links to delete SDs and then check the returned CDs to see if
   * they are referenced by other SDs.
   */
  private HashSet<MColumnDescriptor> detachCdsFromSdsNoTxn(
      String dbName, String tblName, List<String> partNames) {
    ObjectPair<Query, Map<String, String>> queryWithParams =
        getPartQueryWithParams(dbName, tblName, partNames);
    Query query = queryWithParams.getFirst();
    query.setClass(MPartition.class);
    query.setResult("sd");
    @SuppressWarnings("unchecked")
    List<MStorageDescriptor> sds = (List<MStorageDescriptor>)query.executeWithMap(
        queryWithParams.getSecond());
    HashSet<MColumnDescriptor> candidateCds = new HashSet<MColumnDescriptor>();
    for (MStorageDescriptor sd : sds) {
      if (sd != null && sd.getCD() != null) {
        candidateCds.add(sd.getCD());
        sd.setCD(null);
      }
    }
    if (query != null) {
      query.closeAll();
    }
    return candidateCds;
  }

  private ObjectPair<Query, Map<String, String>> getPartQueryWithParams(String dbName,
      String tblName, List<String> partNames) {
    StringBuilder sb = new StringBuilder("table.tableName == t1 && table.database.name == t2 && (");
    int n = 0;
    Map<String, String> params = new HashMap<String, String>();
    for (Iterator<String> itr = partNames.iterator(); itr.hasNext();) {
      String pn = "p" + n;
      n++;
      String part = itr.next();
      params.put(pn, part);
      sb.append("partitionName == ").append(pn);
      sb.append(" || ");
    }
    sb.setLength(sb.length() - 4); // remove the last " || "
    sb.append(')');
    Query query = pm.newQuery();
    query.setFilter(sb.toString());
    LOG.debug(" JDOQL filter is " + sb.toString());
    params.put("t1", HiveStringUtils.normalizeIdentifier(tblName));
    params.put("t2", HiveStringUtils.normalizeIdentifier(dbName));
    query.declareParameters(makeParameterDeclarationString(params));
    return new ObjectPair<Query, Map<String, String>>(query, params);
  }

  @Override
  public List<Partition> getPartitionsByFilter(String dbName, String tblName,
      String filter, short maxParts) throws MetaException, NoSuchObjectException {
    return getPartitionsByFilterInternal(dbName, tblName, filter, maxParts, true, true);
  }

  /** Helper class for getting stuff w/transaction, direct SQL, perf logging, etc. */
  @VisibleForTesting
  public abstract class GetHelper<T> {
    private final boolean isInTxn, doTrace, allowJdo;
    private boolean doUseDirectSql;
    private long start;
    private Table table;
    protected final String dbName, tblName;
    private boolean success = false;
    protected T results = null;

    public GetHelper(String dbName, String tblName, boolean allowSql, boolean allowJdo)
        throws MetaException {
      assert allowSql || allowJdo;
      this.allowJdo = allowJdo;
      this.dbName = HiveStringUtils.normalizeIdentifier(dbName);
      if (tblName != null){
        this.tblName = HiveStringUtils.normalizeIdentifier(tblName);
      } else {
        // tblName can be null in cases of Helper being used at a higher
        // abstraction level, such as with datbases
        this.tblName = null;
        this.table = null;
      }
      this.doTrace = LOG.isDebugEnabled();
      this.isInTxn = isActiveTransaction();

      // SQL usage inside a larger transaction (e.g. droptable) may not be desirable because
      // some databases (e.g. Postgres) abort the entire transaction when any query fails, so
      // the fallback from failed SQL to JDO is not possible.
      boolean isConfigEnabled = HiveConf.getBoolVar(getConf(), ConfVars.METASTORE_TRY_DIRECT_SQL)
          && (HiveConf.getBoolVar(getConf(), ConfVars.METASTORE_TRY_DIRECT_SQL_DDL) || !isInTxn);
      if (isConfigEnabled && directSql == null) {
        dbType = determineDatabaseProduct();
        directSql = new MetaStoreDirectSql(pm, getConf(), dbType);
      }

      if (!allowJdo && isConfigEnabled && !directSql.isCompatibleDatastore()) {
        throw new MetaException("SQL is not operational"); // test path; SQL is enabled and broken.
      }
      this.doUseDirectSql = allowSql && isConfigEnabled && directSql.isCompatibleDatastore();
    }

    protected boolean canUseDirectSql(GetHelper<T> ctx) throws MetaException {
      return true; // By default, assume we can user directSQL - that's kind of the point.
    }
    protected abstract String describeResult();
    protected abstract T getSqlResult(GetHelper<T> ctx) throws MetaException;
    protected abstract T getJdoResult(
        GetHelper<T> ctx) throws MetaException, NoSuchObjectException;

    public T run(boolean initTable) throws MetaException, NoSuchObjectException {
      try {
        start(initTable);
        if (doUseDirectSql) {
          try {
            directSql.prepareTxn();
            this.results = getSqlResult(this);
          } catch (Exception ex) {
            handleDirectSqlError(ex);
          }
        }
        // Note that this will be invoked in 2 cases:
        //    1) DirectSQL was disabled to start with;
        //    2) DirectSQL threw and was disabled in handleDirectSqlError.
        if (!doUseDirectSql) {
          this.results = getJdoResult(this);
        }
        return commit();
      } catch (NoSuchObjectException ex) {
        throw ex;
      } catch (MetaException ex) {
        throw ex;
      } catch (Exception ex) {
        LOG.error("", ex);
        throw MetaStoreUtils.newMetaException(ex);
      } finally {
        close();
      }
    }

    private void start(boolean initTable) throws MetaException, NoSuchObjectException {
      start = doTrace ? System.nanoTime() : 0;
      openTransaction();
      if (initTable && (tblName != null)) {
        table = ensureGetTable(dbName, tblName);
      }
      doUseDirectSql = doUseDirectSql && canUseDirectSql(this);
    }

    private void handleDirectSqlError(Exception ex) throws MetaException, NoSuchObjectException {
      String message = null;
      try {
        message = generateShorterMessage(ex);
      } catch (Throwable t) {
        message = ex.toString() + "; error building a better message: " + t.getMessage();
      }
      LOG.warn(message); // Don't log the exception, people just get confused.
      if (LOG.isDebugEnabled()) {
        LOG.debug("Full DirectSQL callstack for debugging (note: this is not an error)", ex);
      }
      if (!allowJdo) {
        if (ex instanceof MetaException) {
          throw (MetaException)ex;
        }
        throw MetaStoreUtils.newMetaException(ex);
      }
      if (!isInTxn) {
        JDOException rollbackEx = null;
        try {
          rollbackTransaction();
        } catch (JDOException jex) {
          rollbackEx = jex;
        }
        if (rollbackEx != null) {
          // Datanucleus propagates some pointless exceptions and rolls back in the finally.
          if (currentTransaction != null && currentTransaction.isActive()) {
            throw rollbackEx; // Throw if the tx wasn't rolled back.
          }
          LOG.info("Ignoring exception, rollback succeeded: " + rollbackEx.getMessage());
        }

        start = doTrace ? System.nanoTime() : 0;
        openTransaction();
        if (table != null) {
          table = ensureGetTable(dbName, tblName);
        }
      } else {
        start = doTrace ? System.nanoTime() : 0;
      }

      Metrics metrics = MetricsFactory.getInstance();
      if (metrics != null) {
        try {
          metrics.incrementCounter(MetricsConstant.DIRECTSQL_ERRORS);
        } catch (Exception e) {
          LOG.warn("Error reporting Direct SQL errors to metrics system", e);
        }
      }

      doUseDirectSql = false;
    }

    private String generateShorterMessage(Exception ex) {
      StringBuilder message = new StringBuilder(
          "Falling back to ORM path due to direct SQL failure (this is not an error): ");
      Throwable t = ex;
      StackTraceElement[] prevStack = null;
      while (t != null) {
        message.append(t.getMessage());
        StackTraceElement[] stack = t.getStackTrace();
        int uniqueFrames = stack.length - 1;
        if (prevStack != null) {
          int n = prevStack.length - 1;
          while (uniqueFrames >= 0 && n >= 0 && stack[uniqueFrames].equals(prevStack[n])) {
            uniqueFrames--; n--;
          }
        }
        for (int i = 0; i <= uniqueFrames; ++i) {
          StackTraceElement ste = stack[i];
          message.append(" at ").append(ste);
          if (ste.getMethodName() != null && ste.getMethodName().contains("getSqlResult")
              && (ste.getFileName() == null || ste.getFileName().contains("ObjectStore"))) {
            break;
          }
        }
        prevStack = stack;
        t = t.getCause();
        if (t != null) {
          message.append(";\n Caused by: ");
        }
      }
      return message.toString();
    }

    private T commit() {
      success = commitTransaction();
      if (doTrace) {
        LOG.debug(describeResult() + " retrieved using " + (doUseDirectSql ? "SQL" : "ORM")
            + " in " + ((System.nanoTime() - start) / 1000000.0) + "ms");
      }
      return results;
    }

    private void close() {
      if (!success) {
        rollbackTransaction();
      }
    }

    public Table getTable() {
      return table;
    }
  }

  private abstract class GetListHelper<T> extends GetHelper<List<T>> {
    public GetListHelper(
        String dbName, String tblName, boolean allowSql, boolean allowJdo) throws MetaException {
      super(dbName, tblName, allowSql, allowJdo);
    }

    @Override
    protected String describeResult() {
      return results.size() + " entries";
    }
  }

  @VisibleForTesting
  public abstract class GetDbHelper extends GetHelper<Database> {
    /**
     * GetHelper for returning db info using directSql/JDO.
     * @param dbName The Database Name
     * @param allowSql Whether or not we allow DirectSQL to perform this query.
     * @param allowJdo Whether or not we allow ORM to perform this query.
     * @throws MetaException
     */
    public GetDbHelper(
        String dbName,boolean allowSql, boolean allowJdo) throws MetaException {
      super(dbName,null,allowSql,allowJdo);
    }

    @Override
    protected String describeResult() {
      return "db details for db " + dbName;
    }
  }

  private abstract class GetStatHelper extends GetHelper<ColumnStatistics> {
    public GetStatHelper(
        String dbName, String tblName, boolean allowSql, boolean allowJdo) throws MetaException {
      super(dbName, tblName, allowSql, allowJdo);
    }

    @Override
    protected String describeResult() {
      return "statistics for " + (results == null ? 0 : results.getStatsObjSize()) + " columns";
    }
  }

  @Override
  public int getNumPartitionsByFilter(String dbName, String tblName,
                                      String filter) throws MetaException, NoSuchObjectException {
    final ExpressionTree exprTree = (filter != null && !filter.isEmpty())
        ? PartFilterExprUtil.getFilterParser(filter).tree : ExpressionTree.EMPTY_TREE;

    return new GetHelper<Integer>(dbName, tblName, true, true) {
      private SqlFilterForPushdown filter = new SqlFilterForPushdown();

      @Override
      protected String describeResult() {
        return "Partition count";
      }

      protected boolean canUseDirectSql(GetHelper<Integer> ctx) throws MetaException {
        return directSql.generateSqlFilterForPushdown(ctx.getTable(), exprTree, filter);
      };

      @Override
      protected Integer getSqlResult(GetHelper<Integer> ctx) throws MetaException {
        return directSql.getNumPartitionsViaSqlFilter(filter);
      }
      @Override
      protected Integer getJdoResult(
          GetHelper<Integer> ctx) throws MetaException, NoSuchObjectException {
        return getNumPartitionsViaOrmFilter(ctx.getTable(), exprTree, true);
      }
    }.run(true);
  }

  @Override
  public int getNumPartitionsByExpr(String dbName, String tblName,
                                             byte[] expr) throws MetaException, NoSuchObjectException {
    final ExpressionTree exprTree = PartFilterExprUtil.makeExpressionTree(expressionProxy, expr);
    final byte[] tempExpr = expr; // Need to be final to pass it to an inner class


    return new GetHelper<Integer>(dbName, tblName, true, true) {
      private SqlFilterForPushdown filter = new SqlFilterForPushdown();

      @Override
      protected String describeResult() {
        return "Partition count";
      }

      protected boolean canUseDirectSql(GetHelper<Integer> ctx) throws MetaException {
        return directSql.generateSqlFilterForPushdown(ctx.getTable(), exprTree, filter);
      };

      @Override
      protected Integer getSqlResult(GetHelper<Integer> ctx) throws MetaException {
        return directSql.getNumPartitionsViaSqlFilter(filter);
      }
      @Override
      protected Integer getJdoResult(
          GetHelper<Integer> ctx) throws MetaException, NoSuchObjectException {
        Integer numPartitions = null;

        if (exprTree != null) {
          try {
            numPartitions = getNumPartitionsViaOrmFilter(ctx.getTable(), exprTree, true);
          } catch (MetaException e) {
            numPartitions = null;
          }
        }

        // if numPartitions could not be obtained from ORM filters, then get number partitions names, and count them
        if (numPartitions == null) {
          List<String> filteredPartNames = new ArrayList<String>();
          getPartitionNamesPrunedByExprNoTxn(ctx.getTable(), tempExpr, "", (short) -1, filteredPartNames);
          numPartitions = filteredPartNames.size();
        }

        return numPartitions;
      }
    }.run(true);
  }

  protected List<Partition> getPartitionsByFilterInternal(String dbName, String tblName,
      String filter, final short maxParts, boolean allowSql, boolean allowJdo)
      throws MetaException, NoSuchObjectException {
    final ExpressionTree tree = (filter != null && !filter.isEmpty())
        ? PartFilterExprUtil.getFilterParser(filter).tree : ExpressionTree.EMPTY_TREE;
    return new GetListHelper<Partition>(dbName, tblName, allowSql, allowJdo) {
      private SqlFilterForPushdown filter = new SqlFilterForPushdown();

      @Override
      protected boolean canUseDirectSql(GetHelper<List<Partition>> ctx) throws MetaException {
        return directSql.generateSqlFilterForPushdown(ctx.getTable(), tree, filter);
      };

      @Override
      protected List<Partition> getSqlResult(GetHelper<List<Partition>> ctx) throws MetaException {
        return directSql.getPartitionsViaSqlFilter(filter, (maxParts < 0) ? null : (int)maxParts);
      }

      @Override
      protected List<Partition> getJdoResult(
          GetHelper<List<Partition>> ctx) throws MetaException, NoSuchObjectException {
        return getPartitionsViaOrmFilter(ctx.getTable(), tree, maxParts, true);
      }
    }.run(true);
  }

  /**
   * Gets the table object for a given table, throws if anything goes wrong.
   * @param dbName Database name.
   * @param tblName Table name.
   * @return Table object.
   */
  private MTable ensureGetMTable(
      String dbName, String tblName) throws NoSuchObjectException, MetaException {
    MTable mtable = getMTable(dbName, tblName);
    if (mtable == null) {
      throw new NoSuchObjectException("Specified database/table does not exist : "
          + dbName + "." + tblName);
    }
    return mtable;
  }

  private Table ensureGetTable(
      String dbName, String tblName) throws NoSuchObjectException, MetaException {
    return convertToTable(ensureGetMTable(dbName, tblName));
  }

  /**
   * Makes a JDO query filter string.
   * Makes a JDO query filter string for tables or partitions.
   * @param dbName Database name.
   * @param mtable Table. If null, the query returned is over tables in a database.
   *   If not null, the query returned is over partitions in a table.
   * @param filter The filter from which JDOQL filter will be made.
   * @param params Parameters for the filter. Some parameters may be added here.
   * @return Resulting filter.
   */
  private String makeQueryFilterString(String dbName, MTable mtable, String filter,
      Map<String, Object> params) throws MetaException {
    ExpressionTree tree = (filter != null && !filter.isEmpty())
        ? PartFilterExprUtil.getFilterParser(filter).tree : ExpressionTree.EMPTY_TREE;
    return makeQueryFilterString(dbName, convertToTable(mtable), tree, params, true);
  }

  /**
   * Makes a JDO query filter string for tables or partitions.
   * @param dbName Database name.
   * @param table Table. If null, the query returned is over tables in a database.
   *   If not null, the query returned is over partitions in a table.
   * @param tree The expression tree from which JDOQL filter will be made.
   * @param params Parameters for the filter. Some parameters may be added here.
   * @param isValidatedFilter Whether the filter was pre-validated for JDOQL pushdown
   *   by the client; if it was and we fail to create a filter, we will throw.
   * @return Resulting filter. Can be null if isValidatedFilter is false, and there was error.
   */
  private String makeQueryFilterString(String dbName, Table table, ExpressionTree tree,
      Map<String, Object> params, boolean isValidatedFilter) throws MetaException {
    assert tree != null;
    FilterBuilder queryBuilder = new FilterBuilder(isValidatedFilter);
    if (table != null) {
      queryBuilder.append("table.tableName == t1 && table.database.name == t2");
      params.put("t1", table.getTableName());
      params.put("t2", table.getDbName());
    } else {
      queryBuilder.append("database.name == dbName");
      params.put("dbName", dbName);
    }

    tree.generateJDOFilterFragment(getConf(), table, params, queryBuilder);
    if (queryBuilder.hasError()) {
      assert !isValidatedFilter;
      LOG.info("JDO filter pushdown cannot be used: " + queryBuilder.getErrorMessage());
      return null;
    }
    String jdoFilter = queryBuilder.getFilter();
    LOG.debug("jdoFilter = " + jdoFilter);
    return jdoFilter;
  }

  private String makeParameterDeclarationString(Map<String, String> params) {
    //Create the parameter declaration string
    StringBuilder paramDecl = new StringBuilder();
    for (String key : params.keySet()) {
      paramDecl.append(", java.lang.String " + key);
    }
    return paramDecl.toString();
  }

  private String makeParameterDeclarationStringObj(Map<String, Object> params) {
    //Create the parameter declaration string
    StringBuilder paramDecl = new StringBuilder();
    for (Entry<String, Object> entry : params.entrySet()) {
      paramDecl.append(", ");
      paramDecl.append(entry.getValue().getClass().getName());
      paramDecl.append(" ");
      paramDecl.append(entry.getKey());
    }
    return paramDecl.toString();
  }

  @Override
  public List<String> listTableNamesByFilter(String dbName, String filter, short maxTables)
      throws MetaException {
    boolean success = false;
    Query query = null;
    List<String> tableNames = new ArrayList<String>();
    try {
      openTransaction();
      LOG.debug("Executing listTableNamesByFilter");
      dbName = HiveStringUtils.normalizeIdentifier(dbName);
      Map<String, Object> params = new HashMap<String, Object>();
      String queryFilterString = makeQueryFilterString(dbName, null, filter, params);
      query = pm.newQuery(MTable.class);
      query.declareImports("import java.lang.String");
      query.setResult("tableName");
      query.setResultClass(java.lang.String.class);
      if (maxTables >= 0) {
        query.setRange(0, maxTables);
      }
      LOG.debug("filter specified is " + filter + "," + " JDOQL filter is " + queryFilterString);
      for (Entry<String, Object> entry : params.entrySet()) {
        LOG.debug("key: " + entry.getKey() + " value: " + entry.getValue() + " class: "
            + entry.getValue().getClass().getName());
      }
      String parameterDeclaration = makeParameterDeclarationStringObj(params);
      query.declareParameters(parameterDeclaration);
      query.setFilter(queryFilterString);
      Collection names = (Collection)query.executeWithMap(params);
      // have to emulate "distinct", otherwise tables with the same name may be returned
      Set<String> tableNamesSet = new HashSet<String>();
      for (Iterator i = names.iterator(); i.hasNext();) {
        tableNamesSet.add((String) i.next());
      }
      tableNames = new ArrayList<String>(tableNamesSet);
      LOG.debug("Done executing query for listTableNamesByFilter");
      success = commitTransaction();
      LOG.debug("Done retrieving all objects for listTableNamesByFilter");
    } finally {
      rollbackAndCleanup(success, query);
    }
    return tableNames;
  }

  @Override
  public List<String> listPartitionNamesByFilter(String dbName, String tableName, String filter,
      short maxParts) throws MetaException {
    boolean success = false;
    Query query = null;
    List<String> partNames = new ArrayList<String>();
    try {
      openTransaction();
      LOG.debug("Executing listMPartitionNamesByFilter");
      dbName = HiveStringUtils.normalizeIdentifier(dbName);
      tableName = HiveStringUtils.normalizeIdentifier(tableName);
      MTable mtable = getMTable(dbName, tableName);
      if (mtable == null) {
        // To be consistent with the behavior of listPartitionNames, if the
        // table or db does not exist, we return an empty list
        return partNames;
      }
      Map<String, Object> params = new HashMap<String, Object>();
      String queryFilterString = makeQueryFilterString(dbName, mtable, filter, params);
      query =
          pm.newQuery("select partitionName from org.apache.hadoop.hive.metastore.model.MPartition "
              + "where " + queryFilterString);
      if (maxParts >= 0) {
        // User specified a row limit, set it on the Query
        query.setRange(0, maxParts);
      }
      LOG.debug("Filter specified is " + filter + "," + " JDOQL filter is " + queryFilterString);
      LOG.debug("Parms is " + params);
      String parameterDeclaration = makeParameterDeclarationStringObj(params);
      query.declareParameters(parameterDeclaration);
      query.setOrdering("partitionName ascending");
      query.setResult("partitionName");
      Collection names = (Collection) query.executeWithMap(params);
      partNames = new ArrayList<String>();
      for (Iterator i = names.iterator(); i.hasNext();) {
        partNames.add((String) i.next());
      }
      LOG.debug("Done executing query for listMPartitionNamesByFilter");
      success = commitTransaction();
      LOG.debug("Done retrieving all objects for listMPartitionNamesByFilter");
    } finally {
      rollbackAndCleanup(success, query);
    }
    return partNames;
  }

  @Override
  public void alterTable(String dbname, String name, Table newTable)
      throws InvalidObjectException, MetaException {
    boolean success = false;
    try {
      openTransaction();
      name = HiveStringUtils.normalizeIdentifier(name);
      dbname = HiveStringUtils.normalizeIdentifier(dbname);
      MTable newt = convertToMTable(newTable);
      if (newt == null) {
        throw new InvalidObjectException("new table is invalid");
      }

      MTable oldt = getMTable(dbname, name);
      if (oldt == null) {
        throw new MetaException("table " + dbname + "." + name + " doesn't exist");
      }

      // For now only alter name, owner, parameters, cols, bucketcols are allowed
      oldt.setDatabase(newt.getDatabase());
      oldt.setTableName(HiveStringUtils.normalizeIdentifier(newt.getTableName()));
      oldt.setParameters(newt.getParameters());
      oldt.setOwner(newt.getOwner());
      // Fully copy over the contents of the new SD into the old SD,
      // so we don't create an extra SD in the metastore db that has no references.
      copyMSD(newt.getSd(), oldt.getSd());
      oldt.setRetention(newt.getRetention());
      oldt.setPartitionKeys(newt.getPartitionKeys());
      oldt.setTableType(newt.getTableType());
      oldt.setLastAccessTime(newt.getLastAccessTime());
      oldt.setViewOriginalText(newt.getViewOriginalText());
      oldt.setViewExpandedText(newt.getViewExpandedText());
      oldt.setMmNextWriteId(newt.getMmNextWriteId());
      oldt.setMmWatermarkWriteId(newt.getMmWatermarkWriteId());
      oldt.setRewriteEnabled(newt.isRewriteEnabled());

      // commit the changes
      success = commitTransaction();
    } finally {
      if (!success) {
        rollbackTransaction();
      }
    }
  }

  @Override
  public void alterIndex(String dbname, String baseTblName, String name, Index newIndex)
      throws InvalidObjectException, MetaException {
    boolean success = false;
    try {
      openTransaction();
      name = HiveStringUtils.normalizeIdentifier(name);
      baseTblName = HiveStringUtils.normalizeIdentifier(baseTblName);
      dbname = HiveStringUtils.normalizeIdentifier(dbname);
      MIndex newi = convertToMIndex(newIndex);
      if (newi == null) {
        throw new InvalidObjectException("new index is invalid");
      }

      MIndex oldi = getMIndex(dbname, baseTblName, name);
      if (oldi == null) {
        throw new MetaException("index " + name + " doesn't exist");
      }

      // For now only alter parameters are allowed
      oldi.setParameters(newi.getParameters());

      // commit the changes
      success = commitTransaction();
    } finally {
      if (!success) {
        rollbackTransaction();
      }
    }
  }

  private void alterPartitionNoTxn(String dbname, String name, List<String> part_vals,
      Partition newPart) throws InvalidObjectException, MetaException {
    name = HiveStringUtils.normalizeIdentifier(name);
    dbname = HiveStringUtils.normalizeIdentifier(dbname);
    MPartition oldp = getMPartition(dbname, name, part_vals);
    MPartition newp = convertToMPart(newPart, false);
    if (oldp == null || newp == null) {
      throw new InvalidObjectException("partition does not exist.");
    }
    oldp.setValues(newp.getValues());
    oldp.setPartitionName(newp.getPartitionName());
    oldp.setParameters(newPart.getParameters());
    if (!TableType.VIRTUAL_VIEW.name().equals(oldp.getTable().getTableType())) {
      copyMSD(newp.getSd(), oldp.getSd());
    }
    if (newp.getCreateTime() != oldp.getCreateTime()) {
      oldp.setCreateTime(newp.getCreateTime());
    }
    if (newp.getLastAccessTime() != oldp.getLastAccessTime()) {
      oldp.setLastAccessTime(newp.getLastAccessTime());
    }
  }

  @Override
  public void alterPartition(String dbname, String name, List<String> part_vals, Partition newPart)
      throws InvalidObjectException, MetaException {
    boolean success = false;
    Exception e = null;
    try {
      openTransaction();
      alterPartitionNoTxn(dbname, name, part_vals, newPart);
      // commit the changes
      success = commitTransaction();
    } catch (Exception exception) {
      e = exception;
    } finally {
      if (!success) {
        rollbackTransaction();
        throw MetaStoreUtils.newMetaException(
            "The transaction for alter partition did not commit successfully.", e);
      }
    }
  }

  @Override
  public void alterPartitions(String dbname, String name, List<List<String>> part_vals,
      List<Partition> newParts) throws InvalidObjectException, MetaException {
    boolean success = false;
    Exception e = null;
    try {
      openTransaction();
      Iterator<List<String>> part_val_itr = part_vals.iterator();
      for (Partition tmpPart: newParts) {
        List<String> tmpPartVals = part_val_itr.next();
        alterPartitionNoTxn(dbname, name, tmpPartVals, tmpPart);
      }
      // commit the changes
      success = commitTransaction();
    } catch (Exception exception) {
      e = exception;
    } finally {
      if (!success) {
        rollbackTransaction();
        throw MetaStoreUtils.newMetaException(
            "The transaction for alter partition did not commit successfully.", e);
      }
    }
  }

  private void copyMSD(MStorageDescriptor newSd, MStorageDescriptor oldSd) {
    oldSd.setLocation(newSd.getLocation());
    MColumnDescriptor oldCD = oldSd.getCD();
    // If the columns of the old column descriptor != the columns of the new one,
    // then change the old storage descriptor's column descriptor.
    // Convert the MFieldSchema's to their thrift object counterparts, because we maintain
    // datastore identity (i.e., identity of the model objects are managed by JDO,
    // not the application).
    if (!(oldSd != null && oldSd.getCD() != null &&
         oldSd.getCD().getCols() != null &&
         newSd != null && newSd.getCD() != null &&
         newSd.getCD().getCols() != null &&
         convertToFieldSchemas(newSd.getCD().getCols()).
         equals(convertToFieldSchemas(oldSd.getCD().getCols()))
       )) {
        oldSd.setCD(newSd.getCD());
    }

    //If oldCd does not have any more references, then we should delete it
    // from the backend db
    removeUnusedColumnDescriptor(oldCD);
    oldSd.setBucketCols(newSd.getBucketCols());
    oldSd.setCompressed(newSd.isCompressed());
    oldSd.setInputFormat(newSd.getInputFormat());
    oldSd.setOutputFormat(newSd.getOutputFormat());
    oldSd.setNumBuckets(newSd.getNumBuckets());
    oldSd.getSerDeInfo().setName(newSd.getSerDeInfo().getName());
    oldSd.getSerDeInfo().setSerializationLib(
        newSd.getSerDeInfo().getSerializationLib());
    oldSd.getSerDeInfo().setParameters(newSd.getSerDeInfo().getParameters());
    oldSd.setSkewedColNames(newSd.getSkewedColNames());
    oldSd.setSkewedColValues(newSd.getSkewedColValues());
    oldSd.setSkewedColValueLocationMaps(newSd.getSkewedColValueLocationMaps());
    oldSd.setSortCols(newSd.getSortCols());
    oldSd.setParameters(newSd.getParameters());
    oldSd.setStoredAsSubDirectories(newSd.isStoredAsSubDirectories());
  }

  /**
   * Checks if a column descriptor has any remaining references by storage descriptors
   * in the db.  If it does not, then delete the CD.  If it does, then do nothing.
   * @param oldCD the column descriptor to delete if it is no longer referenced anywhere
   */
  private void removeUnusedColumnDescriptor(MColumnDescriptor oldCD) {
    if (oldCD == null) {
      return;
    }

    boolean success = false;
    QueryWrapper queryWrapper = new QueryWrapper();

    try {
      openTransaction();
      LOG.debug("execute removeUnusedColumnDescriptor");
      List<MStorageDescriptor> referencedSDs = listStorageDescriptorsWithCD(oldCD, 1, queryWrapper);
      //if no other SD references this CD, we can throw it out.
      if (referencedSDs != null && referencedSDs.isEmpty()) {
        pm.retrieve(oldCD);
        pm.deletePersistent(oldCD);
      }
      success = commitTransaction();
      LOG.debug("successfully deleted a CD in removeUnusedColumnDescriptor");
    } finally {
      rollbackAndCleanup(success, queryWrapper);
    }
  }

  /**
   * Called right before an action that would drop a storage descriptor.
   * This function makes the SD's reference to a CD null, and then deletes the CD
   * if it no longer is referenced in the table.
   * @param msd the storage descriptor to drop
   */
  private void preDropStorageDescriptor(MStorageDescriptor msd) {
    if (msd == null || msd.getCD() == null) {
      return;
    }

    MColumnDescriptor mcd = msd.getCD();
    // Because there is a 1-N relationship between CDs and SDs,
    // we must set the SD's CD to null first before dropping the storage descriptor
    // to satisfy foreign key constraints.
    msd.setCD(null);
    removeUnusedColumnDescriptor(mcd);
  }

  /**
   * Get a list of storage descriptors that reference a particular Column Descriptor
   * @param oldCD the column descriptor to get storage descriptors for
   * @param maxSDs the maximum number of SDs to return
   * @return a list of storage descriptors
   */
  private List<MStorageDescriptor> listStorageDescriptorsWithCD(
      MColumnDescriptor oldCD,
      long maxSDs,
      QueryWrapper queryWrapper) {
    boolean success = false;
    List<MStorageDescriptor> sds = null;
    try {
      openTransaction();
      LOG.debug("Executing listStorageDescriptorsWithCD");
      Query query = queryWrapper.query = pm.newQuery(MStorageDescriptor.class, "this.cd == inCD");
      query.declareParameters("MColumnDescriptor inCD");
      if (maxSDs >= 0) {
        // User specified a row limit, set it on the Query
        query.setRange(0, maxSDs);
      }
      sds = (List<MStorageDescriptor>)query.execute(oldCD);
      LOG.debug("Done executing query for listStorageDescriptorsWithCD");
      pm.retrieveAll(sds);
      success = commitTransaction();
      LOG.debug("Done retrieving all objects for listStorageDescriptorsWithCD");
    } finally {
      if (!success) {
        rollbackTransaction();
      }
    }
    return sds;
  }

  private int getColumnIndexFromTableColumns(List<MFieldSchema> cols, String col) {
    if (cols == null) {
      return -1;
    }
    for (int i = 0; i < cols.size(); i++) {
      MFieldSchema mfs = cols.get(i);
      if (mfs.getName().equalsIgnoreCase(col)) {
        return i;
      }
    }
    return -1;
  }

  private  boolean constraintNameAlreadyExists(String name) {
    boolean commited = false;
    Query constraintExistsQuery = null;
    String constraintNameIfExists = null;
    try {
      openTransaction();
      name = HiveStringUtils.normalizeIdentifier(name);
      constraintExistsQuery = pm.newQuery(MConstraint.class, "constraintName == name");
      constraintExistsQuery.declareParameters("java.lang.String name");
      constraintExistsQuery.setUnique(true);
      constraintExistsQuery.setResult("name");
      constraintNameIfExists = (String) constraintExistsQuery.execute(name);
      commited = commitTransaction();
    } finally {
      rollbackAndCleanup(commited, constraintExistsQuery);
    }
    return constraintNameIfExists != null && !constraintNameIfExists.isEmpty();
  }

  private String generateConstraintName(String... parameters) throws MetaException {
    int hashcode = ArrayUtils.toString(parameters).hashCode();
    int counter = 0;
    final int MAX_RETRIES = 10;
    while (counter < MAX_RETRIES) {
      String currName = (parameters.length == 0 ? "constraint_" : parameters[parameters.length-1]) +
        "_" + hashcode + "_" + System.currentTimeMillis() + "_" + (counter++);
      if (!constraintNameAlreadyExists(currName)) {
        return currName;
      }
    }
    throw new MetaException("Error while trying to generate the constraint name for " + ArrayUtils.toString(parameters));
  }

  @Override
  public void addForeignKeys(
    List<SQLForeignKey> fks) throws InvalidObjectException, MetaException {
   addForeignKeys(fks, true);
  }

  private void addForeignKeys(
    List<SQLForeignKey> fks, boolean retrieveCD) throws InvalidObjectException,
    MetaException {
    List<MConstraint> mpkfks = new ArrayList<MConstraint>();
    String currentConstraintName = null;

    for (int i = 0; i < fks.size(); i++) {
      AttachedMTableInfo nParentTable = getMTable(fks.get(i).getPktable_db(), fks.get(i).getPktable_name(), retrieveCD);
      MTable parentTable = nParentTable.mtbl;
      if (parentTable == null) {
        throw new InvalidObjectException("Parent table not found: " + fks.get(i).getPktable_name());
      }

      AttachedMTableInfo nChildTable = getMTable(fks.get(i).getFktable_db(), fks.get(i).getFktable_name(), retrieveCD);
      MTable childTable = nChildTable.mtbl;
      if (childTable == null) {
        throw new InvalidObjectException("Child table not found: " + fks.get(i).getFktable_name());
      }

      MColumnDescriptor parentCD = retrieveCD ? nParentTable.mcd : parentTable.getSd().getCD();
      List<MFieldSchema> parentCols = parentCD == null ? null : parentCD.getCols();
      int parentIntegerIndex =
        getColumnIndexFromTableColumns(parentCols, fks.get(i).getPkcolumn_name());
      if (parentIntegerIndex == -1) {
        throw new InvalidObjectException("Parent column not found: " + fks.get(i).getPkcolumn_name());
      }

      MColumnDescriptor childCD = retrieveCD ? nChildTable.mcd : childTable.getSd().getCD();
      List<MFieldSchema> childCols = childCD.getCols();
      int childIntegerIndex =
        getColumnIndexFromTableColumns(childCols, fks.get(i).getFkcolumn_name());
      if (childIntegerIndex == -1) {
        throw new InvalidObjectException("Child column not found: " + fks.get(i).getFkcolumn_name());
      }

      if (fks.get(i).getFk_name() == null) {
        // When there is no explicit foreign key name associated with the constraint and the key is composite,
        // we expect the foreign keys to be send in order in the input list.
        // Otherwise, the below code will break.
        // If this is the first column of the FK constraint, generate the foreign key name
        // NB: The below code can result in race condition where duplicate names can be generated (in theory).
        // However, this scenario can be ignored for practical purposes because of
        // the uniqueness of the generated constraint name.
        if (fks.get(i).getKey_seq() == 1) {
          currentConstraintName = generateConstraintName(fks.get(i).getFktable_db(), fks.get(i).getFktable_name(),
            fks.get(i).getPktable_db(), fks.get(i).getPktable_name(),
            fks.get(i).getPkcolumn_name(), fks.get(i).getFkcolumn_name(), "fk");
        }
      } else {
        currentConstraintName = fks.get(i).getFk_name();
      }
      Integer updateRule = fks.get(i).getUpdate_rule();
      Integer deleteRule = fks.get(i).getDelete_rule();
      int enableValidateRely = (fks.get(i).isEnable_cstr() ? 4 : 0) +
      (fks.get(i).isValidate_cstr() ? 2 : 0) + (fks.get(i).isRely_cstr() ? 1 : 0);
      MConstraint mpkfk = new MConstraint(
        currentConstraintName,
        MConstraint.FOREIGN_KEY_CONSTRAINT,
        fks.get(i).getKey_seq(),
        deleteRule,
        updateRule,
        enableValidateRely,
        parentTable,
        childTable,
        parentCD,
        childCD,
        childIntegerIndex,
        parentIntegerIndex
      );
      mpkfks.add(mpkfk);
    }
    pm.makePersistentAll(mpkfks);
  }

  @Override
  public void addPrimaryKeys(List<SQLPrimaryKey> pks) throws InvalidObjectException,
    MetaException {
    addPrimaryKeys(pks, true);
  }

  private void addPrimaryKeys(List<SQLPrimaryKey> pks, boolean retrieveCD) throws InvalidObjectException,
    MetaException {
    List<MConstraint> mpks = new ArrayList<MConstraint>();
    String constraintName = null;

    for (int i = 0; i < pks.size(); i++) {
      AttachedMTableInfo nParentTable =
        getMTable(pks.get(i).getTable_db(), pks.get(i).getTable_name(), retrieveCD);
      MTable parentTable = nParentTable.mtbl;
      if (parentTable == null) {
        throw new InvalidObjectException("Parent table not found: " + pks.get(i).getTable_name());
      }

      MColumnDescriptor parentCD = retrieveCD ? nParentTable.mcd : parentTable.getSd().getCD();
      int parentIntegerIndex =
        getColumnIndexFromTableColumns(parentCD == null ? null : parentCD.getCols(), pks.get(i).getColumn_name());

      if (parentIntegerIndex == -1) {
        throw new InvalidObjectException("Parent column not found: " + pks.get(i).getColumn_name());
      }
      if (getPrimaryKeyConstraintName(
          parentTable.getDatabase().getName(), parentTable.getTableName()) != null) {
        throw new MetaException(" Primary key already exists for: " +
          parentTable.getDatabase().getName() + "." + pks.get(i).getTable_name());
      }
      if (pks.get(i).getPk_name() == null) {
        if (pks.get(i).getKey_seq() == 1) {
          constraintName = generateConstraintName(pks.get(i).getTable_db(), pks.get(i).getTable_name(),
            pks.get(i).getColumn_name(), "pk");
        }
      } else {
        constraintName = pks.get(i).getPk_name();
      }

      int enableValidateRely = (pks.get(i).isEnable_cstr() ? 4 : 0) +
      (pks.get(i).isValidate_cstr() ? 2 : 0) + (pks.get(i).isRely_cstr() ? 1 : 0);
      MConstraint mpk = new MConstraint(
        constraintName,
        MConstraint.PRIMARY_KEY_CONSTRAINT,
        pks.get(i).getKey_seq(),
        null,
        null,
        enableValidateRely,
        parentTable,
        null,
        parentCD,
        null,
        null,
        parentIntegerIndex);
      mpks.add(mpk);
    }
    pm.makePersistentAll(mpks);
  }

  @Override
  public boolean addIndex(Index index) throws InvalidObjectException,
      MetaException {
    boolean commited = false;
    try {
      openTransaction();
      MIndex idx = convertToMIndex(index);
      pm.makePersistent(idx);
      commited = commitTransaction();
      return true;
    } finally {
      if (!commited) {
        rollbackTransaction();
        return false;
      }
    }
  }

  private MIndex convertToMIndex(Index index) throws InvalidObjectException,
      MetaException {

    StorageDescriptor sd = index.getSd();
    if (sd == null) {
      throw new InvalidObjectException("Storage descriptor is not defined for index.");
    }

    MStorageDescriptor msd = this.convertToMStorageDescriptor(sd);
    MTable origTable = getMTable(index.getDbName(), index.getOrigTableName());
    if (origTable == null) {
      throw new InvalidObjectException(
          "Original table does not exist for the given index.");
    }

    String[] qualified = MetaStoreUtils.getQualifiedName(index.getDbName(), index.getIndexTableName());
    MTable indexTable = getMTable(qualified[0], qualified[1]);
    if (indexTable == null) {
      throw new InvalidObjectException(
          "Underlying index table does not exist for the given index.");
    }

    return new MIndex(HiveStringUtils.normalizeIdentifier(index.getIndexName()), origTable, index.getCreateTime(),
        index.getLastAccessTime(), index.getParameters(), indexTable, msd,
        index.getIndexHandlerClass(), index.isDeferredRebuild());
  }

  @Override
  public boolean dropIndex(String dbName, String origTableName, String indexName)
      throws MetaException {
    boolean success = false;
    try {
      openTransaction();
      MIndex index = getMIndex(dbName, origTableName, indexName);
      if (index != null) {
        pm.deletePersistent(index);
      }
      success = commitTransaction();
    } finally {
      if (!success) {
        rollbackTransaction();
      }
    }
    return success;
  }

  private MIndex getMIndex(String dbName, String originalTblName, String indexName)
      throws MetaException {
    MIndex midx = null;
    boolean commited = false;
    Query query = null;
    try {
      openTransaction();
      dbName = HiveStringUtils.normalizeIdentifier(dbName);
      originalTblName = HiveStringUtils.normalizeIdentifier(originalTblName);
      MTable mtbl = getMTable(dbName, originalTblName);
      if (mtbl == null) {
        commited = commitTransaction();
        return null;
      }
      query =
          pm.newQuery(MIndex.class,
              "origTable.tableName == t1 && origTable.database.name == t2 && indexName == t3");
      query.declareParameters("java.lang.String t1, java.lang.String t2, java.lang.String t3");
      query.setUnique(true);
      midx =
          (MIndex) query.execute(originalTblName, dbName,
              HiveStringUtils.normalizeIdentifier(indexName));
      pm.retrieve(midx);
      commited = commitTransaction();
    } finally {
      rollbackAndCleanup(commited, query);
    }
    return midx;
  }

  @Override
  public Index getIndex(String dbName, String origTableName, String indexName)
      throws MetaException {
    openTransaction();
    MIndex mIndex = this.getMIndex(dbName, origTableName, indexName);
    Index ret = convertToIndex(mIndex);
    commitTransaction();
    return ret;
  }

  private Index convertToIndex(MIndex mIndex) throws MetaException {
    if (mIndex == null) {
      return null;
    }

    MTable origTable = mIndex.getOrigTable();
    MTable indexTable = mIndex.getIndexTable();

    return new Index(
    mIndex.getIndexName(),
    mIndex.getIndexHandlerClass(),
    origTable.getDatabase().getName(),
    origTable.getTableName(),
    mIndex.getCreateTime(),
    mIndex.getLastAccessTime(),
    indexTable.getTableName(),
    convertToStorageDescriptor(mIndex.getSd()),
    mIndex.getParameters(),
    mIndex.getDeferredRebuild());

  }

  @Override
  public List<Index> getIndexes(String dbName, String origTableName, int max)
      throws MetaException {
    boolean success = false;
    Query query = null;
    try {
      LOG.debug("Executing getIndexes");
      openTransaction();

      dbName = HiveStringUtils.normalizeIdentifier(dbName);
      origTableName = HiveStringUtils.normalizeIdentifier(origTableName);
      query =
          pm.newQuery(MIndex.class, "origTable.tableName == t1 && origTable.database.name == t2");
      query.declareParameters("java.lang.String t1, java.lang.String t2");
      List<MIndex> mIndexes = (List<MIndex>) query.execute(origTableName, dbName);
      pm.retrieveAll(mIndexes);

      List<Index> indexes = new ArrayList<Index>(mIndexes.size());
      for (MIndex mIdx : mIndexes) {
        indexes.add(this.convertToIndex(mIdx));
      }
      success = commitTransaction();
      LOG.debug("Done retrieving all objects for getIndexes");

      return indexes;
    } finally {
      rollbackAndCleanup(success, query);
    }
  }

  @Override
  public List<String> listIndexNames(String dbName, String origTableName, short max)
      throws MetaException {
    List<String> pns = new ArrayList<String>();
    boolean success = false;
    Query query = null;
    try {
      openTransaction();
      LOG.debug("Executing listIndexNames");
      dbName = HiveStringUtils.normalizeIdentifier(dbName);
      origTableName = HiveStringUtils.normalizeIdentifier(origTableName);
      query =
          pm.newQuery("select indexName from org.apache.hadoop.hive.metastore.model.MIndex "
              + "where origTable.database.name == t1 && origTable.tableName == t2 "
              + "order by indexName asc");
      query.declareParameters("java.lang.String t1, java.lang.String t2");
      query.setResult("indexName");
      Collection names = (Collection) query.execute(dbName, origTableName);
      for (Iterator i = names.iterator(); i.hasNext();) {
        pns.add((String) i.next());
      }
      success = commitTransaction();
    } finally {
      rollbackAndCleanup(success, query);
    }
    return pns;
  }

  @Override
  public boolean addRole(String roleName, String ownerName)
      throws InvalidObjectException, MetaException, NoSuchObjectException {
    boolean success = false;
    boolean commited = false;
    try {
      openTransaction();
      MRole nameCheck = this.getMRole(roleName);
      if (nameCheck != null) {
        throw new InvalidObjectException("Role " + roleName + " already exists.");
      }
      int now = (int)(System.currentTimeMillis()/1000);
      MRole mRole = new MRole(roleName, now, ownerName);
      pm.makePersistent(mRole);
      commited = commitTransaction();
      success = true;
    } finally {
      if (!commited) {
        rollbackTransaction();
      }
    }
    return success;
  }

  @Override
  public boolean grantRole(Role role, String userName,
      PrincipalType principalType, String grantor, PrincipalType grantorType,
      boolean grantOption) throws MetaException, NoSuchObjectException,InvalidObjectException {
    boolean success = false;
    boolean commited = false;
    try {
      openTransaction();
      MRoleMap roleMap = null;
      try {
        roleMap = this.getMSecurityUserRoleMap(userName, principalType, role
            .getRoleName());
      } catch (Exception e) {
      }
      if (roleMap != null) {
        throw new InvalidObjectException("Principal " + userName
            + " already has the role " + role.getRoleName());
      }
      if (principalType == PrincipalType.ROLE) {
        validateRole(userName);
      }
      MRole mRole = getMRole(role.getRoleName());
      long now = System.currentTimeMillis()/1000;
      MRoleMap roleMember = new MRoleMap(userName, principalType.toString(),
          mRole, (int) now, grantor, grantorType.toString(), grantOption);
      pm.makePersistent(roleMember);
      commited = commitTransaction();
      success = true;
    } finally {
      if (!commited) {
        rollbackTransaction();
      }
    }
    return success;
  }

  /**
   * Verify that role with given name exists, if not throw exception
   * @param roleName
   * @throws NoSuchObjectException
   */
  private void validateRole(String roleName) throws NoSuchObjectException {
    // if grantee is a role, check if it exists
    MRole granteeRole = getMRole(roleName);
    if (granteeRole == null) {
      throw new NoSuchObjectException("Role " + roleName + " does not exist");
    }
  }

  @Override
  public boolean revokeRole(Role role, String userName, PrincipalType principalType,
      boolean grantOption) throws MetaException, NoSuchObjectException {
    boolean success = false;
    try {
      openTransaction();
      MRoleMap roleMember = getMSecurityUserRoleMap(userName, principalType,
          role.getRoleName());
      if (grantOption) {
        // Revoke with grant option - only remove the grant option but keep the role.
        if (roleMember.getGrantOption()) {
          roleMember.setGrantOption(false);
        } else {
          throw new MetaException("User " + userName
              + " does not have grant option with role " + role.getRoleName());
        }
      } else {
        // No grant option in revoke, remove the whole role.
        pm.deletePersistent(roleMember);
      }
      success = commitTransaction();
    } finally {
      if (!success) {
        rollbackTransaction();
      }
    }
    return success;
  }

  private MRoleMap getMSecurityUserRoleMap(String userName, PrincipalType principalType,
      String roleName) {
    MRoleMap mRoleMember = null;
    boolean commited = false;
    Query query = null;
    try {
      openTransaction();
      query =
          pm.newQuery(MRoleMap.class,
              "principalName == t1 && principalType == t2 && role.roleName == t3");
      query.declareParameters("java.lang.String t1, java.lang.String t2, java.lang.String t3");
      query.setUnique(true);
      mRoleMember = (MRoleMap) query.executeWithArray(userName, principalType.toString(), roleName);
      pm.retrieve(mRoleMember);
      commited = commitTransaction();
    } finally {
      rollbackAndCleanup(commited, query);
    }
    return mRoleMember;
  }

  @Override
  public boolean removeRole(String roleName) throws MetaException,
      NoSuchObjectException {
    boolean success = false;
    QueryWrapper queryWrapper = new QueryWrapper();
    try {
      openTransaction();
      MRole mRol = getMRole(roleName);
      pm.retrieve(mRol);
      if (mRol != null) {
        // first remove all the membership, the membership that this role has
        // been granted
        List<MRoleMap> roleMap = listMRoleMembers(mRol.getRoleName());
        if (roleMap.size() > 0) {
          pm.deletePersistentAll(roleMap);
        }
        List<MRoleMap> roleMember = listMSecurityPrincipalMembershipRole(mRol
            .getRoleName(), PrincipalType.ROLE, queryWrapper);
        if (roleMember.size() > 0) {
          pm.deletePersistentAll(roleMember);
        }
        queryWrapper.close();
        // then remove all the grants
        List<MGlobalPrivilege> userGrants = listPrincipalMGlobalGrants(
            mRol.getRoleName(), PrincipalType.ROLE);
        if (userGrants.size() > 0) {
          pm.deletePersistentAll(userGrants);
        }
        List<MDBPrivilege> dbGrants = listPrincipalAllDBGrant(mRol
            .getRoleName(), PrincipalType.ROLE, queryWrapper);
        if (dbGrants.size() > 0) {
          pm.deletePersistentAll(dbGrants);
        }
        queryWrapper.close();
        List<MTablePrivilege> tabPartGrants = listPrincipalAllTableGrants(
            mRol.getRoleName(), PrincipalType.ROLE, queryWrapper);
        if (tabPartGrants.size() > 0) {
          pm.deletePersistentAll(tabPartGrants);
        }
        queryWrapper.close();
        List<MPartitionPrivilege> partGrants = listPrincipalAllPartitionGrants(
            mRol.getRoleName(), PrincipalType.ROLE, queryWrapper);
        if (partGrants.size() > 0) {
          pm.deletePersistentAll(partGrants);
        }
        queryWrapper.close();
        List<MTableColumnPrivilege> tblColumnGrants = listPrincipalAllTableColumnGrants(
            mRol.getRoleName(), PrincipalType.ROLE, queryWrapper);
        if (tblColumnGrants.size() > 0) {
          pm.deletePersistentAll(tblColumnGrants);
        }
        queryWrapper.close();
        List<MPartitionColumnPrivilege> partColumnGrants = listPrincipalAllPartitionColumnGrants(
            mRol.getRoleName(), PrincipalType.ROLE, queryWrapper);
        if (partColumnGrants.size() > 0) {
          pm.deletePersistentAll(partColumnGrants);
        }
        queryWrapper.close();

        // finally remove the role
        pm.deletePersistent(mRol);
      }
      success = commitTransaction();
    } finally {
      rollbackAndCleanup(success, queryWrapper);
    }
    return success;
  }

  /**
   * Get all the roles in the role hierarchy that this user and groupNames belongs to
   * @param userName
   * @param groupNames
   * @return
   */
  private Set<String> listAllRolesInHierarchy(String userName,
      List<String> groupNames) {
    List<MRoleMap> ret = new ArrayList<MRoleMap>();
    if(userName != null) {
      ret.addAll(listMRoles(userName, PrincipalType.USER));
    }
    if (groupNames != null) {
      for (String groupName: groupNames) {
        ret.addAll(listMRoles(groupName, PrincipalType.GROUP));
      }
    }
    // get names of these roles and its ancestors
    Set<String> roleNames = new HashSet<String>();
    getAllRoleAncestors(roleNames, ret);
    return roleNames;
  }

  /**
   * Add role names of parentRoles and its parents to processedRoles
   *
   * @param processedRoleNames
   * @param parentRoles
   */
  private void getAllRoleAncestors(Set<String> processedRoleNames, List<MRoleMap> parentRoles) {
    for (MRoleMap parentRole : parentRoles) {
      String parentRoleName = parentRole.getRole().getRoleName();
      if (!processedRoleNames.contains(parentRoleName)) {
        // unprocessed role: get its parents, add it to processed, and call this
        // function recursively
        List<MRoleMap> nextParentRoles = listMRoles(parentRoleName, PrincipalType.ROLE);
        processedRoleNames.add(parentRoleName);
        getAllRoleAncestors(processedRoleNames, nextParentRoles);
      }
    }
  }

  @SuppressWarnings("unchecked")
  public List<MRoleMap> listMRoles(String principalName,
      PrincipalType principalType) {
    boolean success = false;
    Query query = null;
    List<MRoleMap> mRoleMember = new ArrayList<MRoleMap>();

    try {
      LOG.debug("Executing listRoles");

      openTransaction();
      query = pm.newQuery(MRoleMap.class, "principalName == t1 && principalType == t2");
      query.declareParameters("java.lang.String t1, java.lang.String t2");
      query.setUnique(false);
      List<MRoleMap> mRoles =
          (List<MRoleMap>) query.executeWithArray(principalName, principalType.toString());
      pm.retrieveAll(mRoles);
      success = commitTransaction();

      mRoleMember.addAll(mRoles);

      LOG.debug("Done retrieving all objects for listRoles");
    } finally {
      rollbackAndCleanup(success, query);
    }

    if (principalType == PrincipalType.USER) {
      // All users belong to public role implicitly, add that role
      MRole publicRole = new MRole(HiveMetaStore.PUBLIC, 0, HiveMetaStore.PUBLIC);
      mRoleMember.add(new MRoleMap(principalName, principalType.toString(), publicRole, 0, null,
          null, false));
    }

    return mRoleMember;
  }

  @Override
  public List<Role> listRoles(String principalName, PrincipalType principalType) {
    List<Role> result = new ArrayList<Role>();
    List<MRoleMap> roleMaps = listMRoles(principalName, principalType);
    if (roleMaps != null) {
      for (MRoleMap roleMap : roleMaps) {
        MRole mrole = roleMap.getRole();
        Role role = new Role(mrole.getRoleName(), mrole.getCreateTime(), mrole.getOwnerName());
        result.add(role);
      }
    }
    return result;
  }

  @Override
  public List<RolePrincipalGrant> listRolesWithGrants(String principalName,
                                                      PrincipalType principalType) {
    List<RolePrincipalGrant> result = new ArrayList<RolePrincipalGrant>();
    List<MRoleMap> roleMaps = listMRoles(principalName, principalType);
    if (roleMaps != null) {
      for (MRoleMap roleMap : roleMaps) {
        RolePrincipalGrant rolePrinGrant = new RolePrincipalGrant(
            roleMap.getRole().getRoleName(),
            roleMap.getPrincipalName(),
            PrincipalType.valueOf(roleMap.getPrincipalType()),
            roleMap.getGrantOption(),
            roleMap.getAddTime(),
            roleMap.getGrantor(),
            // no grantor type for public role, hence the null check
            roleMap.getGrantorType() == null ? null
                : PrincipalType.valueOf(roleMap.getGrantorType())
        );
        result.add(rolePrinGrant);
      }
    }
    return result;
  }

  @SuppressWarnings("unchecked")
  private List<MRoleMap> listMSecurityPrincipalMembershipRole(final String roleName,
      final PrincipalType principalType,
      QueryWrapper queryWrapper) {
    boolean success = false;
    List<MRoleMap> mRoleMemebership = null;
    try {
      LOG.debug("Executing listMSecurityPrincipalMembershipRole");

      openTransaction();
      Query query = queryWrapper.query = pm.newQuery(MRoleMap.class, "principalName == t1 && principalType == t2");
      query.declareParameters("java.lang.String t1, java.lang.String t2");
      mRoleMemebership = (List<MRoleMap>) query.execute(roleName, principalType.toString());
      pm.retrieveAll(mRoleMemebership);
      success = commitTransaction();
      LOG.debug("Done retrieving all objects for listMSecurityPrincipalMembershipRole");
    } finally {
      if (!success) {
        rollbackTransaction();
      }
    }
    return mRoleMemebership;
  }

  @Override
  public Role getRole(String roleName) throws NoSuchObjectException {
    MRole mRole = this.getMRole(roleName);
    if (mRole == null) {
      throw new NoSuchObjectException(roleName + " role can not be found.");
    }
    Role ret = new Role(mRole.getRoleName(), mRole.getCreateTime(), mRole
        .getOwnerName());
    return ret;
  }

  private MRole getMRole(String roleName) {
    MRole mrole = null;
    boolean commited = false;
    Query query = null;
    try {
      openTransaction();
      query = pm.newQuery(MRole.class, "roleName == t1");
      query.declareParameters("java.lang.String t1");
      query.setUnique(true);
      mrole = (MRole) query.execute(roleName);
      pm.retrieve(mrole);
      commited = commitTransaction();
    } finally {
      rollbackAndCleanup(commited, query);
    }
    return mrole;
  }

  @Override
  public List<String> listRoleNames() {
    boolean success = false;
    Query query = null;
    try {
      openTransaction();
      LOG.debug("Executing listAllRoleNames");
      query = pm.newQuery("select roleName from org.apache.hadoop.hive.metastore.model.MRole");
      query.setResult("roleName");
      Collection names = (Collection) query.execute();
      List<String> roleNames = new ArrayList<String>();
      for (Iterator i = names.iterator(); i.hasNext();) {
        roleNames.add((String) i.next());
      }
      success = commitTransaction();
      return roleNames;
    } finally {
      rollbackAndCleanup(success, query);
    }
  }

  @Override
  public PrincipalPrivilegeSet getUserPrivilegeSet(String userName,
      List<String> groupNames) throws InvalidObjectException, MetaException {
    boolean commited = false;
    PrincipalPrivilegeSet ret = new PrincipalPrivilegeSet();
    try {
      openTransaction();
      if (userName != null) {
        List<MGlobalPrivilege> user = this.listPrincipalMGlobalGrants(userName, PrincipalType.USER);
        if(user.size()>0) {
          Map<String, List<PrivilegeGrantInfo>> userPriv = new HashMap<String, List<PrivilegeGrantInfo>>();
          List<PrivilegeGrantInfo> grantInfos = new ArrayList<PrivilegeGrantInfo>(user.size());
          for (int i = 0; i < user.size(); i++) {
            MGlobalPrivilege item = user.get(i);
            grantInfos.add(new PrivilegeGrantInfo(item.getPrivilege(), item
                .getCreateTime(), item.getGrantor(), getPrincipalTypeFromStr(item
                .getGrantorType()), item.getGrantOption()));
          }
          userPriv.put(userName, grantInfos);
          ret.setUserPrivileges(userPriv);
        }
      }
      if (groupNames != null && groupNames.size() > 0) {
        Map<String, List<PrivilegeGrantInfo>> groupPriv = new HashMap<String, List<PrivilegeGrantInfo>>();
        for(String groupName: groupNames) {
          List<MGlobalPrivilege> group =
              this.listPrincipalMGlobalGrants(groupName, PrincipalType.GROUP);
          if(group.size()>0) {
            List<PrivilegeGrantInfo> grantInfos = new ArrayList<PrivilegeGrantInfo>(group.size());
            for (int i = 0; i < group.size(); i++) {
              MGlobalPrivilege item = group.get(i);
              grantInfos.add(new PrivilegeGrantInfo(item.getPrivilege(), item
                  .getCreateTime(), item.getGrantor(), getPrincipalTypeFromStr(item
                  .getGrantorType()), item.getGrantOption()));
            }
            groupPriv.put(groupName, grantInfos);
          }
        }
        ret.setGroupPrivileges(groupPriv);
      }
      commited = commitTransaction();
    } finally {
      if (!commited) {
        rollbackTransaction();
      }
    }
    return ret;
  }

  public List<PrivilegeGrantInfo> getDBPrivilege(String dbName,
      String principalName, PrincipalType principalType)
      throws InvalidObjectException, MetaException {
    dbName = HiveStringUtils.normalizeIdentifier(dbName);

    if (principalName != null) {
      List<MDBPrivilege> userNameDbPriv = this.listPrincipalMDBGrants(
          principalName, principalType, dbName);
      if (userNameDbPriv != null && userNameDbPriv.size() > 0) {
        List<PrivilegeGrantInfo> grantInfos = new ArrayList<PrivilegeGrantInfo>(
            userNameDbPriv.size());
        for (int i = 0; i < userNameDbPriv.size(); i++) {
          MDBPrivilege item = userNameDbPriv.get(i);
          grantInfos.add(new PrivilegeGrantInfo(item.getPrivilege(), item
              .getCreateTime(), item.getGrantor(), getPrincipalTypeFromStr(item
              .getGrantorType()), item.getGrantOption()));
        }
        return grantInfos;
      }
    }
    return new ArrayList<PrivilegeGrantInfo>(0);
  }


  @Override
  public PrincipalPrivilegeSet getDBPrivilegeSet(String dbName,
      String userName, List<String> groupNames) throws InvalidObjectException,
      MetaException {
    boolean commited = false;
    dbName = HiveStringUtils.normalizeIdentifier(dbName);

    PrincipalPrivilegeSet ret = new PrincipalPrivilegeSet();
    try {
      openTransaction();
      if (userName != null) {
        Map<String, List<PrivilegeGrantInfo>> dbUserPriv = new HashMap<String, List<PrivilegeGrantInfo>>();
        dbUserPriv.put(userName, getDBPrivilege(dbName, userName,
            PrincipalType.USER));
        ret.setUserPrivileges(dbUserPriv);
      }
      if (groupNames != null && groupNames.size() > 0) {
        Map<String, List<PrivilegeGrantInfo>> dbGroupPriv = new HashMap<String, List<PrivilegeGrantInfo>>();
        for (String groupName : groupNames) {
          dbGroupPriv.put(groupName, getDBPrivilege(dbName, groupName,
              PrincipalType.GROUP));
        }
        ret.setGroupPrivileges(dbGroupPriv);
      }
      Set<String> roleNames = listAllRolesInHierarchy(userName, groupNames);
      if (roleNames != null && roleNames.size() > 0) {
        Map<String, List<PrivilegeGrantInfo>> dbRolePriv = new HashMap<String, List<PrivilegeGrantInfo>>();
        for (String roleName : roleNames) {
          dbRolePriv
              .put(roleName, getDBPrivilege(dbName, roleName, PrincipalType.ROLE));
        }
        ret.setRolePrivileges(dbRolePriv);
      }
      commited = commitTransaction();
    } finally {
      if (!commited) {
        rollbackTransaction();
      }
    }
    return ret;
  }

  @Override
  public PrincipalPrivilegeSet getPartitionPrivilegeSet(String dbName,
      String tableName, String partition, String userName,
      List<String> groupNames) throws InvalidObjectException, MetaException {
    boolean commited = false;
    PrincipalPrivilegeSet ret = new PrincipalPrivilegeSet();
    tableName = HiveStringUtils.normalizeIdentifier(tableName);
    dbName = HiveStringUtils.normalizeIdentifier(dbName);

    try {
      openTransaction();
      if (userName != null) {
        Map<String, List<PrivilegeGrantInfo>> partUserPriv = new HashMap<String, List<PrivilegeGrantInfo>>();
        partUserPriv.put(userName, getPartitionPrivilege(dbName,
            tableName, partition, userName, PrincipalType.USER));
        ret.setUserPrivileges(partUserPriv);
      }
      if (groupNames != null && groupNames.size() > 0) {
        Map<String, List<PrivilegeGrantInfo>> partGroupPriv = new HashMap<String, List<PrivilegeGrantInfo>>();
        for (String groupName : groupNames) {
          partGroupPriv.put(groupName, getPartitionPrivilege(dbName, tableName,
              partition, groupName, PrincipalType.GROUP));
        }
        ret.setGroupPrivileges(partGroupPriv);
      }
      Set<String> roleNames = listAllRolesInHierarchy(userName, groupNames);
      if (roleNames != null && roleNames.size() > 0) {
        Map<String, List<PrivilegeGrantInfo>> partRolePriv = new HashMap<String, List<PrivilegeGrantInfo>>();
        for (String roleName : roleNames) {
          partRolePriv.put(roleName, getPartitionPrivilege(dbName, tableName,
              partition, roleName, PrincipalType.ROLE));
        }
        ret.setRolePrivileges(partRolePriv);
      }
      commited = commitTransaction();
    } finally {
      if (!commited) {
        rollbackTransaction();
      }
    }
    return ret;
  }

  @Override
  public PrincipalPrivilegeSet getTablePrivilegeSet(String dbName,
      String tableName, String userName, List<String> groupNames)
      throws InvalidObjectException, MetaException {
    boolean commited = false;
    PrincipalPrivilegeSet ret = new PrincipalPrivilegeSet();
    tableName = HiveStringUtils.normalizeIdentifier(tableName);
    dbName = HiveStringUtils.normalizeIdentifier(dbName);

    try {
      openTransaction();
      if (userName != null) {
        Map<String, List<PrivilegeGrantInfo>> tableUserPriv = new HashMap<String, List<PrivilegeGrantInfo>>();
        tableUserPriv.put(userName, getTablePrivilege(dbName,
            tableName, userName, PrincipalType.USER));
        ret.setUserPrivileges(tableUserPriv);
      }
      if (groupNames != null && groupNames.size() > 0) {
        Map<String, List<PrivilegeGrantInfo>> tableGroupPriv = new HashMap<String, List<PrivilegeGrantInfo>>();
        for (String groupName : groupNames) {
          tableGroupPriv.put(groupName, getTablePrivilege(dbName, tableName,
              groupName, PrincipalType.GROUP));
        }
        ret.setGroupPrivileges(tableGroupPriv);
      }
      Set<String> roleNames = listAllRolesInHierarchy(userName, groupNames);
      if (roleNames != null && roleNames.size() > 0) {
        Map<String, List<PrivilegeGrantInfo>> tableRolePriv = new HashMap<String, List<PrivilegeGrantInfo>>();
        for (String roleName : roleNames) {
          tableRolePriv.put(roleName, getTablePrivilege(dbName, tableName,
              roleName, PrincipalType.ROLE));
        }
        ret.setRolePrivileges(tableRolePriv);
      }
      commited = commitTransaction();
    } finally {
      if (!commited) {
        rollbackTransaction();
      }
    }
    return ret;
  }

  @Override
  public PrincipalPrivilegeSet getColumnPrivilegeSet(String dbName,
      String tableName, String partitionName, String columnName,
      String userName, List<String> groupNames) throws InvalidObjectException,
      MetaException {
    tableName = HiveStringUtils.normalizeIdentifier(tableName);
    dbName = HiveStringUtils.normalizeIdentifier(dbName);
    columnName = HiveStringUtils.normalizeIdentifier(columnName);

    boolean commited = false;
    PrincipalPrivilegeSet ret = new PrincipalPrivilegeSet();
    try {
      openTransaction();
      if (userName != null) {
        Map<String, List<PrivilegeGrantInfo>> columnUserPriv = new HashMap<String, List<PrivilegeGrantInfo>>();
        columnUserPriv.put(userName, getColumnPrivilege(dbName, tableName,
            columnName, partitionName, userName, PrincipalType.USER));
        ret.setUserPrivileges(columnUserPriv);
      }
      if (groupNames != null && groupNames.size() > 0) {
        Map<String, List<PrivilegeGrantInfo>> columnGroupPriv = new HashMap<String, List<PrivilegeGrantInfo>>();
        for (String groupName : groupNames) {
          columnGroupPriv.put(groupName, getColumnPrivilege(dbName, tableName,
              columnName, partitionName, groupName, PrincipalType.GROUP));
        }
        ret.setGroupPrivileges(columnGroupPriv);
      }
      Set<String> roleNames = listAllRolesInHierarchy(userName, groupNames);
      if (roleNames != null && roleNames.size() > 0) {
        Map<String, List<PrivilegeGrantInfo>> columnRolePriv = new HashMap<String, List<PrivilegeGrantInfo>>();
        for (String roleName : roleNames) {
          columnRolePriv.put(roleName, getColumnPrivilege(dbName, tableName,
              columnName, partitionName, roleName, PrincipalType.ROLE));
        }
        ret.setRolePrivileges(columnRolePriv);
      }
      commited = commitTransaction();
    } finally {
      if (!commited) {
        rollbackTransaction();
      }
    }
    return ret;
  }

  private List<PrivilegeGrantInfo> getPartitionPrivilege(String dbName,
      String tableName, String partName, String principalName,
      PrincipalType principalType) {

    tableName = HiveStringUtils.normalizeIdentifier(tableName);
    dbName = HiveStringUtils.normalizeIdentifier(dbName);

    if (principalName != null) {
      List<MPartitionPrivilege> userNameTabPartPriv = this
          .listPrincipalMPartitionGrants(principalName, principalType,
              dbName, tableName, partName);
      if (userNameTabPartPriv != null && userNameTabPartPriv.size() > 0) {
        List<PrivilegeGrantInfo> grantInfos = new ArrayList<PrivilegeGrantInfo>(
            userNameTabPartPriv.size());
        for (int i = 0; i < userNameTabPartPriv.size(); i++) {
          MPartitionPrivilege item = userNameTabPartPriv.get(i);
          grantInfos.add(new PrivilegeGrantInfo(item.getPrivilege(), item
              .getCreateTime(), item.getGrantor(),
              getPrincipalTypeFromStr(item.getGrantorType()), item.getGrantOption()));

        }
        return grantInfos;
      }
    }
    return new ArrayList<PrivilegeGrantInfo>(0);
  }

  private PrincipalType getPrincipalTypeFromStr(String str) {
    return str == null ? null : PrincipalType.valueOf(str);
  }

  private List<PrivilegeGrantInfo> getTablePrivilege(String dbName,
      String tableName, String principalName, PrincipalType principalType) {
    tableName = HiveStringUtils.normalizeIdentifier(tableName);
    dbName = HiveStringUtils.normalizeIdentifier(dbName);

    if (principalName != null) {
      List<MTablePrivilege> userNameTabPartPriv = this
          .listAllMTableGrants(principalName, principalType,
              dbName, tableName);
      if (userNameTabPartPriv != null && userNameTabPartPriv.size() > 0) {
        List<PrivilegeGrantInfo> grantInfos = new ArrayList<PrivilegeGrantInfo>(
            userNameTabPartPriv.size());
        for (int i = 0; i < userNameTabPartPriv.size(); i++) {
          MTablePrivilege item = userNameTabPartPriv.get(i);
          grantInfos.add(new PrivilegeGrantInfo(item.getPrivilege(), item
              .getCreateTime(), item.getGrantor(), getPrincipalTypeFromStr(item
              .getGrantorType()), item.getGrantOption()));
        }
        return grantInfos;
      }
    }
    return new ArrayList<PrivilegeGrantInfo>(0);
  }

  private List<PrivilegeGrantInfo> getColumnPrivilege(String dbName,
      String tableName, String columnName, String partitionName,
      String principalName, PrincipalType principalType) {

    tableName = HiveStringUtils.normalizeIdentifier(tableName);
    dbName = HiveStringUtils.normalizeIdentifier(dbName);
    columnName = HiveStringUtils.normalizeIdentifier(columnName);

    if (partitionName == null) {
      List<MTableColumnPrivilege> userNameColumnPriv = this
          .listPrincipalMTableColumnGrants(principalName, principalType,
              dbName, tableName, columnName);
      if (userNameColumnPriv != null && userNameColumnPriv.size() > 0) {
        List<PrivilegeGrantInfo> grantInfos = new ArrayList<PrivilegeGrantInfo>(
            userNameColumnPriv.size());
        for (int i = 0; i < userNameColumnPriv.size(); i++) {
          MTableColumnPrivilege item = userNameColumnPriv.get(i);
          grantInfos.add(new PrivilegeGrantInfo(item.getPrivilege(), item
              .getCreateTime(), item.getGrantor(), getPrincipalTypeFromStr(item
              .getGrantorType()), item.getGrantOption()));
        }
        return grantInfos;
      }
    } else {
      List<MPartitionColumnPrivilege> userNameColumnPriv = this
          .listPrincipalMPartitionColumnGrants(principalName,
              principalType, dbName, tableName, partitionName, columnName);
      if (userNameColumnPriv != null && userNameColumnPriv.size() > 0) {
        List<PrivilegeGrantInfo> grantInfos = new ArrayList<PrivilegeGrantInfo>(
            userNameColumnPriv.size());
        for (int i = 0; i < userNameColumnPriv.size(); i++) {
          MPartitionColumnPrivilege item = userNameColumnPriv.get(i);
          grantInfos.add(new PrivilegeGrantInfo(item.getPrivilege(), item
              .getCreateTime(), item.getGrantor(), getPrincipalTypeFromStr(item
              .getGrantorType()), item.getGrantOption()));
        }
        return grantInfos;
      }
    }
    return new ArrayList<PrivilegeGrantInfo>(0);
  }

  @Override
  public boolean grantPrivileges(PrivilegeBag privileges) throws InvalidObjectException,
      MetaException, NoSuchObjectException {
    boolean committed = false;
    int now = (int) (System.currentTimeMillis() / 1000);
    try {
      openTransaction();
      List<Object> persistentObjs = new ArrayList<Object>();

      List<HiveObjectPrivilege> privilegeList = privileges.getPrivileges();

      if (privilegeList != null && privilegeList.size() > 0) {
        Iterator<HiveObjectPrivilege> privIter = privilegeList.iterator();
        Set<String> privSet = new HashSet<String>();
        while (privIter.hasNext()) {
          HiveObjectPrivilege privDef = privIter.next();
          HiveObjectRef hiveObject = privDef.getHiveObject();
          String privilegeStr = privDef.getGrantInfo().getPrivilege();
          String[] privs = privilegeStr.split(",");
          String userName = privDef.getPrincipalName();
          PrincipalType principalType = privDef.getPrincipalType();
          String grantor = privDef.getGrantInfo().getGrantor();
          String grantorType = privDef.getGrantInfo().getGrantorType().toString();
          boolean grantOption = privDef.getGrantInfo().isGrantOption();
          privSet.clear();

          if(principalType == PrincipalType.ROLE){
            validateRole(userName);
          }

          if (hiveObject.getObjectType() == HiveObjectType.GLOBAL) {
            List<MGlobalPrivilege> globalPrivs = this
                .listPrincipalMGlobalGrants(userName, principalType);
            if (globalPrivs != null) {
              for (MGlobalPrivilege priv : globalPrivs) {
                if (priv.getGrantor().equalsIgnoreCase(grantor)) {
                  privSet.add(priv.getPrivilege());
                }
              }
            }
            for (String privilege : privs) {
              if (privSet.contains(privilege)) {
                throw new InvalidObjectException(privilege
                    + " is already granted by " + grantor);
              }
              MGlobalPrivilege mGlobalPrivs = new MGlobalPrivilege(userName,
                  principalType.toString(), privilege, now, grantor, grantorType, grantOption);
              persistentObjs.add(mGlobalPrivs);
            }
          } else if (hiveObject.getObjectType() == HiveObjectType.DATABASE) {
            MDatabase dbObj = getMDatabase(hiveObject.getDbName());
            if (dbObj != null) {
              List<MDBPrivilege> dbPrivs = this.listPrincipalMDBGrants(
                  userName, principalType, hiveObject.getDbName());
              if (dbPrivs != null) {
                for (MDBPrivilege priv : dbPrivs) {
                  if (priv.getGrantor().equalsIgnoreCase(grantor)) {
                    privSet.add(priv.getPrivilege());
                  }
                }
              }
              for (String privilege : privs) {
                if (privSet.contains(privilege)) {
                  throw new InvalidObjectException(privilege
                      + " is already granted on database "
                      + hiveObject.getDbName() + " by " + grantor);
                }
                MDBPrivilege mDb = new MDBPrivilege(userName, principalType
                    .toString(), dbObj, privilege, now, grantor, grantorType, grantOption);
                persistentObjs.add(mDb);
              }
            }
          } else if (hiveObject.getObjectType() == HiveObjectType.TABLE) {
            MTable tblObj = getMTable(hiveObject.getDbName(), hiveObject
                .getObjectName());
            if (tblObj != null) {
              List<MTablePrivilege> tablePrivs = this
                  .listAllMTableGrants(userName, principalType,
                      hiveObject.getDbName(), hiveObject.getObjectName());
              if (tablePrivs != null) {
                for (MTablePrivilege priv : tablePrivs) {
                  if (priv.getGrantor() != null
                      && priv.getGrantor().equalsIgnoreCase(grantor)) {
                    privSet.add(priv.getPrivilege());
                  }
                }
              }
              for (String privilege : privs) {
                if (privSet.contains(privilege)) {
                  throw new InvalidObjectException(privilege
                      + " is already granted on table ["
                      + hiveObject.getDbName() + ","
                      + hiveObject.getObjectName() + "] by " + grantor);
                }
                MTablePrivilege mTab = new MTablePrivilege(
                    userName, principalType.toString(), tblObj,
                    privilege, now, grantor, grantorType, grantOption);
                persistentObjs.add(mTab);
              }
            }
          } else if (hiveObject.getObjectType() == HiveObjectType.PARTITION) {
            MPartition partObj = this.getMPartition(hiveObject.getDbName(),
                hiveObject.getObjectName(), hiveObject.getPartValues());
            String partName = null;
            if (partObj != null) {
              partName = partObj.getPartitionName();
              List<MPartitionPrivilege> partPrivs = this
                  .listPrincipalMPartitionGrants(userName,
                      principalType, hiveObject.getDbName(), hiveObject
                          .getObjectName(), partObj.getPartitionName());
              if (partPrivs != null) {
                for (MPartitionPrivilege priv : partPrivs) {
                  if (priv.getGrantor().equalsIgnoreCase(grantor)) {
                    privSet.add(priv.getPrivilege());
                  }
                }
              }
              for (String privilege : privs) {
                if (privSet.contains(privilege)) {
                  throw new InvalidObjectException(privilege
                      + " is already granted on partition ["
                      + hiveObject.getDbName() + ","
                      + hiveObject.getObjectName() + ","
                      + partName + "] by " + grantor);
                }
                MPartitionPrivilege mTab = new MPartitionPrivilege(userName,
                    principalType.toString(), partObj, privilege, now, grantor,
                    grantorType, grantOption);
                persistentObjs.add(mTab);
              }
            }
          } else if (hiveObject.getObjectType() == HiveObjectType.COLUMN) {
            MTable tblObj = getMTable(hiveObject.getDbName(), hiveObject
                .getObjectName());
            if (tblObj != null) {
              if (hiveObject.getPartValues() != null) {
                MPartition partObj = null;
                List<MPartitionColumnPrivilege> colPrivs = null;
                partObj = this.getMPartition(hiveObject.getDbName(), hiveObject
                    .getObjectName(), hiveObject.getPartValues());
                if (partObj == null) {
                  continue;
                }
                colPrivs = this.listPrincipalMPartitionColumnGrants(
                    userName, principalType, hiveObject.getDbName(), hiveObject
                        .getObjectName(), partObj.getPartitionName(),
                    hiveObject.getColumnName());

                if (colPrivs != null) {
                  for (MPartitionColumnPrivilege priv : colPrivs) {
                    if (priv.getGrantor().equalsIgnoreCase(grantor)) {
                      privSet.add(priv.getPrivilege());
                    }
                  }
                }
                for (String privilege : privs) {
                  if (privSet.contains(privilege)) {
                    throw new InvalidObjectException(privilege
                        + " is already granted on column "
                        + hiveObject.getColumnName() + " ["
                        + hiveObject.getDbName() + ","
                        + hiveObject.getObjectName() + ","
                        + partObj.getPartitionName() + "] by " + grantor);
                  }
                  MPartitionColumnPrivilege mCol = new MPartitionColumnPrivilege(userName,
                      principalType.toString(), partObj, hiveObject
                          .getColumnName(), privilege, now, grantor, grantorType,
                      grantOption);
                  persistentObjs.add(mCol);
                }

              } else {
                List<MTableColumnPrivilege> colPrivs = null;
                colPrivs = this.listPrincipalMTableColumnGrants(
                    userName, principalType, hiveObject.getDbName(), hiveObject
                        .getObjectName(), hiveObject.getColumnName());

                if (colPrivs != null) {
                  for (MTableColumnPrivilege priv : colPrivs) {
                    if (priv.getGrantor().equalsIgnoreCase(grantor)) {
                      privSet.add(priv.getPrivilege());
                    }
                  }
                }
                for (String privilege : privs) {
                  if (privSet.contains(privilege)) {
                    throw new InvalidObjectException(privilege
                        + " is already granted on column "
                        + hiveObject.getColumnName() + " ["
                        + hiveObject.getDbName() + ","
                        + hiveObject.getObjectName() + "] by " + grantor);
                  }
                  MTableColumnPrivilege mCol = new MTableColumnPrivilege(userName,
                      principalType.toString(), tblObj, hiveObject
                          .getColumnName(), privilege, now, grantor, grantorType,
                      grantOption);
                  persistentObjs.add(mCol);
                }
              }
            }
          }
        }
      }
      if (persistentObjs.size() > 0) {
        pm.makePersistentAll(persistentObjs);
      }
      committed = commitTransaction();
    } finally {
      if (!committed) {
        rollbackTransaction();
      }
    }
    return committed;
  }

  @Override
  public boolean revokePrivileges(PrivilegeBag privileges, boolean grantOption)
      throws InvalidObjectException, MetaException, NoSuchObjectException {
    boolean committed = false;
    try {
      openTransaction();
      List<Object> persistentObjs = new ArrayList<Object>();

      List<HiveObjectPrivilege> privilegeList = privileges.getPrivileges();


      if (privilegeList != null && privilegeList.size() > 0) {
        Iterator<HiveObjectPrivilege> privIter = privilegeList.iterator();

        while (privIter.hasNext()) {
          HiveObjectPrivilege privDef = privIter.next();
          HiveObjectRef hiveObject = privDef.getHiveObject();
          String privilegeStr = privDef.getGrantInfo().getPrivilege();
          if (privilegeStr == null || privilegeStr.trim().equals("")) {
            continue;
          }
          String[] privs = privilegeStr.split(",");
          String userName = privDef.getPrincipalName();
          PrincipalType principalType = privDef.getPrincipalType();

          if (hiveObject.getObjectType() == HiveObjectType.GLOBAL) {
            List<MGlobalPrivilege> mSecUser = this.listPrincipalMGlobalGrants(
                userName, principalType);
            boolean found = false;
            if (mSecUser != null) {
              for (String privilege : privs) {
                for (MGlobalPrivilege userGrant : mSecUser) {
                  String userGrantPrivs = userGrant.getPrivilege();
                  if (privilege.equals(userGrantPrivs)) {
                    found = true;
                    if (grantOption) {
                      if (userGrant.getGrantOption()) {
                        userGrant.setGrantOption(false);
                      } else {
                        throw new MetaException("User " + userName
                            + " does not have grant option with privilege " + privilege);
                      }
                    }
                    persistentObjs.add(userGrant);
                    break;
                  }
                }
                if (!found) {
                  throw new InvalidObjectException(
                      "No user grant found for privileges " + privilege);
                }
              }
            }

          } else if (hiveObject.getObjectType() == HiveObjectType.DATABASE) {
            MDatabase dbObj = getMDatabase(hiveObject.getDbName());
            if (dbObj != null) {
              String db = hiveObject.getDbName();
              boolean found = false;
              List<MDBPrivilege> dbGrants = this.listPrincipalMDBGrants(
                  userName, principalType, db);
              for (String privilege : privs) {
                for (MDBPrivilege dbGrant : dbGrants) {
                  String dbGrantPriv = dbGrant.getPrivilege();
                  if (privilege.equals(dbGrantPriv)) {
                    found = true;
                    if (grantOption) {
                      if (dbGrant.getGrantOption()) {
                        dbGrant.setGrantOption(false);
                      } else {
                        throw new MetaException("User " + userName
                            + " does not have grant option with privilege " + privilege);
                      }
                    }
                    persistentObjs.add(dbGrant);
                    break;
                  }
                }
                if (!found) {
                  throw new InvalidObjectException(
                      "No database grant found for privileges " + privilege
                          + " on database " + db);
                }
              }
            }
          } else if (hiveObject.getObjectType() == HiveObjectType.TABLE) {
            boolean found = false;
            List<MTablePrivilege> tableGrants = this
                .listAllMTableGrants(userName, principalType,
                    hiveObject.getDbName(), hiveObject.getObjectName());
            for (String privilege : privs) {
              for (MTablePrivilege tabGrant : tableGrants) {
                String tableGrantPriv = tabGrant.getPrivilege();
                if (privilege.equalsIgnoreCase(tableGrantPriv)) {
                  found = true;
                  if (grantOption) {
                    if (tabGrant.getGrantOption()) {
                      tabGrant.setGrantOption(false);
                    } else {
                      throw new MetaException("User " + userName
                          + " does not have grant option with privilege " + privilege);
                    }
                  }
                  persistentObjs.add(tabGrant);
                  break;
                }
              }
              if (!found) {
                throw new InvalidObjectException("No grant (" + privilege
                    + ") found " + " on table " + hiveObject.getObjectName()
                    + ", database is " + hiveObject.getDbName());
              }
            }
          } else if (hiveObject.getObjectType() == HiveObjectType.PARTITION) {

            boolean found = false;
            Table tabObj = this.getTable(hiveObject.getDbName(), hiveObject.getObjectName());
            String partName = null;
            if (hiveObject.getPartValues() != null) {
              partName = Warehouse.makePartName(tabObj.getPartitionKeys(), hiveObject.getPartValues());
            }
            List<MPartitionPrivilege> partitionGrants = this
                .listPrincipalMPartitionGrants(userName, principalType,
                    hiveObject.getDbName(), hiveObject.getObjectName(), partName);
            for (String privilege : privs) {
              for (MPartitionPrivilege partGrant : partitionGrants) {
                String partPriv = partGrant.getPrivilege();
                if (partPriv.equalsIgnoreCase(privilege)) {
                  found = true;
                  if (grantOption) {
                    if (partGrant.getGrantOption()) {
                      partGrant.setGrantOption(false);
                    } else {
                      throw new MetaException("User " + userName
                          + " does not have grant option with privilege " + privilege);
                    }
                  }
                  persistentObjs.add(partGrant);
                  break;
                }
              }
              if (!found) {
                throw new InvalidObjectException("No grant (" + privilege
                    + ") found " + " on table " + tabObj.getTableName()
                    + ", partition is " + partName + ", database is " + tabObj.getDbName());
              }
            }
          } else if (hiveObject.getObjectType() == HiveObjectType.COLUMN) {

            Table tabObj = this.getTable(hiveObject.getDbName(), hiveObject
                .getObjectName());
            String partName = null;
            if (hiveObject.getPartValues() != null) {
              partName = Warehouse.makePartName(tabObj.getPartitionKeys(),
                  hiveObject.getPartValues());
            }

            if (partName != null) {
              List<MPartitionColumnPrivilege> mSecCol = listPrincipalMPartitionColumnGrants(
                  userName, principalType, hiveObject.getDbName(), hiveObject
                      .getObjectName(), partName, hiveObject.getColumnName());
              boolean found = false;
              if (mSecCol != null) {
                for (String privilege : privs) {
                  for (MPartitionColumnPrivilege col : mSecCol) {
                    String colPriv = col.getPrivilege();
                    if (colPriv.equalsIgnoreCase(privilege)) {
                      found = true;
                      if (grantOption) {
                        if (col.getGrantOption()) {
                          col.setGrantOption(false);
                        } else {
                          throw new MetaException("User " + userName
                              + " does not have grant option with privilege " + privilege);
                        }
                      }
                      persistentObjs.add(col);
                      break;
                    }
                  }
                  if (!found) {
                    throw new InvalidObjectException("No grant (" + privilege
                        + ") found " + " on table " + tabObj.getTableName()
                        + ", partition is " + partName + ", column name = "
                        + hiveObject.getColumnName() + ", database is "
                        + tabObj.getDbName());
                  }
                }
              }
            } else {
              List<MTableColumnPrivilege> mSecCol = listPrincipalMTableColumnGrants(
                  userName, principalType, hiveObject.getDbName(), hiveObject
                      .getObjectName(), hiveObject.getColumnName());
              boolean found = false;
              if (mSecCol != null) {
                for (String privilege : privs) {
                  for (MTableColumnPrivilege col : mSecCol) {
                    String colPriv = col.getPrivilege();
                    if (colPriv.equalsIgnoreCase(privilege)) {
                      found = true;
                      if (grantOption) {
                        if (col.getGrantOption()) {
                          col.setGrantOption(false);
                        } else {
                          throw new MetaException("User " + userName
                              + " does not have grant option with privilege " + privilege);
                        }
                      }
                      persistentObjs.add(col);
                      break;
                    }
                  }
                  if (!found) {
                    throw new InvalidObjectException("No grant (" + privilege
                        + ") found " + " on table " + tabObj.getTableName()
                        + ", column name = "
                        + hiveObject.getColumnName() + ", database is "
                        + tabObj.getDbName());
                  }
                }
              }
            }

          }
        }
      }

      if (persistentObjs.size() > 0) {
        if (grantOption) {
          // If grant option specified, only update the privilege, don't remove it.
          // Grant option has already been removed from the privileges in the section above
        } else {
          pm.deletePersistentAll(persistentObjs);
        }
      }
      committed = commitTransaction();
    } finally {
      if (!committed) {
        rollbackTransaction();
      }
    }
    return committed;
  }

  @SuppressWarnings("unchecked")
  public List<MRoleMap> listMRoleMembers(String roleName) {
    boolean success = false;
    Query query = null;
    List<MRoleMap> mRoleMemeberList = new ArrayList<MRoleMap>();
    try {
      LOG.debug("Executing listRoleMembers");

      openTransaction();
      query = pm.newQuery(MRoleMap.class, "role.roleName == t1");
      query.declareParameters("java.lang.String t1");
      query.setUnique(false);
      List<MRoleMap> mRoles = (List<MRoleMap>) query.execute(roleName);
      pm.retrieveAll(mRoles);
      success = commitTransaction();

      mRoleMemeberList.addAll(mRoles);

      LOG.debug("Done retrieving all objects for listRoleMembers");
    } finally {
      rollbackAndCleanup(success, query);
    }
    return mRoleMemeberList;
  }

  @Override
  public List<RolePrincipalGrant> listRoleMembers(String roleName) {
    List<MRoleMap> roleMaps = listMRoleMembers(roleName);
    List<RolePrincipalGrant> rolePrinGrantList = new ArrayList<RolePrincipalGrant>();

    if (roleMaps != null) {
      for (MRoleMap roleMap : roleMaps) {
        RolePrincipalGrant rolePrinGrant = new RolePrincipalGrant(
            roleMap.getRole().getRoleName(),
            roleMap.getPrincipalName(),
            PrincipalType.valueOf(roleMap.getPrincipalType()),
            roleMap.getGrantOption(),
            roleMap.getAddTime(),
            roleMap.getGrantor(),
            // no grantor type for public role, hence the null check
            roleMap.getGrantorType() == null ? null
                : PrincipalType.valueOf(roleMap.getGrantorType())
        );
        rolePrinGrantList.add(rolePrinGrant);

      }
    }
    return rolePrinGrantList;
  }

  @SuppressWarnings("unchecked")
  public List<MGlobalPrivilege> listPrincipalMGlobalGrants(String principalName,
                                                           PrincipalType principalType) {
    boolean commited = false;
    Query query = null;
    List<MGlobalPrivilege> userNameDbPriv = new ArrayList<MGlobalPrivilege>();
    try {
      List<MGlobalPrivilege> mPrivs = null;
      openTransaction();
      if (principalName != null) {
        query = pm.newQuery(MGlobalPrivilege.class, "principalName == t1 && principalType == t2 ");
        query.declareParameters("java.lang.String t1, java.lang.String t2");
        mPrivs = (List<MGlobalPrivilege>) query
                .executeWithArray(principalName, principalType.toString());
        pm.retrieveAll(mPrivs);
      }
      commited = commitTransaction();
      if (mPrivs != null) {
        userNameDbPriv.addAll(mPrivs);
      }
    } finally {
      rollbackAndCleanup(commited, query);
    }
    return userNameDbPriv;
  }

  @Override
  public List<HiveObjectPrivilege> listPrincipalGlobalGrants(String principalName,
                                                             PrincipalType principalType) {
    List<MGlobalPrivilege> mUsers =
        listPrincipalMGlobalGrants(principalName, principalType);
    if (mUsers.isEmpty()) {
      return Collections.<HiveObjectPrivilege> emptyList();
    }
    List<HiveObjectPrivilege> result = new ArrayList<HiveObjectPrivilege>();
    for (int i = 0; i < mUsers.size(); i++) {
      MGlobalPrivilege sUsr = mUsers.get(i);
      HiveObjectRef objectRef = new HiveObjectRef(
          HiveObjectType.GLOBAL, null, null, null, null);
      HiveObjectPrivilege secUser = new HiveObjectPrivilege(
          objectRef, sUsr.getPrincipalName(), principalType,
          new PrivilegeGrantInfo(sUsr.getPrivilege(), sUsr
              .getCreateTime(), sUsr.getGrantor(), PrincipalType
              .valueOf(sUsr.getGrantorType()), sUsr.getGrantOption()));
      result.add(secUser);
    }
    return result;
  }

  @Override
  public List<HiveObjectPrivilege> listGlobalGrantsAll() {
    boolean commited = false;
    Query query = null;
    try {
      openTransaction();
      query = pm.newQuery(MGlobalPrivilege.class);
      List<MGlobalPrivilege> userNameDbPriv = (List<MGlobalPrivilege>) query.execute();
      pm.retrieveAll(userNameDbPriv);
      commited = commitTransaction();
      return convertGlobal(userNameDbPriv);
    } finally {
      rollbackAndCleanup(commited, query);
    }
  }

  private List<HiveObjectPrivilege> convertGlobal(List<MGlobalPrivilege> privs) {
    List<HiveObjectPrivilege> result = new ArrayList<HiveObjectPrivilege>();
    for (MGlobalPrivilege priv : privs) {
      String pname = priv.getPrincipalName();
      PrincipalType ptype = PrincipalType.valueOf(priv.getPrincipalType());

      HiveObjectRef objectRef = new HiveObjectRef(HiveObjectType.GLOBAL, null, null, null, null);
      PrivilegeGrantInfo grantor = new PrivilegeGrantInfo(priv.getPrivilege(), priv.getCreateTime(),
          priv.getGrantor(), PrincipalType.valueOf(priv.getGrantorType()), priv.getGrantOption());

      result.add(new HiveObjectPrivilege(objectRef, pname, ptype, grantor));
    }
    return result;
  }

  @SuppressWarnings("unchecked")
  public List<MDBPrivilege> listPrincipalMDBGrants(String principalName,
      PrincipalType principalType, String dbName) {
    boolean success = false;
    Query query = null;
    List<MDBPrivilege> mSecurityDBList = new ArrayList<MDBPrivilege>();
    dbName = HiveStringUtils.normalizeIdentifier(dbName);
    try {
      LOG.debug("Executing listPrincipalDBGrants");

      openTransaction();
      query =
          pm.newQuery(MDBPrivilege.class,
              "principalName == t1 && principalType == t2 && database.name == t3");
      query.declareParameters("java.lang.String t1, java.lang.String t2, java.lang.String t3");
      List<MDBPrivilege> mPrivs =
          (List<MDBPrivilege>) query.executeWithArray(principalName, principalType.toString(),
              dbName);
      pm.retrieveAll(mPrivs);
      success = commitTransaction();

      mSecurityDBList.addAll(mPrivs);
      LOG.debug("Done retrieving all objects for listPrincipalDBGrants");
    } finally {
      rollbackAndCleanup(success, query);
    }
    return mSecurityDBList;
  }

  @Override
  public List<HiveObjectPrivilege> listPrincipalDBGrants(String principalName,
                                                         PrincipalType principalType,
                                                         String dbName) {
    List<MDBPrivilege> mDbs = listPrincipalMDBGrants(principalName, principalType, dbName);
    if (mDbs.isEmpty()) {
      return Collections.<HiveObjectPrivilege>emptyList();
    }
    List<HiveObjectPrivilege> result = new ArrayList<HiveObjectPrivilege>();
    for (int i = 0; i < mDbs.size(); i++) {
      MDBPrivilege sDB = mDbs.get(i);
      HiveObjectRef objectRef = new HiveObjectRef(
          HiveObjectType.DATABASE, dbName, null, null, null);
      HiveObjectPrivilege secObj = new HiveObjectPrivilege(objectRef,
          sDB.getPrincipalName(), principalType,
          new PrivilegeGrantInfo(sDB.getPrivilege(), sDB
              .getCreateTime(), sDB.getGrantor(), PrincipalType
              .valueOf(sDB.getGrantorType()), sDB.getGrantOption()));
      result.add(secObj);
    }
    return result;
  }

  @Override
  public List<HiveObjectPrivilege> listPrincipalDBGrantsAll(
      String principalName, PrincipalType principalType) {
    QueryWrapper queryWrapper = new QueryWrapper();
    try {
      return convertDB(listPrincipalAllDBGrant(principalName, principalType, queryWrapper));
    } finally {
      queryWrapper.close();
    }
  }

  @Override
  public List<HiveObjectPrivilege> listDBGrantsAll(String dbName) {
    QueryWrapper queryWrapper = new QueryWrapper();
    try {
      return convertDB(listDatabaseGrants(dbName, queryWrapper));
      } finally {
        queryWrapper.close();
      }
  }

  private List<HiveObjectPrivilege> convertDB(List<MDBPrivilege> privs) {
    List<HiveObjectPrivilege> result = new ArrayList<HiveObjectPrivilege>();
    for (MDBPrivilege priv : privs) {
      String pname = priv.getPrincipalName();
      PrincipalType ptype = PrincipalType.valueOf(priv.getPrincipalType());
      String database = priv.getDatabase().getName();

      HiveObjectRef objectRef = new HiveObjectRef(HiveObjectType.DATABASE, database,
          null, null, null);
      PrivilegeGrantInfo grantor = new PrivilegeGrantInfo(priv.getPrivilege(), priv.getCreateTime(),
          priv.getGrantor(), PrincipalType.valueOf(priv.getGrantorType()), priv.getGrantOption());

      result.add(new HiveObjectPrivilege(objectRef, pname, ptype, grantor));
    }
    return result;
  }

  @SuppressWarnings("unchecked")
  private List<MDBPrivilege> listPrincipalAllDBGrant(String principalName,
      PrincipalType principalType,
      QueryWrapper queryWrapper) {
    boolean success = false;
    Query query = null;
    List<MDBPrivilege> mSecurityDBList = null;
    try {
      LOG.debug("Executing listPrincipalAllDBGrant");

      openTransaction();
      if (principalName != null && principalType != null) {
        query = queryWrapper.query = pm.newQuery(MDBPrivilege.class, "principalName == t1 && principalType == t2");
        query.declareParameters("java.lang.String t1, java.lang.String t2");
        mSecurityDBList =
            (List<MDBPrivilege>) query.execute(principalName, principalType.toString());
      } else {
        query = queryWrapper.query = pm.newQuery(MDBPrivilege.class);
        mSecurityDBList = (List<MDBPrivilege>) query.execute();
      }
      pm.retrieveAll(mSecurityDBList);
      success = commitTransaction();

      LOG.debug("Done retrieving all objects for listPrincipalAllDBGrant");
    } finally {
      if (!success) {
        rollbackTransaction();
      }
    }
    return mSecurityDBList;
  }

  @SuppressWarnings("unchecked")
  public List<MTablePrivilege> listAllTableGrants(String dbName, String tableName) {
    boolean success = false;
    Query query = null;
    tableName = HiveStringUtils.normalizeIdentifier(tableName);
    dbName = HiveStringUtils.normalizeIdentifier(dbName);
    List<MTablePrivilege> mSecurityTabList = new ArrayList<MTablePrivilege>();
    tableName = HiveStringUtils.normalizeIdentifier(tableName);
    dbName = HiveStringUtils.normalizeIdentifier(dbName);
    try {
      LOG.debug("Executing listAllTableGrants");

      openTransaction();
      String queryStr = "table.tableName == t1 && table.database.name == t2";
      query = pm.newQuery(MTablePrivilege.class, queryStr);
      query.declareParameters("java.lang.String t1, java.lang.String t2");
      List<MTablePrivilege> mPrivs  = (List<MTablePrivilege>) query.executeWithArray(tableName, dbName);
      LOG.debug("Done executing query for listAllTableGrants");
      pm.retrieveAll(mPrivs);
      success = commitTransaction();

      mSecurityTabList.addAll(mPrivs);

      LOG.debug("Done retrieving all objects for listAllTableGrants");
    } finally {
      rollbackAndCleanup(success, query);
    }
    return mSecurityTabList;
  }

  @SuppressWarnings("unchecked")
  public List<MPartitionPrivilege> listTableAllPartitionGrants(String dbName, String tableName) {
    tableName = HiveStringUtils.normalizeIdentifier(tableName);
    dbName = HiveStringUtils.normalizeIdentifier(dbName);
    boolean success = false;
    Query query = null;
    List<MPartitionPrivilege> mSecurityTabPartList = new ArrayList<MPartitionPrivilege>();
    try {
      LOG.debug("Executing listTableAllPartitionGrants");

      openTransaction();
      String queryStr = "partition.table.tableName == t1 && partition.table.database.name == t2";
      query = pm.newQuery(MPartitionPrivilege.class, queryStr);
      query.declareParameters("java.lang.String t1, java.lang.String t2");
      List<MPartitionPrivilege> mPrivs = (List<MPartitionPrivilege>) query.executeWithArray(tableName, dbName);
      pm.retrieveAll(mPrivs);
      success = commitTransaction();

      mSecurityTabPartList.addAll(mPrivs);

      LOG.debug("Done retrieving all objects for listTableAllPartitionGrants");
    } finally {
      rollbackAndCleanup(success, query);
    }
    return mSecurityTabPartList;
  }

  @SuppressWarnings("unchecked")
  public List<MTableColumnPrivilege> listTableAllColumnGrants(String dbName, String tableName) {
    boolean success = false;
    Query query = null;
    List<MTableColumnPrivilege> mTblColPrivilegeList = new ArrayList<MTableColumnPrivilege>();
    tableName = HiveStringUtils.normalizeIdentifier(tableName);
    dbName = HiveStringUtils.normalizeIdentifier(dbName);
    try {
      LOG.debug("Executing listTableAllColumnGrants");

      openTransaction();
      String queryStr = "table.tableName == t1 && table.database.name == t2";
      query = pm.newQuery(MTableColumnPrivilege.class, queryStr);
      query.declareParameters("java.lang.String t1, java.lang.String t2");
      List<MTableColumnPrivilege> mPrivs =
          (List<MTableColumnPrivilege>) query.executeWithArray(tableName, dbName);
      pm.retrieveAll(mPrivs);
      success = commitTransaction();

      mTblColPrivilegeList.addAll(mPrivs);

      LOG.debug("Done retrieving all objects for listTableAllColumnGrants");
    } finally {
      rollbackAndCleanup(success, query);
    }
    return mTblColPrivilegeList;
  }

  @SuppressWarnings("unchecked")
  public List<MPartitionColumnPrivilege> listTableAllPartitionColumnGrants(String dbName,
      String tableName) {
    boolean success = false;
    Query query = null;
    tableName = HiveStringUtils.normalizeIdentifier(tableName);
    dbName = HiveStringUtils.normalizeIdentifier(dbName);
    List<MPartitionColumnPrivilege> mSecurityColList = new ArrayList<MPartitionColumnPrivilege>();
    try {
      LOG.debug("Executing listTableAllPartitionColumnGrants");

      openTransaction();
      String queryStr = "partition.table.tableName == t1 && partition.table.database.name == t2";
      query = pm.newQuery(MPartitionColumnPrivilege.class, queryStr);
      query.declareParameters("java.lang.String t1, java.lang.String t2");
      List<MPartitionColumnPrivilege> mPrivs =
          (List<MPartitionColumnPrivilege>) query.executeWithArray(tableName, dbName);
      pm.retrieveAll(mPrivs);
      success = commitTransaction();

      mSecurityColList.addAll(mPrivs);

      LOG.debug("Done retrieving all objects for listTableAllPartitionColumnGrants");
    } finally {
      rollbackAndCleanup(success, query);
    }
    return mSecurityColList;
  }

  @SuppressWarnings("unchecked")
  public List<MPartitionColumnPrivilege> listPartitionAllColumnGrants(String dbName,
      String tableName, List<String> partNames) {
    boolean success = false;
    tableName = HiveStringUtils.normalizeIdentifier(tableName);
    dbName = HiveStringUtils.normalizeIdentifier(dbName);

    List<MPartitionColumnPrivilege> mSecurityColList = null;
    try {
      openTransaction();
      LOG.debug("Executing listPartitionAllColumnGrants");
      mSecurityColList = queryByPartitionNames(
          dbName, tableName, partNames, MPartitionColumnPrivilege.class,
          "partition.table.tableName", "partition.table.database.name", "partition.partitionName");
      LOG.debug("Done executing query for listPartitionAllColumnGrants");
      pm.retrieveAll(mSecurityColList);
      success = commitTransaction();
      LOG.debug("Done retrieving all objects for listPartitionAllColumnGrants");
    } finally {
      if (!success) {
        rollbackTransaction();
      }
    }
    return mSecurityColList;
  }

  public void dropPartitionAllColumnGrantsNoTxn(
      String dbName, String tableName, List<String> partNames) {
    ObjectPair<Query, Object[]> queryWithParams = makeQueryByPartitionNames(
          dbName, tableName, partNames, MPartitionColumnPrivilege.class,
          "partition.table.tableName", "partition.table.database.name", "partition.partitionName");
    queryWithParams.getFirst().deletePersistentAll(queryWithParams.getSecond());
  }

  @SuppressWarnings("unchecked")
  private List<MDBPrivilege> listDatabaseGrants(String dbName, QueryWrapper queryWrapper) {
    dbName = HiveStringUtils.normalizeIdentifier(dbName);
    boolean success = false;
    try {
      LOG.debug("Executing listDatabaseGrants");

      openTransaction();
      Query query = queryWrapper.query = pm.newQuery(MDBPrivilege.class, "database.name == t1");
      query.declareParameters("java.lang.String t1");
      List<MDBPrivilege> mSecurityDBList = (List<MDBPrivilege>) query.executeWithArray(dbName);
      pm.retrieveAll(mSecurityDBList);
      success = commitTransaction();
      LOG.debug("Done retrieving all objects for listDatabaseGrants");
      return mSecurityDBList;
    } finally {
      if (!success) {
        rollbackTransaction();
      }
    }
  }

  @SuppressWarnings("unchecked")
  private List<MPartitionPrivilege> listPartitionGrants(String dbName, String tableName,
      List<String> partNames) {
    tableName = HiveStringUtils.normalizeIdentifier(tableName);
    dbName = HiveStringUtils.normalizeIdentifier(dbName);

    boolean success = false;
    List<MPartitionPrivilege> mSecurityTabPartList = null;
    try {
      openTransaction();
      LOG.debug("Executing listPartitionGrants");
      mSecurityTabPartList = queryByPartitionNames(
          dbName, tableName, partNames, MPartitionPrivilege.class, "partition.table.tableName",
          "partition.table.database.name", "partition.partitionName");
      LOG.debug("Done executing query for listPartitionGrants");
      pm.retrieveAll(mSecurityTabPartList);
      success = commitTransaction();
      LOG.debug("Done retrieving all objects for listPartitionGrants");
    } finally {
      if (!success) {
        rollbackTransaction();
      }
    }
    return mSecurityTabPartList;
  }

  private void dropPartitionGrantsNoTxn(String dbName, String tableName, List<String> partNames) {
    ObjectPair<Query, Object[]> queryWithParams = makeQueryByPartitionNames(
          dbName, tableName, partNames,MPartitionPrivilege.class, "partition.table.tableName",
          "partition.table.database.name", "partition.partitionName");
    queryWithParams.getFirst().deletePersistentAll(queryWithParams.getSecond());
  }

  @SuppressWarnings("unchecked")
  private <T> List<T> queryByPartitionNames(String dbName, String tableName,
      List<String> partNames, Class<T> clazz, String tbCol, String dbCol, String partCol) {
    ObjectPair<Query, Object[]> queryAndParams = makeQueryByPartitionNames(
        dbName, tableName, partNames, clazz, tbCol, dbCol, partCol);
    return (List<T>)queryAndParams.getFirst().executeWithArray(queryAndParams.getSecond());
  }

  private ObjectPair<Query, Object[]> makeQueryByPartitionNames(
      String dbName, String tableName, List<String> partNames, Class<?> clazz,
      String tbCol, String dbCol, String partCol) {
    String queryStr = tbCol + " == t1 && " + dbCol + " == t2";
    String paramStr = "java.lang.String t1, java.lang.String t2";
    Object[] params = new Object[2 + partNames.size()];
    params[0] = HiveStringUtils.normalizeIdentifier(tableName);
    params[1] = HiveStringUtils.normalizeIdentifier(dbName);
    int index = 0;
    for (String partName : partNames) {
      params[index + 2] = partName;
      queryStr += ((index == 0) ? " && (" : " || ") + partCol + " == p" + index;
      paramStr += ", java.lang.String p" + index;
      ++index;
    }
    queryStr += ")";
    Query query = pm.newQuery(clazz, queryStr);
    query.declareParameters(paramStr);
    return new ObjectPair<Query, Object[]>(query, params);
  }

  @SuppressWarnings("unchecked")
  public List<MTablePrivilege> listAllMTableGrants(
      String principalName, PrincipalType principalType, String dbName,
      String tableName) {
    tableName = HiveStringUtils.normalizeIdentifier(tableName);
    dbName = HiveStringUtils.normalizeIdentifier(dbName);
    boolean success = false;
    Query query = null;
    List<MTablePrivilege> mSecurityTabPartList = new ArrayList<MTablePrivilege>();
    try {
      openTransaction();
      LOG.debug("Executing listAllTableGrants");
      query =
          pm.newQuery(MTablePrivilege.class,
              "principalName == t1 && principalType == t2 && table.tableName == t3 && table.database.name == t4");
      query
          .declareParameters("java.lang.String t1, java.lang.String t2, java.lang.String t3, java.lang.String t4");
      List<MTablePrivilege> mPrivs =
          (List<MTablePrivilege>) query.executeWithArray(principalName, principalType.toString(),
              tableName, dbName);
      pm.retrieveAll(mPrivs);
      success = commitTransaction();

      mSecurityTabPartList.addAll(mPrivs);

      LOG.debug("Done retrieving all objects for listAllTableGrants");
    } finally {
      rollbackAndCleanup(success, query);
    }
    return mSecurityTabPartList;
  }

  @Override
  public List<HiveObjectPrivilege> listAllTableGrants(String principalName,
                                                      PrincipalType principalType,
                                                      String dbName,
                                                      String tableName) {
    List<MTablePrivilege> mTbls =
        listAllMTableGrants(principalName, principalType, dbName, tableName);
    if (mTbls.isEmpty()) {
      return Collections.<HiveObjectPrivilege> emptyList();
    }
    List<HiveObjectPrivilege> result = new ArrayList<HiveObjectPrivilege>();
    for (int i = 0; i < mTbls.size(); i++) {
      MTablePrivilege sTbl = mTbls.get(i);
      HiveObjectRef objectRef = new HiveObjectRef(
          HiveObjectType.TABLE, dbName, tableName, null, null);
      HiveObjectPrivilege secObj = new HiveObjectPrivilege(objectRef,
          sTbl.getPrincipalName(), principalType,
          new PrivilegeGrantInfo(sTbl.getPrivilege(), sTbl.getCreateTime(), sTbl
              .getGrantor(), PrincipalType.valueOf(sTbl
              .getGrantorType()), sTbl.getGrantOption()));
      result.add(secObj);
    }
    return result;
  }

  @SuppressWarnings("unchecked")
  public List<MPartitionPrivilege> listPrincipalMPartitionGrants(
      String principalName, PrincipalType principalType, String dbName,
      String tableName, String partName) {
    boolean success = false;
    Query query = null;
    tableName = HiveStringUtils.normalizeIdentifier(tableName);
    dbName = HiveStringUtils.normalizeIdentifier(dbName);
    List<MPartitionPrivilege> mSecurityTabPartList = new ArrayList<MPartitionPrivilege>();
    try {
      LOG.debug("Executing listPrincipalPartitionGrants");

      openTransaction();
      query =
          pm.newQuery(MPartitionPrivilege.class,
              "principalName == t1 && principalType == t2 && partition.table.tableName == t3 "
                  + "&& partition.table.database.name == t4 && partition.partitionName == t5");
      query
          .declareParameters("java.lang.String t1, java.lang.String t2, java.lang.String t3, java.lang.String t4, "
              + "java.lang.String t5");
      List<MPartitionPrivilege> mPrivs =
          (List<MPartitionPrivilege>) query.executeWithArray(principalName,
              principalType.toString(), tableName, dbName, partName);
      pm.retrieveAll(mPrivs);
      success = commitTransaction();

      mSecurityTabPartList.addAll(mPrivs);

      LOG.debug("Done retrieving all objects for listPrincipalPartitionGrants");
    } finally {
      rollbackAndCleanup(success, query);
    }
    return mSecurityTabPartList;
  }

  @Override
  public List<HiveObjectPrivilege> listPrincipalPartitionGrants(String principalName,
                                                                PrincipalType principalType,
                                                                String dbName,
                                                                String tableName,
                                                                List<String> partValues,
                                                                String partName) {
    List<MPartitionPrivilege> mParts = listPrincipalMPartitionGrants(principalName,
        principalType, dbName, tableName, partName);
    if (mParts.isEmpty()) {
      return Collections.<HiveObjectPrivilege> emptyList();
    }
    List<HiveObjectPrivilege> result = new ArrayList<HiveObjectPrivilege>();
    for (int i = 0; i < mParts.size(); i++) {
      MPartitionPrivilege sPart = mParts.get(i);
      HiveObjectRef objectRef = new HiveObjectRef(
          HiveObjectType.PARTITION, dbName, tableName, partValues, null);
      HiveObjectPrivilege secObj = new HiveObjectPrivilege(objectRef,
          sPart.getPrincipalName(), principalType,
          new PrivilegeGrantInfo(sPart.getPrivilege(), sPart
              .getCreateTime(), sPart.getGrantor(), PrincipalType
              .valueOf(sPart.getGrantorType()), sPart
              .getGrantOption()));

      result.add(secObj);
    }
    return result;
  }

  @SuppressWarnings("unchecked")
  public List<MTableColumnPrivilege> listPrincipalMTableColumnGrants(
      String principalName, PrincipalType principalType, String dbName,
      String tableName, String columnName) {
    boolean success = false;
    Query query = null;
    tableName = HiveStringUtils.normalizeIdentifier(tableName);
    dbName = HiveStringUtils.normalizeIdentifier(dbName);
    columnName = HiveStringUtils.normalizeIdentifier(columnName);
    List<MTableColumnPrivilege> mSecurityColList = new ArrayList<MTableColumnPrivilege>();
    try {
      LOG.debug("Executing listPrincipalTableColumnGrants");

      openTransaction();
      String queryStr =
          "principalName == t1 && principalType == t2 && "
              + "table.tableName == t3 && table.database.name == t4 &&  columnName == t5 ";
      query = pm.newQuery(MTableColumnPrivilege.class, queryStr);
      query.declareParameters("java.lang.String t1, java.lang.String t2, java.lang.String t3, "
          + "java.lang.String t4, java.lang.String t5");
      List<MTableColumnPrivilege> mPrivs =
          (List<MTableColumnPrivilege>) query.executeWithArray(principalName,
              principalType.toString(), tableName, dbName, columnName);
      pm.retrieveAll(mPrivs);
      success = commitTransaction();

      mSecurityColList.addAll(mPrivs);

      LOG.debug("Done retrieving all objects for listPrincipalTableColumnGrants");
    } finally {
      rollbackAndCleanup(success, query);
    }
    return mSecurityColList;
  }

  @Override
  public List<HiveObjectPrivilege> listPrincipalTableColumnGrants(String principalName,
                                                                  PrincipalType principalType,
                                                                  String dbName,
                                                                  String tableName,
                                                                  String columnName) {
    List<MTableColumnPrivilege> mTableCols =
        listPrincipalMTableColumnGrants(principalName, principalType, dbName, tableName, columnName);
    if (mTableCols.isEmpty()) {
      return Collections.emptyList();
    }
    List<HiveObjectPrivilege> result = new ArrayList<HiveObjectPrivilege>();
    for (int i = 0; i < mTableCols.size(); i++) {
      MTableColumnPrivilege sCol = mTableCols.get(i);
      HiveObjectRef objectRef = new HiveObjectRef(
          HiveObjectType.COLUMN, dbName, tableName, null, sCol.getColumnName());
      HiveObjectPrivilege secObj = new HiveObjectPrivilege(
          objectRef, sCol.getPrincipalName(), principalType,
          new PrivilegeGrantInfo(sCol.getPrivilege(), sCol
              .getCreateTime(), sCol.getGrantor(), PrincipalType
              .valueOf(sCol.getGrantorType()), sCol
              .getGrantOption()));
      result.add(secObj);
    }
    return result;
  }

  @SuppressWarnings("unchecked")
  public List<MPartitionColumnPrivilege> listPrincipalMPartitionColumnGrants(
      String principalName, PrincipalType principalType, String dbName,
      String tableName, String partitionName, String columnName) {
    boolean success = false;
    Query query = null;
    tableName = HiveStringUtils.normalizeIdentifier(tableName);
    dbName = HiveStringUtils.normalizeIdentifier(dbName);
    columnName = HiveStringUtils.normalizeIdentifier(columnName);
    List<MPartitionColumnPrivilege> mSecurityColList = new ArrayList<MPartitionColumnPrivilege>();
    try {
      LOG.debug("Executing listPrincipalPartitionColumnGrants");

      openTransaction();
      query = pm.newQuery(
              MPartitionColumnPrivilege.class,
              "principalName == t1 && principalType == t2 && partition.table.tableName == t3 "
                  + "&& partition.table.database.name == t4 && partition.partitionName == t5 && columnName == t6");
      query.declareParameters("java.lang.String t1, java.lang.String t2, java.lang.String t3, "
          + "java.lang.String t4, java.lang.String t5, java.lang.String t6");
      List<MPartitionColumnPrivilege> mPrivs =
          (List<MPartitionColumnPrivilege>) query.executeWithArray(principalName,
              principalType.toString(), tableName, dbName, partitionName, columnName);
      pm.retrieveAll(mPrivs);
      success = commitTransaction();

      mSecurityColList.addAll(mPrivs);

      LOG.debug("Done retrieving all objects for listPrincipalPartitionColumnGrants");
    } finally {
      rollbackAndCleanup(success, query);
    }
    return mSecurityColList;
  }

  @Override
  public List<HiveObjectPrivilege> listPrincipalPartitionColumnGrants(String principalName,
                                                                      PrincipalType principalType,
                                                                      String dbName,
                                                                      String tableName,
                                                                      List<String> partValues,
                                                                      String partitionName,
                                                                      String columnName) {
    List<MPartitionColumnPrivilege> mPartitionCols =
        listPrincipalMPartitionColumnGrants(principalName, principalType, dbName, tableName,
            partitionName, columnName);
    if (mPartitionCols.isEmpty()) {
      return Collections.emptyList();
    }
    List<HiveObjectPrivilege> result = new ArrayList<HiveObjectPrivilege>();
    for (int i = 0; i < mPartitionCols.size(); i++) {
      MPartitionColumnPrivilege sCol = mPartitionCols.get(i);
      HiveObjectRef objectRef = new HiveObjectRef(
          HiveObjectType.COLUMN, dbName, tableName, partValues, sCol.getColumnName());
      HiveObjectPrivilege secObj = new HiveObjectPrivilege(objectRef,
          sCol.getPrincipalName(), principalType,
          new PrivilegeGrantInfo(sCol.getPrivilege(), sCol
              .getCreateTime(), sCol.getGrantor(), PrincipalType
              .valueOf(sCol.getGrantorType()), sCol.getGrantOption()));
      result.add(secObj);
    }
    return result;
  }

  @Override
  public List<HiveObjectPrivilege> listPrincipalPartitionColumnGrantsAll(
      String principalName, PrincipalType principalType) {
    boolean success = false;
    Query query = null;
    try {
      openTransaction();
      LOG.debug("Executing listPrincipalPartitionColumnGrantsAll");
      List<MPartitionColumnPrivilege> mSecurityTabPartList;
      if (principalName != null && principalType != null) {
        query =
            pm.newQuery(MPartitionColumnPrivilege.class,
                "principalName == t1 && principalType == t2");
        query.declareParameters("java.lang.String t1, java.lang.String t2");
        mSecurityTabPartList =
            (List<MPartitionColumnPrivilege>) query.executeWithArray(principalName,
                principalType.toString());
      } else {
        query = pm.newQuery(MPartitionColumnPrivilege.class);
        mSecurityTabPartList = (List<MPartitionColumnPrivilege>) query.execute();
      }
      LOG.debug("Done executing query for listPrincipalPartitionColumnGrantsAll");
      pm.retrieveAll(mSecurityTabPartList);
      List<HiveObjectPrivilege> result = convertPartCols(mSecurityTabPartList);
      success = commitTransaction();
      LOG.debug("Done retrieving all objects for listPrincipalPartitionColumnGrantsAll");
      return result;
    } finally {
      rollbackAndCleanup(success, query);
    }
  }

  @Override
  public List<HiveObjectPrivilege> listPartitionColumnGrantsAll(String dbName, String tableName,
      String partitionName, String columnName) {
    boolean success = false;
    Query query = null;
    try {
      openTransaction();
      LOG.debug("Executing listPartitionColumnGrantsAll");
      query =
          pm.newQuery(MPartitionColumnPrivilege.class,
              "partition.table.tableName == t3 && partition.table.database.name == t4 && "
                  + "partition.partitionName == t5 && columnName == t6");
      query
          .declareParameters("java.lang.String t3, java.lang.String t4, java.lang.String t5, java.lang.String t6");
      List<MPartitionColumnPrivilege> mSecurityTabPartList =
          (List<MPartitionColumnPrivilege>) query.executeWithArray(tableName, dbName,
              partitionName, columnName);
      LOG.debug("Done executing query for listPartitionColumnGrantsAll");
      pm.retrieveAll(mSecurityTabPartList);
      List<HiveObjectPrivilege> result = convertPartCols(mSecurityTabPartList);
      success = commitTransaction();
      LOG.debug("Done retrieving all objects for listPartitionColumnGrantsAll");
      return result;
    } finally {
      rollbackAndCleanup(success, query);
    }
  }

  private List<HiveObjectPrivilege> convertPartCols(List<MPartitionColumnPrivilege> privs) {
    List<HiveObjectPrivilege> result = new ArrayList<HiveObjectPrivilege>();
    for (MPartitionColumnPrivilege priv : privs) {
      String pname = priv.getPrincipalName();
      PrincipalType ptype = PrincipalType.valueOf(priv.getPrincipalType());

      MPartition mpartition = priv.getPartition();
      MTable mtable = mpartition.getTable();
      MDatabase mdatabase = mtable.getDatabase();

      HiveObjectRef objectRef = new HiveObjectRef(HiveObjectType.COLUMN,
          mdatabase.getName(), mtable.getTableName(), mpartition.getValues(), priv.getColumnName());
      PrivilegeGrantInfo grantor = new PrivilegeGrantInfo(priv.getPrivilege(), priv.getCreateTime(),
          priv.getGrantor(), PrincipalType.valueOf(priv.getGrantorType()), priv.getGrantOption());

      result.add(new HiveObjectPrivilege(objectRef, pname, ptype, grantor));
    }
    return result;
  }

  @SuppressWarnings("unchecked")
  private List<MTablePrivilege> listPrincipalAllTableGrants(
      String principalName, PrincipalType principalType, QueryWrapper queryWrapper) {
    boolean success = false;
    List<MTablePrivilege> mSecurityTabPartList = null;
    try {
      LOG.debug("Executing listPrincipalAllTableGrants");

      openTransaction();
      Query query = queryWrapper.query = pm.newQuery(MTablePrivilege.class,
          "principalName == t1 && principalType == t2");
      query.declareParameters("java.lang.String t1, java.lang.String t2");
      mSecurityTabPartList = (List<MTablePrivilege>) query.execute(
          principalName, principalType.toString());
      pm.retrieveAll(mSecurityTabPartList);
      success = commitTransaction();

      LOG.debug("Done retrieving all objects for listPrincipalAllTableGrants");
    } finally {
      if (!success) {
        rollbackTransaction();
      }
    }
    return mSecurityTabPartList;
  }

  @Override
  public List<HiveObjectPrivilege> listPrincipalTableGrantsAll(String principalName,
      PrincipalType principalType) {
    boolean success = false;
    Query query = null;
    try {
      openTransaction();
      LOG.debug("Executing listPrincipalAllTableGrants");
      List<MTablePrivilege> mSecurityTabPartList;
      if (principalName != null && principalType != null) {
        query = pm.newQuery(MTablePrivilege.class, "principalName == t1 && principalType == t2");
        query.declareParameters("java.lang.String t1, java.lang.String t2");
        mSecurityTabPartList =
            (List<MTablePrivilege>) query.execute(principalName, principalType.toString());
      } else {
        query = pm.newQuery(MTablePrivilege.class);
        mSecurityTabPartList = (List<MTablePrivilege>) query.execute();
      }
      LOG.debug("Done executing query for listPrincipalAllTableGrants");
      pm.retrieveAll(mSecurityTabPartList);
      List<HiveObjectPrivilege> result = convertTable(mSecurityTabPartList);
      success = commitTransaction();
      LOG.debug("Done retrieving all objects for listPrincipalAllTableGrants");
      return result;
    } finally {
      rollbackAndCleanup(success, query);
    }
  }

  @Override
  public List<HiveObjectPrivilege> listTableGrantsAll(String dbName, String tableName) {
    boolean success = false;
    Query query = null;
    try {
      openTransaction();
      LOG.debug("Executing listTableGrantsAll");
      query =
          pm.newQuery(MTablePrivilege.class, "table.tableName == t1 && table.database.name == t2");
      query.declareParameters("java.lang.String t1, java.lang.String t2");
      List<MTablePrivilege> mSecurityTabPartList =
          (List<MTablePrivilege>) query.executeWithArray(tableName, dbName);
      LOG.debug("Done executing query for listTableGrantsAll");
      pm.retrieveAll(mSecurityTabPartList);
      List<HiveObjectPrivilege> result = convertTable(mSecurityTabPartList);
      success = commitTransaction();
      LOG.debug("Done retrieving all objects for listPrincipalAllTableGrants");
      return result;
    } finally {
      rollbackAndCleanup(success, query);
    }
  }

  private List<HiveObjectPrivilege> convertTable(List<MTablePrivilege> privs) {
    List<HiveObjectPrivilege> result = new ArrayList<HiveObjectPrivilege>();
    for (MTablePrivilege priv : privs) {
      String pname = priv.getPrincipalName();
      PrincipalType ptype = PrincipalType.valueOf(priv.getPrincipalType());

      String table = priv.getTable().getTableName();
      String database = priv.getTable().getDatabase().getName();

      HiveObjectRef objectRef = new HiveObjectRef(HiveObjectType.TABLE, database, table,
          null, null);
      PrivilegeGrantInfo grantor = new PrivilegeGrantInfo(priv.getPrivilege(), priv.getCreateTime(),
          priv.getGrantor(), PrincipalType.valueOf(priv.getGrantorType()), priv.getGrantOption());

      result.add(new HiveObjectPrivilege(objectRef, pname, ptype, grantor));
    }
    return result;
  }

  @SuppressWarnings("unchecked")
  private List<MPartitionPrivilege> listPrincipalAllPartitionGrants(String principalName,
      PrincipalType principalType, QueryWrapper queryWrapper) {
    boolean success = false;
    List<MPartitionPrivilege> mSecurityTabPartList = null;
    try {
      openTransaction();
      LOG.debug("Executing listPrincipalAllPartitionGrants");
      Query query = queryWrapper.query = pm.newQuery(MPartitionPrivilege.class, "principalName == t1 && principalType == t2");
      query.declareParameters("java.lang.String t1, java.lang.String t2");
      mSecurityTabPartList =
          (List<MPartitionPrivilege>) query.execute(principalName, principalType.toString());
      pm.retrieveAll(mSecurityTabPartList);
      success = commitTransaction();
      LOG.debug("Done retrieving all objects for listPrincipalAllPartitionGrants");
    } finally {
      if (!success) {
       rollbackTransaction();
      }
    }
    return mSecurityTabPartList;
  }

  @Override
  public List<HiveObjectPrivilege> listPrincipalPartitionGrantsAll(String principalName,
      PrincipalType principalType) {
    boolean success = false;
    Query query = null;
    try {
      openTransaction();
      LOG.debug("Executing listPrincipalPartitionGrantsAll");
      List<MPartitionPrivilege> mSecurityTabPartList;
      if (principalName != null && principalType != null) {
        query =
            pm.newQuery(MPartitionPrivilege.class, "principalName == t1 && principalType == t2");
        query.declareParameters("java.lang.String t1, java.lang.String t2");
        mSecurityTabPartList =
            (List<MPartitionPrivilege>) query.execute(principalName, principalType.toString());
      } else {
        query = pm.newQuery(MPartitionPrivilege.class);
        mSecurityTabPartList = (List<MPartitionPrivilege>) query.execute();
      }
      LOG.debug("Done executing query for listPrincipalPartitionGrantsAll");
      pm.retrieveAll(mSecurityTabPartList);
      List<HiveObjectPrivilege> result = convertPartition(mSecurityTabPartList);
      success = commitTransaction();
      LOG.debug("Done retrieving all objects for listPrincipalPartitionGrantsAll");
      return result;
    } finally {
      rollbackAndCleanup(success, query);
    }
  }

  @Override
  public List<HiveObjectPrivilege> listPartitionGrantsAll(String dbName, String tableName,
      String partitionName) {
    boolean success = false;
    Query query = null;
    try {
      openTransaction();
      LOG.debug("Executing listPrincipalPartitionGrantsAll");
      query =
          pm.newQuery(MPartitionPrivilege.class,
              "partition.table.tableName == t3 && partition.table.database.name == t4 && "
                  + "partition.partitionName == t5");
      query.declareParameters("java.lang.String t3, java.lang.String t4, java.lang.String t5");
      List<MPartitionPrivilege> mSecurityTabPartList =
          (List<MPartitionPrivilege>) query.executeWithArray(tableName, dbName, partitionName);
      LOG.debug("Done executing query for listPrincipalPartitionGrantsAll");
      pm.retrieveAll(mSecurityTabPartList);
      List<HiveObjectPrivilege> result = convertPartition(mSecurityTabPartList);
      success = commitTransaction();
      LOG.debug("Done retrieving all objects for listPrincipalPartitionGrantsAll");
      return result;
    } finally {
      rollbackAndCleanup(success, query);
    }
  }

  private List<HiveObjectPrivilege> convertPartition(List<MPartitionPrivilege> privs) {
    List<HiveObjectPrivilege> result = new ArrayList<HiveObjectPrivilege>();
    for (MPartitionPrivilege priv : privs) {
      String pname = priv.getPrincipalName();
      PrincipalType ptype = PrincipalType.valueOf(priv.getPrincipalType());

      MPartition mpartition = priv.getPartition();
      MTable mtable = mpartition.getTable();
      MDatabase mdatabase = mtable.getDatabase();

      HiveObjectRef objectRef = new HiveObjectRef(HiveObjectType.PARTITION,
          mdatabase.getName(), mtable.getTableName(), mpartition.getValues(), null);
      PrivilegeGrantInfo grantor = new PrivilegeGrantInfo(priv.getPrivilege(), priv.getCreateTime(),
          priv.getGrantor(), PrincipalType.valueOf(priv.getGrantorType()), priv.getGrantOption());

      result.add(new HiveObjectPrivilege(objectRef, pname, ptype, grantor));
    }
    return result;
  }

  @SuppressWarnings("unchecked")
  private List<MTableColumnPrivilege> listPrincipalAllTableColumnGrants(String principalName,
      PrincipalType principalType, QueryWrapper queryWrapper) {
    boolean success = false;

    List<MTableColumnPrivilege> mSecurityColumnList = null;
    try {
      LOG.debug("Executing listPrincipalAllTableColumnGrants");

      openTransaction();
      Query query = queryWrapper.query =
          pm.newQuery(MTableColumnPrivilege.class, "principalName == t1 && principalType == t2");
      query.declareParameters("java.lang.String t1, java.lang.String t2");
      mSecurityColumnList =
          (List<MTableColumnPrivilege>) query.execute(principalName, principalType.toString());
      pm.retrieveAll(mSecurityColumnList);
      success = commitTransaction();

      LOG.debug("Done retrieving all objects for listPrincipalAllTableColumnGrants");
    } finally {
      if (!success) {
        rollbackTransaction();
      }
    }
    return mSecurityColumnList;
  }

  @Override
  public List<HiveObjectPrivilege> listPrincipalTableColumnGrantsAll(String principalName,
      PrincipalType principalType) {
    boolean success = false;
    Query query = null;
    try {
      openTransaction();
      LOG.debug("Executing listPrincipalTableColumnGrantsAll");

      List<MTableColumnPrivilege> mSecurityTabPartList;
      if (principalName != null && principalType != null) {
        query =
            pm.newQuery(MTableColumnPrivilege.class, "principalName == t1 && principalType == t2");
        query.declareParameters("java.lang.String t1, java.lang.String t2");
        mSecurityTabPartList =
            (List<MTableColumnPrivilege>) query.execute(principalName, principalType.toString());
      } else {
        query = pm.newQuery(MTableColumnPrivilege.class);
        mSecurityTabPartList = (List<MTableColumnPrivilege>) query.execute();
      }
      LOG.debug("Done executing query for listPrincipalTableColumnGrantsAll");
      pm.retrieveAll(mSecurityTabPartList);
      List<HiveObjectPrivilege> result = convertTableCols(mSecurityTabPartList);
      success = commitTransaction();
      LOG.debug("Done retrieving all objects for listPrincipalTableColumnGrantsAll");
      return result;
    } finally {
      rollbackAndCleanup(success, query);
    }
  }

  @Override
  public List<HiveObjectPrivilege> listTableColumnGrantsAll(String dbName, String tableName,
      String columnName) {
    boolean success = false;
    Query query = null;
    try {
      openTransaction();
      LOG.debug("Executing listPrincipalTableColumnGrantsAll");
      query =
          pm.newQuery(MTableColumnPrivilege.class,
              "table.tableName == t3 && table.database.name == t4 &&  columnName == t5");
      query.declareParameters("java.lang.String t3, java.lang.String t4, java.lang.String t5");
      List<MTableColumnPrivilege> mSecurityTabPartList =
          (List<MTableColumnPrivilege>) query.executeWithArray(tableName, dbName, columnName);
      LOG.debug("Done executing query for listPrincipalTableColumnGrantsAll");
      pm.retrieveAll(mSecurityTabPartList);
      List<HiveObjectPrivilege> result = convertTableCols(mSecurityTabPartList);
      success = commitTransaction();
      LOG.debug("Done retrieving all objects for listPrincipalTableColumnGrantsAll");
      return result;
    } finally {
      rollbackAndCleanup(success, query);
    }
  }

  private List<HiveObjectPrivilege> convertTableCols(List<MTableColumnPrivilege> privs) {
    List<HiveObjectPrivilege> result = new ArrayList<HiveObjectPrivilege>();
    for (MTableColumnPrivilege priv : privs) {
      String pname = priv.getPrincipalName();
      PrincipalType ptype = PrincipalType.valueOf(priv.getPrincipalType());

      MTable mtable = priv.getTable();
      MDatabase mdatabase = mtable.getDatabase();

      HiveObjectRef objectRef = new HiveObjectRef(HiveObjectType.COLUMN,
          mdatabase.getName(), mtable.getTableName(), null, priv.getColumnName());
      PrivilegeGrantInfo grantor = new PrivilegeGrantInfo(priv.getPrivilege(), priv.getCreateTime(),
          priv.getGrantor(), PrincipalType.valueOf(priv.getGrantorType()), priv.getGrantOption());

      result.add(new HiveObjectPrivilege(objectRef, pname, ptype, grantor));
    }
    return result;
  }

  @SuppressWarnings("unchecked")
  private List<MPartitionColumnPrivilege> listPrincipalAllPartitionColumnGrants(
      String principalName, PrincipalType principalType, QueryWrapper queryWrapper) {
    boolean success = false;
    List<MPartitionColumnPrivilege> mSecurityColumnList = null;
    try {
      LOG.debug("Executing listPrincipalAllTableColumnGrants");

      openTransaction();
      Query query = queryWrapper.query =
          pm.newQuery(MPartitionColumnPrivilege.class, "principalName == t1 && principalType == t2");
      query.declareParameters("java.lang.String t1, java.lang.String t2");
      mSecurityColumnList =
          (List<MPartitionColumnPrivilege>) query.execute(principalName, principalType.toString());
      pm.retrieveAll(mSecurityColumnList);
      success = commitTransaction();

      LOG.debug("Done retrieving all objects for listPrincipalAllTableColumnGrants");
    } finally {
      if (!success) {
        rollbackTransaction();
      }
    }
    return mSecurityColumnList;
  }

  @Override
  public boolean isPartitionMarkedForEvent(String dbName, String tblName,
      Map<String, String> partName, PartitionEventType evtType) throws UnknownTableException,
      MetaException, InvalidPartitionException, UnknownPartitionException {
    boolean success = false;
    Query query = null;

    try {
      LOG.debug("Begin Executing isPartitionMarkedForEvent");

      openTransaction();
      query = pm.newQuery(MPartitionEvent.class,
              "dbName == t1 && tblName == t2 && partName == t3 && eventType == t4");
      query
          .declareParameters("java.lang.String t1, java.lang.String t2, java.lang.String t3, int t4");
      Table tbl = getTable(dbName, tblName); // Make sure dbName and tblName are valid.
      if (null == tbl) {
        throw new UnknownTableException("Table: " + tblName + " is not found.");
      }
      Collection<MPartitionEvent> partEvents =
          (Collection<MPartitionEvent>) query.executeWithArray(dbName, tblName,
              getPartitionStr(tbl, partName), evtType.getValue());
      pm.retrieveAll(partEvents);
      success = commitTransaction();

      LOG.debug("Done executing isPartitionMarkedForEvent");
      return (partEvents != null && !partEvents.isEmpty()) ? true : false;
    } finally {
      rollbackAndCleanup(success, query);
    }
  }

  @Override
  public Table markPartitionForEvent(String dbName, String tblName, Map<String,String> partName,
      PartitionEventType evtType) throws MetaException, UnknownTableException, InvalidPartitionException, UnknownPartitionException {

    LOG.debug("Begin executing markPartitionForEvent");
    boolean success = false;
    Table tbl = null;
    try{
    openTransaction();
    tbl = getTable(dbName, tblName); // Make sure dbName and tblName are valid.
    if(null == tbl) {
      throw new UnknownTableException("Table: "+ tblName + " is not found.");
    }
    pm.makePersistent(new MPartitionEvent(dbName,tblName,getPartitionStr(tbl, partName), evtType.getValue()));
    success = commitTransaction();
    LOG.debug("Done executing markPartitionForEvent");
    } finally {
      if(!success) {
        rollbackTransaction();
      }
    }
    return tbl;
  }

  private String getPartitionStr(Table tbl, Map<String,String> partName) throws InvalidPartitionException{
    if(tbl.getPartitionKeysSize() != partName.size()){
      throw new InvalidPartitionException("Number of partition columns in table: "+ tbl.getPartitionKeysSize() +
          " doesn't match with number of supplied partition values: "+partName.size());
    }
    final List<String> storedVals = new ArrayList<String>(tbl.getPartitionKeysSize());
    for(FieldSchema partKey : tbl.getPartitionKeys()){
      String partVal = partName.get(partKey.getName());
      if(null == partVal) {
        throw new InvalidPartitionException("No value found for partition column: "+partKey.getName());
      }
      storedVals.add(partVal);
    }
    return join(storedVals,',');
  }

  /** The following API
   *
   *  - executeJDOQLSelect
   *
   * is used by HiveMetaTool. This API **shouldn't** be exposed via Thrift.
   *
   */
  public Collection<?> executeJDOQLSelect(String queryStr, QueryWrapper queryWrapper) {
    boolean committed = false;
    Collection<?> result = null;
    try {
      openTransaction();
      Query query = queryWrapper.query = pm.newQuery(queryStr);
      result = ((Collection<?>) query.execute());
      committed = commitTransaction();

      if (committed) {
        return result;
      } else {
        return null;
      }
    } finally {
      if (!committed) {
        rollbackTransaction();
      }
    }
  }

  /** The following API
  *
  *  - executeJDOQLUpdate
  *
  * is used by HiveMetaTool. This API **shouldn't** be exposed via Thrift.
  *
  */
  public long executeJDOQLUpdate(String queryStr) {
    boolean committed = false;
    long numUpdated = 0;
    Query query = null;
    try {
      openTransaction();
      query = pm.newQuery(queryStr);
      numUpdated = (Long) query.execute();
      committed = commitTransaction();
      if (committed) {
        return numUpdated;
      } else {
        return -1;
      }
    } finally {
      rollbackAndCleanup(committed, query);
    }
  }

  /** The following API
  *
  *  - listFSRoots
  *
  * is used by HiveMetaTool. This API **shouldn't** be exposed via Thrift.
  *
  */
  public Set<String> listFSRoots() {
    boolean committed = false;
    Query query = null;
    Set<String> fsRoots = new HashSet<String>();
    try {
      openTransaction();
      query = pm.newQuery(MDatabase.class);
      List<MDatabase> mDBs = (List<MDatabase>) query.execute();
      pm.retrieveAll(mDBs);
      for (MDatabase mDB : mDBs) {
        fsRoots.add(mDB.getLocationUri());
      }
      committed = commitTransaction();
      if (committed) {
        return fsRoots;
      } else {
        return null;
      }
    } finally {
      rollbackAndCleanup(committed, query);
    }
  }

  private boolean shouldUpdateURI(URI onDiskUri, URI inputUri) {
    String onDiskHost = onDiskUri.getHost();
    String inputHost = inputUri.getHost();

    int onDiskPort = onDiskUri.getPort();
    int inputPort = inputUri.getPort();

    String onDiskScheme = onDiskUri.getScheme();
    String inputScheme = inputUri.getScheme();

    //compare ports
    if (inputPort != -1) {
      if (inputPort != onDiskPort) {
        return false;
      }
    }
    //compare schemes
    if (inputScheme != null) {
      if (onDiskScheme == null) {
        return false;
      }
      if (!inputScheme.equalsIgnoreCase(onDiskScheme)) {
        return false;
      }
    }
    //compare hosts
    if (onDiskHost != null) {
      if (!inputHost.equalsIgnoreCase(onDiskHost)) {
        return false;
      }
    } else {
      return false;
    }
    return true;
  }

  public class UpdateMDatabaseURIRetVal {
    private List<String> badRecords;
    private Map<String, String> updateLocations;

    UpdateMDatabaseURIRetVal(List<String> badRecords, Map<String, String> updateLocations) {
      this.badRecords = badRecords;
      this.updateLocations = updateLocations;
    }

    public List<String> getBadRecords() {
      return badRecords;
    }

    public void setBadRecords(List<String> badRecords) {
      this.badRecords = badRecords;
    }

    public Map<String, String> getUpdateLocations() {
      return updateLocations;
    }

    public void setUpdateLocations(Map<String, String> updateLocations) {
      this.updateLocations = updateLocations;
    }
  }

  /** The following APIs
  *
  *  - updateMDatabaseURI
  *
  * is used by HiveMetaTool. This API **shouldn't** be exposed via Thrift.
  *
  */
  public UpdateMDatabaseURIRetVal updateMDatabaseURI(URI oldLoc, URI newLoc, boolean dryRun) {
    boolean committed = false;
    Query query = null;
    Map<String, String> updateLocations = new HashMap<String, String>();
    List<String> badRecords = new ArrayList<String>();
    UpdateMDatabaseURIRetVal retVal = null;
    try {
      openTransaction();
      query = pm.newQuery(MDatabase.class);
      List<MDatabase> mDBs = (List<MDatabase>) query.execute();
      pm.retrieveAll(mDBs);

      for (MDatabase mDB : mDBs) {
        URI locationURI = null;
        String location = mDB.getLocationUri();
        try {
          locationURI = new Path(location).toUri();
        } catch (IllegalArgumentException e) {
          badRecords.add(location);
        }
        if (locationURI == null) {
          badRecords.add(location);
        } else {
          if (shouldUpdateURI(locationURI, oldLoc)) {
            String dbLoc = mDB.getLocationUri().replaceAll(oldLoc.toString(), newLoc.toString());
            updateLocations.put(locationURI.toString(), dbLoc);
            if (!dryRun) {
              mDB.setLocationUri(dbLoc);
            }
          }
        }
      }
      committed = commitTransaction();
      if (committed) {
        retVal = new UpdateMDatabaseURIRetVal(badRecords, updateLocations);
      }
      return retVal;
    } finally {
      rollbackAndCleanup(committed, query);
    }
  }

  public class UpdatePropURIRetVal {
    private List<String> badRecords;
    private Map<String, String> updateLocations;

    UpdatePropURIRetVal(List<String> badRecords, Map<String, String> updateLocations) {
      this.badRecords = badRecords;
      this.updateLocations = updateLocations;
    }

    public List<String> getBadRecords() {
      return badRecords;
    }

    public void setBadRecords(List<String> badRecords) {
      this.badRecords = badRecords;
    }

    public Map<String, String> getUpdateLocations() {
      return updateLocations;
    }

    public void setUpdateLocations(Map<String, String> updateLocations) {
      this.updateLocations = updateLocations;
    }
  }

  private void updatePropURIHelper(URI oldLoc, URI newLoc, String tblPropKey, boolean isDryRun,
                                   List<String> badRecords, Map<String, String> updateLocations,
                                   Map<String, String> parameters) {
    URI tablePropLocationURI = null;
    if (parameters.containsKey(tblPropKey)) {
      String tablePropLocation = parameters.get(tblPropKey);
      try {
        tablePropLocationURI = new Path(tablePropLocation).toUri();
      } catch (IllegalArgumentException e) {
        badRecords.add(tablePropLocation);
      }
      // if tablePropKey that was passed in lead to a valid URI resolution, update it if
      //parts of it match the old-NN-loc, else add to badRecords
      if (tablePropLocationURI == null) {
        badRecords.add(tablePropLocation);
      } else {
        if (shouldUpdateURI(tablePropLocationURI, oldLoc)) {
          String tblPropLoc = parameters.get(tblPropKey).replaceAll(oldLoc.toString(), newLoc
              .toString());
          updateLocations.put(tablePropLocationURI.toString(), tblPropLoc);
          if (!isDryRun) {
            parameters.put(tblPropKey, tblPropLoc);
          }
        }
      }
    }
  }

  /** The following APIs
   *
   *  - updateMStorageDescriptorTblPropURI
   *
   * is used by HiveMetaTool. This API **shouldn't** be exposed via Thrift.
   *
   */
  public UpdatePropURIRetVal updateTblPropURI(URI oldLoc, URI newLoc, String tblPropKey,
      boolean isDryRun) {
    boolean committed = false;
    Query query = null;
    Map<String, String> updateLocations = new HashMap<>();
    List<String> badRecords = new ArrayList<>();
    UpdatePropURIRetVal retVal = null;
    try {
      openTransaction();
      query = pm.newQuery(MTable.class);
      List<MTable> mTbls = (List<MTable>) query.execute();
      pm.retrieveAll(mTbls);

      for (MTable mTbl : mTbls) {
        updatePropURIHelper(oldLoc, newLoc, tblPropKey, isDryRun, badRecords, updateLocations,
            mTbl.getParameters());
      }
      committed = commitTransaction();
      if (committed) {
        retVal = new UpdatePropURIRetVal(badRecords, updateLocations);
      }
      return retVal;
    } finally {
      rollbackAndCleanup(committed, query);
    }
  }

  /** The following APIs
  *
  *  - updateMStorageDescriptorTblPropURI
  *
  * is used by HiveMetaTool. This API **shouldn't** be exposed via Thrift.
  *
  */
  @Deprecated
  public UpdatePropURIRetVal updateMStorageDescriptorTblPropURI(URI oldLoc, URI newLoc,
      String tblPropKey, boolean isDryRun) {
    boolean committed = false;
    Query query = null;
    Map<String, String> updateLocations = new HashMap<String, String>();
    List<String> badRecords = new ArrayList<String>();
    UpdatePropURIRetVal retVal = null;
    try {
      openTransaction();
      query = pm.newQuery(MStorageDescriptor.class);
      List<MStorageDescriptor> mSDSs = (List<MStorageDescriptor>) query.execute();
      pm.retrieveAll(mSDSs);
      for (MStorageDescriptor mSDS : mSDSs) {
        updatePropURIHelper(oldLoc, newLoc, tblPropKey, isDryRun, badRecords, updateLocations,
            mSDS.getParameters());
      }
      committed = commitTransaction();
      if (committed) {
        retVal = new UpdatePropURIRetVal(badRecords, updateLocations);
      }
      return retVal;
    } finally {
      rollbackAndCleanup(committed, query);
    }
  }

  public class UpdateMStorageDescriptorTblURIRetVal {
    private List<String> badRecords;
    private Map<String, String> updateLocations;
    private int numNullRecords;

    UpdateMStorageDescriptorTblURIRetVal(List<String> badRecords,
      Map<String, String> updateLocations, int numNullRecords) {
      this.badRecords = badRecords;
      this.updateLocations = updateLocations;
      this.numNullRecords = numNullRecords;
    }

    public List<String> getBadRecords() {
      return badRecords;
    }

    public void setBadRecords(List<String> badRecords) {
      this.badRecords = badRecords;
    }

    public Map<String, String> getUpdateLocations() {
      return updateLocations;
    }

    public void setUpdateLocations(Map<String, String> updateLocations) {
      this.updateLocations = updateLocations;
    }

    public int getNumNullRecords() {
      return numNullRecords;
    }

    public void setNumNullRecords(int numNullRecords) {
      this.numNullRecords = numNullRecords;
    }
  }

  /** The following APIs
  *
  *  - updateMStorageDescriptorTblURI
  *
  * is used by HiveMetaTool. This API **shouldn't** be exposed via Thrift.
  *
  */
  public UpdateMStorageDescriptorTblURIRetVal updateMStorageDescriptorTblURI(URI oldLoc,
      URI newLoc, boolean isDryRun) {
    boolean committed = false;
    Query query = null;
    Map<String, String> updateLocations = new HashMap<String, String>();
    List<String> badRecords = new ArrayList<String>();
    int numNullRecords = 0;
    UpdateMStorageDescriptorTblURIRetVal retVal = null;
    try {
      openTransaction();
      query = pm.newQuery(MStorageDescriptor.class);
      List<MStorageDescriptor> mSDSs = (List<MStorageDescriptor>) query.execute();
      pm.retrieveAll(mSDSs);
      for (MStorageDescriptor mSDS : mSDSs) {
        URI locationURI = null;
        String location = mSDS.getLocation();
        if (location == null) { // This can happen for View or Index
          numNullRecords++;
          continue;
        }
        try {
          locationURI = new Path(location).toUri();
        } catch (IllegalArgumentException e) {
          badRecords.add(location);
        }
        if (locationURI == null) {
          badRecords.add(location);
        } else {
          if (shouldUpdateURI(locationURI, oldLoc)) {
            String tblLoc = mSDS.getLocation().replaceAll(oldLoc.toString(), newLoc.toString());
            updateLocations.put(locationURI.toString(), tblLoc);
            if (!isDryRun) {
              mSDS.setLocation(tblLoc);
            }
          }
        }
      }
      committed = commitTransaction();
      if (committed) {
        retVal = new UpdateMStorageDescriptorTblURIRetVal(badRecords, updateLocations, numNullRecords);
      }
      return retVal;
    } finally {
      rollbackAndCleanup(committed, query);
    }
  }

  public class UpdateSerdeURIRetVal {
    private List<String> badRecords;
    private Map<String, String> updateLocations;

    UpdateSerdeURIRetVal(List<String> badRecords, Map<String, String> updateLocations) {
      this.badRecords = badRecords;
      this.updateLocations = updateLocations;
    }

    public List<String> getBadRecords() {
      return badRecords;
    }

    public void setBadRecords(List<String> badRecords) {
      this.badRecords = badRecords;
    }

    public Map<String, String> getUpdateLocations() {
      return updateLocations;
    }

    public void setUpdateLocations(Map<String, String> updateLocations) {
      this.updateLocations = updateLocations;
    }
  }

  /** The following APIs
  *
  *  - updateSerdeURI
  *
  * is used by HiveMetaTool. This API **shouldn't** be exposed via Thrift.
  *
  */
  public UpdateSerdeURIRetVal updateSerdeURI(URI oldLoc, URI newLoc, String serdeProp,
      boolean isDryRun) {
    boolean committed = false;
    Query query = null;
    Map<String, String> updateLocations = new HashMap<String, String>();
    List<String> badRecords = new ArrayList<String>();
    UpdateSerdeURIRetVal retVal = null;
    try {
      openTransaction();
      query = pm.newQuery(MSerDeInfo.class);
      List<MSerDeInfo> mSerdes = (List<MSerDeInfo>) query.execute();
      pm.retrieveAll(mSerdes);
      for (MSerDeInfo mSerde : mSerdes) {
        if (mSerde.getParameters().containsKey(serdeProp)) {
          String schemaLoc = mSerde.getParameters().get(serdeProp);
          URI schemaLocURI = null;
          try {
            schemaLocURI = new Path(schemaLoc).toUri();
          } catch (IllegalArgumentException e) {
            badRecords.add(schemaLoc);
          }
          if (schemaLocURI == null) {
            badRecords.add(schemaLoc);
          } else {
            if (shouldUpdateURI(schemaLocURI, oldLoc)) {
              String newSchemaLoc = schemaLoc.replaceAll(oldLoc.toString(), newLoc.toString());
              updateLocations.put(schemaLocURI.toString(), newSchemaLoc);
              if (!isDryRun) {
                mSerde.getParameters().put(serdeProp, newSchemaLoc);
              }
            }
          }
        }
      }
      committed = commitTransaction();
      if (committed) {
        retVal = new UpdateSerdeURIRetVal(badRecords, updateLocations);
      }
      return retVal;
    } finally {
      rollbackAndCleanup(committed, query);
    }
  }

  private void writeMTableColumnStatistics(Table table, MTableColumnStatistics mStatsObj,
      MTableColumnStatistics oldStats) throws NoSuchObjectException, MetaException,
      InvalidObjectException, InvalidInputException {
    String dbName = mStatsObj.getDbName();
    String tableName = mStatsObj.getTableName();
    String colName = mStatsObj.getColName();
    QueryWrapper queryWrapper = new QueryWrapper();

    try {
      LOG.info("Updating table level column statistics for db=" + dbName + " tableName=" + tableName
        + " colName=" + colName);
      validateTableCols(table, Lists.newArrayList(colName));

      if (oldStats != null) {
        StatObjectConverter.setFieldsIntoOldStats(mStatsObj, oldStats);
      } else {
        pm.makePersistent(mStatsObj);
      }
    } finally {
      queryWrapper.close();
    }
  }

  private void writeMPartitionColumnStatistics(Table table, Partition partition,
      MPartitionColumnStatistics mStatsObj, MPartitionColumnStatistics oldStats)
      throws NoSuchObjectException, MetaException, InvalidObjectException, InvalidInputException {
    String dbName = mStatsObj.getDbName();
    String tableName = mStatsObj.getTableName();
    String partName = mStatsObj.getPartitionName();
    String colName = mStatsObj.getColName();

    LOG.info("Updating partition level column statistics for db=" + dbName + " tableName=" +
      tableName + " partName=" + partName + " colName=" + colName);

    boolean foundCol = false;
    List<FieldSchema> colList = partition.getSd().getCols();
    for (FieldSchema col : colList) {
      if (col.getName().equals(mStatsObj.getColName())) {
        foundCol = true;
        break;
      }
    }

    if (!foundCol) {
      LOG.warn("Column " + colName + " for which stats gathering is requested doesn't exist.");
    }

    QueryWrapper queryWrapper = new QueryWrapper();
    try {
      if (oldStats != null) {
        StatObjectConverter.setFieldsIntoOldStats(mStatsObj, oldStats);
      } else {
        pm.makePersistent(mStatsObj);
      }
    } finally {
      queryWrapper.close();
    }
  }

  /**
   * Get table's column stats
   *
   * @param table
   * @param colNames
   * @return Map of column name and its stats
   * @throws NoSuchObjectException
   * @throws MetaException
   */
  private Map<String, MTableColumnStatistics> getPartitionColStats(Table table,
     List<String> colNames) throws NoSuchObjectException, MetaException {
    Map<String, MTableColumnStatistics> statsMap = Maps.newHashMap();
    QueryWrapper queryWrapper = new QueryWrapper();
    try {
      List<MTableColumnStatistics> stats = getMTableColumnStatistics(table,
          colNames, queryWrapper);
      if (stats != null) {
        for(MTableColumnStatistics cStat : stats) {
          statsMap.put(cStat.getColName(), cStat);
        }
      }
    } finally {
      queryWrapper.close();
    }
    return statsMap;
  }

  @Override
  public boolean updateTableColumnStatistics(ColumnStatistics colStats)
    throws NoSuchObjectException, MetaException, InvalidObjectException, InvalidInputException {
    boolean committed = false;

    openTransaction();
    try {
      List<ColumnStatisticsObj> statsObjs = colStats.getStatsObj();
      ColumnStatisticsDesc statsDesc = colStats.getStatsDesc();

      // DataNucleus objects get detached all over the place for no (real) reason.
      // So let's not use them anywhere unless absolutely necessary.
      Table table = ensureGetTable(statsDesc.getDbName(), statsDesc.getTableName());
      List<String> colNames = new ArrayList<>();
      for (ColumnStatisticsObj statsObj : statsObjs) {
        colNames.add(statsObj.getColName());
      }
      Map<String, MTableColumnStatistics> oldStats = getPartitionColStats(table, colNames);

      for (ColumnStatisticsObj statsObj:statsObjs) {
        // We have to get mtable again because DataNucleus.
        MTableColumnStatistics mStatsObj = StatObjectConverter.convertToMTableColumnStatistics(
            ensureGetMTable(statsDesc.getDbName(), statsDesc.getTableName()), statsDesc, statsObj);
        writeMTableColumnStatistics(table, mStatsObj, oldStats.get(statsObj.getColName()));
        colNames.add(statsObj.getColName());
      }

      // Set the table properties
      // No need to check again if it exists.
      String dbname = table.getDbName();
      String name = table.getTableName();
      MTable oldt = getMTable(dbname, name);
      Map<String, String> parameters = table.getParameters();
      StatsSetupConst.setColumnStatsState(parameters, colNames);
      oldt.setParameters(parameters);

      committed = commitTransaction();
      return committed;
    } finally {
      if (!committed) {
        rollbackTransaction();
      }
    }
  }

  /**
   * Get partition's column stats
   *
   * @param table
   * @param partitionName
   * @param colNames
   * @return Map of column name and its stats
   * @throws NoSuchObjectException
   * @throws MetaException
   */
  private Map<String, MPartitionColumnStatistics> getPartitionColStats(Table table,
      String partitionName, List<String> colNames) throws NoSuchObjectException, MetaException {
    Map<String, MPartitionColumnStatistics> statsMap = Maps.newHashMap();
    QueryWrapper queryWrapper = new QueryWrapper();
    try {
      List<MPartitionColumnStatistics> stats = getMPartitionColumnStatistics(table,
          Lists.newArrayList(partitionName), colNames, queryWrapper);
      for(MPartitionColumnStatistics cStat : stats) {
        statsMap.put(cStat.getColName(), cStat);
      }
    } finally {
      queryWrapper.close();
    }
    return statsMap;
  }

  @Override
  public boolean updatePartitionColumnStatistics(ColumnStatistics colStats, List<String> partVals)
    throws NoSuchObjectException, MetaException, InvalidObjectException, InvalidInputException {
    boolean committed = false;

    try {
      openTransaction();
      List<ColumnStatisticsObj> statsObjs = colStats.getStatsObj();
      ColumnStatisticsDesc statsDesc = colStats.getStatsDesc();
      Table table = ensureGetTable(statsDesc.getDbName(), statsDesc.getTableName());
      Partition partition = convertToPart(getMPartition(
          statsDesc.getDbName(), statsDesc.getTableName(), partVals));
      List<String> colNames = new ArrayList<>();

      for(ColumnStatisticsObj statsObj : statsObjs) {
        colNames.add(statsObj.getColName());
      }

      Map<String, MPartitionColumnStatistics> oldStats = getPartitionColStats(table, statsDesc
          .getPartName(), colNames);

      MPartition mPartition = getMPartition(
          statsDesc.getDbName(), statsDesc.getTableName(), partVals);
      if (partition == null) {
        throw new NoSuchObjectException("Partition for which stats is gathered doesn't exist.");
      }

      for (ColumnStatisticsObj statsObj : statsObjs) {
        MPartitionColumnStatistics mStatsObj =
            StatObjectConverter.convertToMPartitionColumnStatistics(mPartition, statsDesc, statsObj);
        writeMPartitionColumnStatistics(table, partition, mStatsObj,
            oldStats.get(statsObj.getColName()));
      }
      Map<String, String> parameters = mPartition.getParameters();
      StatsSetupConst.setColumnStatsState(parameters, colNames);
      mPartition.setParameters(parameters);
      committed = commitTransaction();
      return committed;
    } finally {
      if (!committed) {
        rollbackTransaction();
      }
    }
  }

  private List<MTableColumnStatistics> getMTableColumnStatistics(Table table, List<String> colNames, QueryWrapper queryWrapper)
      throws MetaException {
    if (colNames == null || colNames.isEmpty()) {
      return null;
    }

    boolean committed = false;
    try {
      openTransaction();

      List<MTableColumnStatistics> result = null;
      validateTableCols(table, colNames);
      Query query = queryWrapper.query = pm.newQuery(MTableColumnStatistics.class);
      String filter = "tableName == t1 && dbName == t2 && (";
      String paramStr = "java.lang.String t1, java.lang.String t2";
      Object[] params = new Object[colNames.size() + 2];
      params[0] = table.getTableName();
      params[1] = table.getDbName();
      for (int i = 0; i < colNames.size(); ++i) {
        filter += ((i == 0) ? "" : " || ") + "colName == c" + i;
        paramStr += ", java.lang.String c" + i;
        params[i + 2] = colNames.get(i);
      }
      filter += ")";
      query.setFilter(filter);
      query.declareParameters(paramStr);
      result = (List<MTableColumnStatistics>) query.executeWithArray(params);
      pm.retrieveAll(result);
      if (result.size() > colNames.size()) {
        throw new MetaException("Unexpected " + result.size() + " statistics for "
            + colNames.size() + " columns");
      }
      committed = commitTransaction();
      return result;
    } catch (Exception ex) {
      LOG.error("Error retrieving statistics via jdo", ex);
      if (ex instanceof MetaException) {
        throw (MetaException) ex;
      }
      throw MetaStoreUtils.newMetaException(ex);
    } finally {
      if (!committed) {
        rollbackTransaction();
      }
    }
  }

  @VisibleForTesting
  public void validateTableCols(Table table, List<String> colNames) throws MetaException {
    List<FieldSchema> colList = table.getSd().getCols();
    for (String colName : colNames) {
      boolean foundCol = false;
      for (FieldSchema mCol : colList) {
        if (mCol.getName().equals(colName)) {
          foundCol = true;
          break;
        }
      }
      if (!foundCol) {
        throw new MetaException("Column " + colName + " doesn't exist in table "
            + table.getTableName() + " in database " + table.getDbName());
      }
    }
  }

  @Override
  public ColumnStatistics getTableColumnStatistics(String dbName, String tableName,
      List<String> colNames) throws MetaException, NoSuchObjectException {
    return getTableColumnStatisticsInternal(dbName, tableName, colNames, true, true);
  }

  protected ColumnStatistics getTableColumnStatisticsInternal(
      String dbName, String tableName, final List<String> colNames, boolean allowSql,
      boolean allowJdo) throws MetaException, NoSuchObjectException {
    return new GetStatHelper(HiveStringUtils.normalizeIdentifier(dbName),
        HiveStringUtils.normalizeIdentifier(tableName), allowSql, allowJdo) {
      @Override
      protected ColumnStatistics getSqlResult(GetHelper<ColumnStatistics> ctx) throws MetaException {
        return directSql.getTableStats(dbName, tblName, colNames);
      }
      @Override
      protected ColumnStatistics getJdoResult(
          GetHelper<ColumnStatistics> ctx) throws MetaException {
        QueryWrapper queryWrapper = new QueryWrapper();

        try {
        List<MTableColumnStatistics> mStats = getMTableColumnStatistics(getTable(), colNames, queryWrapper);
        if (mStats == null || mStats.isEmpty()) return null;
        // LastAnalyzed is stored per column, but thrift object has it per multiple columns.
        // Luckily, nobody actually uses it, so we will set to lowest value of all columns for now.
        ColumnStatisticsDesc desc = StatObjectConverter.getTableColumnStatisticsDesc(mStats.get(0));
        List<ColumnStatisticsObj> statObjs = new ArrayList<ColumnStatisticsObj>(mStats.size());
        for (MTableColumnStatistics mStat : mStats) {
          if (desc.getLastAnalyzed() > mStat.getLastAnalyzed()) {
            desc.setLastAnalyzed(mStat.getLastAnalyzed());
          }
          statObjs.add(StatObjectConverter.getTableColumnStatisticsObj(mStat));
          Deadline.checkTimeout();
        }
        return new ColumnStatistics(desc, statObjs);
        } finally {
          queryWrapper.close();
        }
      }
    }.run(true);
  }

  @Override
  public List<ColumnStatistics> getPartitionColumnStatistics(String dbName, String tableName,
      List<String> partNames, List<String> colNames) throws MetaException, NoSuchObjectException {
    return getPartitionColumnStatisticsInternal(
        dbName, tableName, partNames, colNames, true, true);
  }

  protected List<ColumnStatistics> getPartitionColumnStatisticsInternal(
      String dbName, String tableName, final List<String> partNames, final List<String> colNames,
      boolean allowSql, boolean allowJdo) throws MetaException, NoSuchObjectException {
    return new GetListHelper<ColumnStatistics>(dbName, tableName, allowSql, allowJdo) {
      @Override
      protected List<ColumnStatistics> getSqlResult(
          GetHelper<List<ColumnStatistics>> ctx) throws MetaException {
        return directSql.getPartitionStats(dbName, tblName, partNames, colNames);
      }
      @Override
      protected List<ColumnStatistics> getJdoResult(
          GetHelper<List<ColumnStatistics>> ctx) throws MetaException, NoSuchObjectException {
        QueryWrapper queryWrapper = new QueryWrapper();
        try {
          List<MPartitionColumnStatistics> mStats =
              getMPartitionColumnStatistics(getTable(), partNames, colNames, queryWrapper);
          List<ColumnStatistics> result = new ArrayList<ColumnStatistics>(
              Math.min(mStats.size(), partNames.size()));
          String lastPartName = null;
          List<ColumnStatisticsObj> curList = null;
          ColumnStatisticsDesc csd = null;
          for (int i = 0; i <= mStats.size(); ++i) {
            boolean isLast = i == mStats.size();
            MPartitionColumnStatistics mStatsObj = isLast ? null : mStats.get(i);
            String partName = isLast ? null : (String)mStatsObj.getPartitionName();
            if (isLast || !partName.equals(lastPartName)) {
              if (i != 0) {
                result.add(new ColumnStatistics(csd, curList));
              }
              if (isLast) {
                continue;
              }
              csd = StatObjectConverter.getPartitionColumnStatisticsDesc(mStatsObj);
              curList = new ArrayList<ColumnStatisticsObj>(colNames.size());
            }
            curList.add(StatObjectConverter.getPartitionColumnStatisticsObj(mStatsObj));
            lastPartName = partName;
            Deadline.checkTimeout();
          }
          return result;
        } finally {
          queryWrapper.close();
        }
      }
    }.run(true);
  }


  @Override
  public AggrStats get_aggr_stats_for(String dbName, String tblName,
      final List<String> partNames, final List<String> colNames) throws MetaException, NoSuchObjectException {
    final boolean useDensityFunctionForNDVEstimation = HiveConf.getBoolVar(getConf(),
        HiveConf.ConfVars.HIVE_METASTORE_STATS_NDV_DENSITY_FUNCTION);
    final double ndvTuner = HiveConf.getFloatVar(getConf(),
        HiveConf.ConfVars.HIVE_METASTORE_STATS_NDV_TUNER);
    return new GetHelper<AggrStats>(dbName, tblName, true, false) {
      @Override
      protected AggrStats getSqlResult(GetHelper<AggrStats> ctx)
          throws MetaException {
        return directSql.aggrColStatsForPartitions(dbName, tblName, partNames,
            colNames, useDensityFunctionForNDVEstimation, ndvTuner);
      }
      @Override
      protected AggrStats getJdoResult(GetHelper<AggrStats> ctx)
          throws MetaException, NoSuchObjectException {
        // This is fast path for query optimizations, if we can find this info
        // quickly using
        // directSql, do it. No point in failing back to slow path here.
        throw new MetaException("Jdo path is not implemented for stats aggr.");
      }
      @Override
      protected String describeResult() {
        return null;
      }
    }.run(true);
  }

  @Override
  public Map<String, ColumnStatisticsObj> getAggrColStatsForTablePartitions(String dbName,
      String tableName) throws MetaException, NoSuchObjectException {
    final boolean useDensityFunctionForNDVEstimation = HiveConf.getBoolVar(getConf(),
        HiveConf.ConfVars.HIVE_METASTORE_STATS_NDV_DENSITY_FUNCTION);
    final double ndvTuner = HiveConf.getFloatVar(getConf(),
        HiveConf.ConfVars.HIVE_METASTORE_STATS_NDV_TUNER);
    return new GetHelper<Map<String, ColumnStatisticsObj>>(dbName, tableName, true, false) {
      @Override
      protected Map<String, ColumnStatisticsObj> getSqlResult(
          GetHelper<Map<String, ColumnStatisticsObj>> ctx) throws MetaException {
        return directSql.getAggrColStatsForTablePartitions(dbName, tblName,
            useDensityFunctionForNDVEstimation, ndvTuner);
      }

      @Override
      protected Map<String, ColumnStatisticsObj> getJdoResult(
          GetHelper<Map<String, ColumnStatisticsObj>> ctx) throws MetaException,
          NoSuchObjectException {
        // This is fast path for query optimizations, if we can find this info
        // quickly using directSql, do it. No point in failing back to slow path
        // here.
        throw new MetaException("Jdo path is not implemented for stats aggr.");
      }

      @Override
      protected String describeResult() {
        return null;
      }
    }.run(true);
  }

  @Override
  public void flushCache() {
    // NOP as there's no caching
  }

  private List<MPartitionColumnStatistics> getMPartitionColumnStatistics(
      Table table, List<String> partNames, List<String> colNames, QueryWrapper queryWrapper)
          throws NoSuchObjectException, MetaException {
    boolean committed = false;

    try {
      openTransaction();
      // We are not going to verify SD for each partition. Just verify for the table.
      // ToDo: we need verify the partition column instead
      try {
        validateTableCols(table, colNames);
      } catch (MetaException me) {
        LOG.warn("The table does not have the same column definition as its partition.");
      }
      Query query = queryWrapper.query = pm.newQuery(MPartitionColumnStatistics.class);
      String paramStr = "java.lang.String t1, java.lang.String t2";
      String filter = "tableName == t1 && dbName == t2 && (";
      Object[] params = new Object[colNames.size() + partNames.size() + 2];
      int i = 0;
      params[i++] = table.getTableName();
      params[i++] = table.getDbName();
      int firstI = i;
      for (String s : partNames) {
        filter += ((i == firstI) ? "" : " || ") + "partitionName == p" + i;
        paramStr += ", java.lang.String p" + i;
        params[i++] = s;
      }
      filter += ") && (";
      firstI = i;
      for (String s : colNames) {
        filter += ((i == firstI) ? "" : " || ") + "colName == c" + i;
        paramStr += ", java.lang.String c" + i;
        params[i++] = s;
      }
      filter += ")";
      query.setFilter(filter);
      query.declareParameters(paramStr);
      query.setOrdering("partitionName ascending");
      @SuppressWarnings("unchecked")
      List<MPartitionColumnStatistics> result =
          (List<MPartitionColumnStatistics>) query.executeWithArray(params);
      pm.retrieveAll(result);
      committed = commitTransaction();
      return result;
    } catch (Exception ex) {
      LOG.error("Error retrieving statistics via jdo", ex);
      if (ex instanceof MetaException) {
        throw (MetaException) ex;
      }
      throw MetaStoreUtils.newMetaException(ex);
    } finally {
      if (!committed) {
        rollbackTransaction();
        return Lists.newArrayList();
      }
    }
  }

  private void dropPartitionColumnStatisticsNoTxn(
      String dbName, String tableName, List<String> partNames) throws MetaException {
    ObjectPair<Query, Object[]> queryWithParams = makeQueryByPartitionNames(
        dbName, tableName, partNames, MPartitionColumnStatistics.class,
        "tableName", "dbName", "partition.partitionName");
    queryWithParams.getFirst().deletePersistentAll(queryWithParams.getSecond());
  }

  @Override
  public boolean deletePartitionColumnStatistics(String dbName, String tableName, String partName,
      List<String> partVals, String colName) throws NoSuchObjectException, MetaException,
      InvalidObjectException, InvalidInputException {
    boolean ret = false;
    Query query = null;
    if (dbName == null) {
      dbName = MetaStoreUtils.DEFAULT_DATABASE_NAME;
    }
    if (tableName == null) {
      throw new InvalidInputException("Table name is null.");
    }
    try {
      openTransaction();
      MTable mTable = getMTable(dbName, tableName);
      MPartitionColumnStatistics mStatsObj;
      List<MPartitionColumnStatistics> mStatsObjColl;
      if (mTable == null) {
        throw new NoSuchObjectException("Table " + tableName
            + "  for which stats deletion is requested doesn't exist");
      }
      MPartition mPartition = getMPartition(dbName, tableName, partVals);
      if (mPartition == null) {
        throw new NoSuchObjectException("Partition " + partName
            + " for which stats deletion is requested doesn't exist");
      }
      query = pm.newQuery(MPartitionColumnStatistics.class);
      String filter;
      String parameters;
      if (colName != null) {
        filter =
            "partition.partitionName == t1 && dbName == t2 && tableName == t3 && "
                + "colName == t4";
        parameters =
            "java.lang.String t1, java.lang.String t2, "
                + "java.lang.String t3, java.lang.String t4";
      } else {
        filter = "partition.partitionName == t1 && dbName == t2 && tableName == t3";
        parameters = "java.lang.String t1, java.lang.String t2, java.lang.String t3";
      }
      query.setFilter(filter);
      query.declareParameters(parameters);
      if (colName != null) {
        query.setUnique(true);
        mStatsObj =
            (MPartitionColumnStatistics) query.executeWithArray(partName.trim(),
                HiveStringUtils.normalizeIdentifier(dbName),
                HiveStringUtils.normalizeIdentifier(tableName),
                HiveStringUtils.normalizeIdentifier(colName));
        pm.retrieve(mStatsObj);
        if (mStatsObj != null) {
          pm.deletePersistent(mStatsObj);
        } else {
          throw new NoSuchObjectException("Column stats doesn't exist for db=" + dbName + " table="
              + tableName + " partition=" + partName + " col=" + colName);
        }
      } else {
        mStatsObjColl =
            (List<MPartitionColumnStatistics>) query.execute(partName.trim(),
                HiveStringUtils.normalizeIdentifier(dbName),
                HiveStringUtils.normalizeIdentifier(tableName));
        pm.retrieveAll(mStatsObjColl);
        if (mStatsObjColl != null) {
          pm.deletePersistentAll(mStatsObjColl);
        } else {
          throw new NoSuchObjectException("Column stats doesn't exist for db=" + dbName + " table="
              + tableName + " partition" + partName);
        }
      }
      ret = commitTransaction();
    } catch (NoSuchObjectException e) {
      rollbackTransaction();
      throw e;
    } finally {
      rollbackAndCleanup(ret, query);
    }
    return ret;
  }

  @Override
  public boolean deleteTableColumnStatistics(String dbName, String tableName, String colName)
      throws NoSuchObjectException, MetaException, InvalidObjectException, InvalidInputException {
    boolean ret = false;
    Query query = null;
    if (dbName == null) {
      dbName = MetaStoreUtils.DEFAULT_DATABASE_NAME;
    }
    if (tableName == null) {
      throw new InvalidInputException("Table name is null.");
    }
    try {
      openTransaction();
      MTable mTable = getMTable(dbName, tableName);
      MTableColumnStatistics mStatsObj;
      List<MTableColumnStatistics> mStatsObjColl;
      if (mTable == null) {
        throw new NoSuchObjectException("Table " + tableName
            + "  for which stats deletion is requested doesn't exist");
      }
      query = pm.newQuery(MTableColumnStatistics.class);
      String filter;
      String parameters;
      if (colName != null) {
        filter = "table.tableName == t1 && dbName == t2 && colName == t3";
        parameters = "java.lang.String t1, java.lang.String t2, java.lang.String t3";
      } else {
        filter = "table.tableName == t1 && dbName == t2";
        parameters = "java.lang.String t1, java.lang.String t2";
      }

      query.setFilter(filter);
      query.declareParameters(parameters);
      if (colName != null) {
        query.setUnique(true);
        mStatsObj =
            (MTableColumnStatistics) query.execute(HiveStringUtils.normalizeIdentifier(tableName),
                HiveStringUtils.normalizeIdentifier(dbName),
                HiveStringUtils.normalizeIdentifier(colName));
        pm.retrieve(mStatsObj);

        if (mStatsObj != null) {
          pm.deletePersistent(mStatsObj);
        } else {
          throw new NoSuchObjectException("Column stats doesn't exist for db=" + dbName + " table="
              + tableName + " col=" + colName);
        }
      } else {
        mStatsObjColl =
            (List<MTableColumnStatistics>) query.execute(
                HiveStringUtils.normalizeIdentifier(tableName),
                HiveStringUtils.normalizeIdentifier(dbName));
        pm.retrieveAll(mStatsObjColl);
        if (mStatsObjColl != null) {
          pm.deletePersistentAll(mStatsObjColl);
        } else {
          throw new NoSuchObjectException("Column stats doesn't exist for db=" + dbName + " table="
              + tableName);
        }
      }
      ret = commitTransaction();
    } catch (NoSuchObjectException e) {
      rollbackTransaction();
      throw e;
    } finally {
      rollbackAndCleanup(ret, query);
    }
    return ret;
  }

  @Override
  public long cleanupEvents() {
    boolean commited = false;
    Query query = null;
    long delCnt;
    LOG.debug("Begin executing cleanupEvents");
    Long expiryTime =
        HiveConf.getTimeVar(getConf(), ConfVars.METASTORE_EVENT_EXPIRY_DURATION,
            TimeUnit.MILLISECONDS);
    Long curTime = System.currentTimeMillis();
    try {
      openTransaction();
      query = pm.newQuery(MPartitionEvent.class, "curTime - eventTime > expiryTime");
      query.declareParameters("java.lang.Long curTime, java.lang.Long expiryTime");
      delCnt = query.deletePersistentAll(curTime, expiryTime);
      commited = commitTransaction();
    } finally {
      rollbackAndCleanup(commited, query);
      LOG.debug("Done executing cleanupEvents");
    }
    return delCnt;
  }

  private MDelegationToken getTokenFrom(String tokenId) {
    Query query = pm.newQuery(MDelegationToken.class, "tokenIdentifier == tokenId");
    query.declareParameters("java.lang.String tokenId");
    query.setUnique(true);
    MDelegationToken delegationToken = (MDelegationToken) query.execute(tokenId);
    if (query != null) {
      query.closeAll();
    }
    return delegationToken;
  }

  @Override
  public boolean addToken(String tokenId, String delegationToken) {

    LOG.debug("Begin executing addToken");
    boolean committed = false;
    MDelegationToken token;
    try{
      openTransaction();
      token = getTokenFrom(tokenId);
      if (token == null) {
        // add Token, only if it already doesn't exist
        pm.makePersistent(new MDelegationToken(tokenId, delegationToken));
      }
      committed = commitTransaction();
    } finally {
      if(!committed) {
        rollbackTransaction();
      }
    }
    LOG.debug("Done executing addToken with status : " + committed);
    return committed && (token == null);
  }

  @Override
  public boolean removeToken(String tokenId) {

    LOG.debug("Begin executing removeToken");
    boolean committed = false;
    MDelegationToken token;
    try{
      openTransaction();
      token = getTokenFrom(tokenId);
      if (null != token) {
        pm.deletePersistent(token);
      }
      committed = commitTransaction();
    } finally {
      if(!committed) {
        rollbackTransaction();
      }
    }
    LOG.debug("Done executing removeToken with status : " + committed);
    return committed && (token != null);
  }

  @Override
  public String getToken(String tokenId) {

    LOG.debug("Begin executing getToken");
    boolean committed = false;
    MDelegationToken token;
    try{
      openTransaction();
      token = getTokenFrom(tokenId);
      if (null != token) {
        pm.retrieve(token);
      }
      committed = commitTransaction();
    } finally {
      if(!committed) {
        rollbackTransaction();
      }
    }
    LOG.debug("Done executing getToken with status : " + committed);
    return (null == token) ? null : token.getTokenStr();
  }

  @Override
  public List<String> getAllTokenIdentifiers() {
    LOG.debug("Begin executing getAllTokenIdentifiers");
    boolean committed = false;
    Query query = null;
    List<String> tokenIdents = new ArrayList<String>();

    try {
      openTransaction();
      query = pm.newQuery(MDelegationToken.class);
      List<MDelegationToken> tokens = (List<MDelegationToken>) query.execute();
      pm.retrieveAll(tokens);
      committed = commitTransaction();

      for (MDelegationToken token : tokens) {
        tokenIdents.add(token.getTokenIdentifier());
      }
      return tokenIdents;
    } finally {
      LOG.debug("Done executing getAllTokenIdentifers with status : " + committed);
      rollbackAndCleanup(committed, query);
    }
  }

  @Override
  public int addMasterKey(String key) throws MetaException{
    LOG.debug("Begin executing addMasterKey");
    boolean committed = false;
    MMasterKey masterKey = new MMasterKey(key);
    try{
      openTransaction();
      pm.makePersistent(masterKey);
      committed = commitTransaction();
    } finally {
      if(!committed) {
        rollbackTransaction();
      }
    }
    LOG.debug("Done executing addMasterKey with status : " + committed);
    if (committed) {
      return ((IntIdentity)pm.getObjectId(masterKey)).getKey();
    } else {
      throw new MetaException("Failed to add master key.");
    }
  }

  @Override
  public void updateMasterKey(Integer id, String key) throws NoSuchObjectException, MetaException {
    LOG.debug("Begin executing updateMasterKey");
    boolean committed = false;
    Query query = null;
    MMasterKey masterKey;
    try {
      openTransaction();
      query = pm.newQuery(MMasterKey.class, "keyId == id");
      query.declareParameters("java.lang.Integer id");
      query.setUnique(true);
      masterKey = (MMasterKey) query.execute(id);
      if (null != masterKey) {
        masterKey.setMasterKey(key);
      }
      committed = commitTransaction();
    } finally {
      rollbackAndCleanup(committed, query);
    }
    LOG.debug("Done executing updateMasterKey with status : " + committed);
    if (null == masterKey) {
      throw new NoSuchObjectException("No key found with keyId: " + id);
    }
    if (!committed) {
      throw new MetaException("Though key is found, failed to update it. " + id);
    }
  }

  @Override
  public boolean removeMasterKey(Integer id) {
    LOG.debug("Begin executing removeMasterKey");
    boolean success = false;
    Query query = null;
    MMasterKey masterKey;
    try {
      openTransaction();
      query = pm.newQuery(MMasterKey.class, "keyId == id");
      query.declareParameters("java.lang.Integer id");
      query.setUnique(true);
      masterKey = (MMasterKey) query.execute(id);
      if (null != masterKey) {
        pm.deletePersistent(masterKey);
      }
      success = commitTransaction();
    } finally {
      rollbackAndCleanup(success, query);
    }
    LOG.debug("Done executing removeMasterKey with status : " + success);
    return (null != masterKey) && success;
  }

  @Override
  public String[] getMasterKeys() {
    LOG.debug("Begin executing getMasterKeys");
    boolean committed = false;
    Query query = null;
    List<MMasterKey> keys;
    try {
      openTransaction();
      query = pm.newQuery(MMasterKey.class);
      keys = (List<MMasterKey>) query.execute();
      pm.retrieveAll(keys);
      committed = commitTransaction();

      String[] masterKeys = new String[keys.size()];
      for (int i = 0; i < keys.size(); i++) {
        masterKeys[i] = keys.get(i).getMasterKey();
      }
      return masterKeys;
    } finally {
      LOG.debug("Done executing getMasterKeys with status : " + committed);
      rollbackAndCleanup(committed, query);
    }
  }

  // compare hive version and metastore version
  @Override
  public void verifySchema() throws MetaException {
    // If the schema version is already checked, then go ahead and use this metastore
    if (isSchemaVerified.get()) {
      return;
    }
    checkSchema();
  }

  public static void setSchemaVerified(boolean val) {
    isSchemaVerified.set(val);
  }

  private synchronized void checkSchema() throws MetaException {
    // recheck if it got verified by another thread while we were waiting
    if (isSchemaVerified.get()) {
      return;
    }

    boolean strictValidation =
      HiveConf.getBoolVar(getConf(), HiveConf.ConfVars.METASTORE_SCHEMA_VERIFICATION);
    // read the schema version stored in metastore db
    String dbSchemaVer = getMetaStoreSchemaVersion();
    // version of schema for this version of hive
    String hiveSchemaVer = MetaStoreSchemaInfo.getHiveSchemaVersion();

    if (dbSchemaVer == null) {
      if (strictValidation) {
        throw new MetaException("Version information not found in metastore. ");
      } else {
        LOG.warn("Version information not found in metastore. "
            + HiveConf.ConfVars.METASTORE_SCHEMA_VERIFICATION.toString() +
            " is not enabled so recording the schema version " +
            hiveSchemaVer);
        setMetaStoreSchemaVersion(hiveSchemaVer,
          "Set by MetaStore " + USER + "@" + HOSTNAME);
      }
    } else {
      if (MetaStoreSchemaInfo.isVersionCompatible(hiveSchemaVer, dbSchemaVer)) {
        LOG.debug("Found expected HMS version of " + dbSchemaVer);
      } else {
        // metastore schema version is different than Hive distribution needs
        if (strictValidation) {
          throw new MetaException("Hive Schema version " + hiveSchemaVer +
              " does not match metastore's schema version " + dbSchemaVer +
              " Metastore is not upgraded or corrupt");
        } else {
          LOG.error("Version information found in metastore differs " + dbSchemaVer +
              " from expected schema version " + hiveSchemaVer +
              ". Schema verififcation is disabled " +
              HiveConf.ConfVars.METASTORE_SCHEMA_VERIFICATION);
          setMetaStoreSchemaVersion(hiveSchemaVer,
            "Set by MetaStore " + USER + "@" + HOSTNAME);
        }
      }
    }
    isSchemaVerified.set(true);
    return;
  }

  // load the schema version stored in metastore db
  @Override
  public String getMetaStoreSchemaVersion() throws MetaException {

    MVersionTable mSchemaVer;
    try {
      mSchemaVer = getMSchemaVersion();
    } catch (NoSuchObjectException e) {
      return null;
    }
    return mSchemaVer.getSchemaVersion();
  }

  @SuppressWarnings("unchecked")
  private MVersionTable getMSchemaVersion() throws NoSuchObjectException, MetaException {
    boolean committed = false;
    Query query = null;
    List<MVersionTable> mVerTables = new ArrayList<MVersionTable>();
    try {
      openTransaction();
      query = pm.newQuery(MVersionTable.class);
      try {
        mVerTables = (List<MVersionTable>) query.execute();
        pm.retrieveAll(mVerTables);
      } catch (JDODataStoreException e) {
        if (e.getCause() instanceof MissingTableException) {
          throw new MetaException("Version table not found. " + "The metastore is not upgraded to "
              + MetaStoreSchemaInfo.getHiveSchemaVersion());
        } else {
          throw MetaStoreUtils.newMetaException(e);
        }
      }
      committed = commitTransaction();
      if (mVerTables.isEmpty()) {
        throw new NoSuchObjectException("No matching version found");
      }
      if (mVerTables.size() > 1) {
        String msg = "Metastore contains multiple versions (" + mVerTables.size() + ") ";
        for (MVersionTable version : mVerTables) {
          msg +=
              "[ version = " + version.getSchemaVersion() + ", comment = "
                  + version.getVersionComment() + " ] ";
        }
        throw new MetaException(msg.trim());
      }
      return mVerTables.get(0);
    } finally {
      rollbackAndCleanup(committed, query);
    }
  }

  @Override
  public void setMetaStoreSchemaVersion(String schemaVersion, String comment) throws MetaException {
    MVersionTable mSchemaVer;
    boolean commited = false;
    boolean recordVersion =
      HiveConf.getBoolVar(getConf(), HiveConf.ConfVars.METASTORE_SCHEMA_VERIFICATION_RECORD_VERSION);
    if (!recordVersion) {
      LOG.warn("setMetaStoreSchemaVersion called but recording version is disabled: " +
        "version = " + schemaVersion + ", comment = " + comment);
      return;
    }
    LOG.warn("Setting metastore schema version in db to " + schemaVersion);

    try {
      mSchemaVer = getMSchemaVersion();
    } catch (NoSuchObjectException e) {
      // if the version doesn't exist, then create it
      mSchemaVer = new MVersionTable();
    }

    mSchemaVer.setSchemaVersion(schemaVersion);
    mSchemaVer.setVersionComment(comment);
    try {
      openTransaction();
      pm.makePersistent(mSchemaVer);
      commited = commitTransaction();
    } finally {
      if (!commited) {
        rollbackTransaction();
      }
    }
  }

  @Override
  public boolean doesPartitionExist(String dbName, String tableName, List<String> partVals)
      throws MetaException {
    try {
      return this.getPartition(dbName, tableName, partVals) != null;
    } catch (NoSuchObjectException e) {
      return false;
    }
  }

  private void debugLog(String message) {
    if (LOG.isDebugEnabled()) {
      LOG.debug(message + getCallStack());
    }
  }

  private static final int stackLimit = 5;

  private String getCallStack() {
    StackTraceElement[] stackTrace = Thread.currentThread().getStackTrace();
    int thislimit = Math.min(stackLimit, stackTrace.length);
    StringBuilder sb = new StringBuilder();
    sb.append(" at:");
    for (int i = 4; i < thislimit; i++) {
      sb.append("\n\t");
      sb.append(stackTrace[i].toString());
    }
    return sb.toString();
  }

  private Function convertToFunction(MFunction mfunc) {
    if (mfunc == null) {
      return null;
    }

    Function func = new Function(mfunc.getFunctionName(),
        mfunc.getDatabase().getName(),
        mfunc.getClassName(),
        mfunc.getOwnerName(),
        PrincipalType.valueOf(mfunc.getOwnerType()),
        mfunc.getCreateTime(),
        FunctionType.findByValue(mfunc.getFunctionType()),
        convertToResourceUriList(mfunc.getResourceUris()));
    return func;
  }

  private List<Function> convertToFunctions(List<MFunction> mfuncs) {
    if (mfuncs == null) {
      return null;
    }
    List<Function> functions = new ArrayList<>();
    for (MFunction mfunc : mfuncs) {
      functions.add(convertToFunction(mfunc));
    }
    return functions;
  }

  private MFunction convertToMFunction(Function func) throws InvalidObjectException {
    if (func == null) {
      return null;
    }

    MDatabase mdb = null;
    try {
      mdb = getMDatabase(func.getDbName());
    } catch (NoSuchObjectException e) {
      LOG.error(StringUtils.stringifyException(e));
      throw new InvalidObjectException("Database " + func.getDbName() + " doesn't exist.");
    }

    MFunction mfunc = new MFunction(func.getFunctionName(),
        mdb,
        func.getClassName(),
        func.getOwnerName(),
        func.getOwnerType().name(),
        func.getCreateTime(),
        func.getFunctionType().getValue(),
        convertToMResourceUriList(func.getResourceUris()));
    return mfunc;
  }

  private List<ResourceUri> convertToResourceUriList(List<MResourceUri> mresourceUriList) {
    List<ResourceUri> resourceUriList = null;
    if (mresourceUriList != null) {
      resourceUriList = new ArrayList<ResourceUri>(mresourceUriList.size());
      for (MResourceUri mres : mresourceUriList) {
        resourceUriList.add(
            new ResourceUri(ResourceType.findByValue(mres.getResourceType()), mres.getUri()));
      }
    }
    return resourceUriList;
  }

  private List<MResourceUri> convertToMResourceUriList(List<ResourceUri> resourceUriList) {
    List<MResourceUri> mresourceUriList = null;
    if (resourceUriList != null) {
      mresourceUriList = new ArrayList<MResourceUri>(resourceUriList.size());
      for (ResourceUri res : resourceUriList) {
        mresourceUriList.add(new MResourceUri(res.getResourceType().getValue(), res.getUri()));
      }
    }
    return mresourceUriList;
  }

  @Override
  public void createFunction(Function func) throws InvalidObjectException, MetaException {
    boolean committed = false;
    try {
      openTransaction();
      MFunction mfunc = convertToMFunction(func);
      pm.makePersistent(mfunc);
      committed = commitTransaction();
    } finally {
      if (!committed) {
        rollbackTransaction();
      }
    }
  }

  @Override
  public void alterFunction(String dbName, String funcName, Function newFunction)
      throws InvalidObjectException, MetaException {
    boolean success = false;
    try {
      openTransaction();
      funcName = HiveStringUtils.normalizeIdentifier(funcName);
      dbName = HiveStringUtils.normalizeIdentifier(dbName);
      MFunction newf = convertToMFunction(newFunction);
      if (newf == null) {
        throw new InvalidObjectException("new function is invalid");
      }

      MFunction oldf = getMFunction(dbName, funcName);
      if (oldf == null) {
        throw new MetaException("function " + funcName + " doesn't exist");
      }

      // For now only alter name, owner, class name, type
      oldf.setFunctionName(HiveStringUtils.normalizeIdentifier(newf.getFunctionName()));
      oldf.setDatabase(newf.getDatabase());
      oldf.setOwnerName(newf.getOwnerName());
      oldf.setOwnerType(newf.getOwnerType());
      oldf.setClassName(newf.getClassName());
      oldf.setFunctionType(newf.getFunctionType());

      // commit the changes
      success = commitTransaction();
    } finally {
      if (!success) {
        rollbackTransaction();
      }
    }
  }

  @Override
  public void dropFunction(String dbName, String funcName) throws MetaException,
  NoSuchObjectException, InvalidObjectException, InvalidInputException {
    boolean success = false;
    try {
      openTransaction();
      MFunction mfunc = getMFunction(dbName, funcName);
      pm.retrieve(mfunc);
      if (mfunc != null) {
        // TODO: When function privileges are implemented, they should be deleted here.
        pm.deletePersistentAll(mfunc);
      }
      success = commitTransaction();
    } finally {
      if (!success) {
        rollbackTransaction();
      }
    }
  }

  private MFunction getMFunction(String db, String function) {
    MFunction mfunc = null;
    boolean commited = false;
    Query query = null;
    try {
      openTransaction();
      db = HiveStringUtils.normalizeIdentifier(db);
      function = HiveStringUtils.normalizeIdentifier(function);
      query = pm.newQuery(MFunction.class, "functionName == function && database.name == db");
      query.declareParameters("java.lang.String function, java.lang.String db");
      query.setUnique(true);
      mfunc = (MFunction) query.execute(function, db);
      pm.retrieve(mfunc);
      commited = commitTransaction();
    } finally {
      rollbackAndCleanup(commited, query);
    }
    return mfunc;
  }

  @Override
  public Function getFunction(String dbName, String funcName) throws MetaException {
    boolean commited = false;
    Function func = null;
    try {
      openTransaction();
      func = convertToFunction(getMFunction(dbName, funcName));
      commited = commitTransaction();
    } finally {
      if (!commited) {
        rollbackTransaction();
      }
    }
    return func;
  }

  @Override
  public List<Function> getAllFunctions() throws MetaException {
    boolean commited = false;
    try {
      openTransaction();
      Query query = pm.newQuery(MFunction.class);
      List<MFunction> allFunctions = (List<MFunction>) query.execute();
      pm.retrieveAll(allFunctions);
      commited = commitTransaction();
      return convertToFunctions(allFunctions);
    } finally {
      if (!commited) {
        rollbackTransaction();
      }
    }
  }

  @Override
  public List<String> getFunctions(String dbName, String pattern) throws MetaException {
    boolean commited = false;
    Query query = null;
    List<String> funcs = null;
    try {
      openTransaction();
      dbName = HiveStringUtils.normalizeIdentifier(dbName);
      // Take the pattern and split it on the | to get all the composing
      // patterns
      List<String> parameterVals = new ArrayList<>();
      StringBuilder filterBuilder = new StringBuilder();
      appendSimpleCondition(filterBuilder, "database.name", new String[] { dbName }, parameterVals);
      if(pattern != null) {
        appendPatternCondition(filterBuilder, "functionName", pattern, parameterVals);
      }
      query = pm.newQuery(MFunction.class, filterBuilder.toString());
      query.setResult("functionName");
      query.setOrdering("functionName ascending");
      Collection names = (Collection) query.executeWithArray(parameterVals.toArray(new String[parameterVals.size()]));
      funcs = new ArrayList<String>();
      for (Iterator i = names.iterator(); i.hasNext();) {
        funcs.add((String) i.next());
      }
      commited = commitTransaction();
    } finally {
      rollbackAndCleanup(commited, query);
    }
    return funcs;
  }

  @Override
  public NotificationEventResponse getNextNotification(NotificationEventRequest rqst) {
    boolean commited = false;
    Query query = null;

    NotificationEventResponse result = new NotificationEventResponse();
    result.setEvents(new ArrayList<NotificationEvent>());
    try {
      openTransaction();
      long lastEvent = rqst.getLastEvent();
      query = pm.newQuery(MNotificationLog.class, "eventId > lastEvent");
      query.declareParameters("java.lang.Long lastEvent");
      query.setOrdering("eventId ascending");
      Collection<MNotificationLog> events = (Collection) query.execute(lastEvent);
      commited = commitTransaction();
      if (events == null) {
        return result;
      }
      Iterator<MNotificationLog> i = events.iterator();
      int maxEvents = rqst.getMaxEvents() > 0 ? rqst.getMaxEvents() : Integer.MAX_VALUE;
      int numEvents = 0;
      while (i.hasNext() && numEvents++ < maxEvents) {
        result.addToEvents(translateDbToThrift(i.next()));
      }
      return result;
    } finally {
      if (!commited) {
        rollbackAndCleanup(commited, query);
        return null;
      }
    }
  }

  @Override
  public void addNotificationEvent(NotificationEvent entry) {
    boolean commited = false;
    Query query = null;
    try {
      openTransaction();
      query = pm.newQuery(MNotificationNextId.class);
      Collection<MNotificationNextId> ids = (Collection) query.execute();
      MNotificationNextId id = null;
      boolean needToPersistId;
      if (ids == null || ids.size() == 0) {
        id = new MNotificationNextId(1L);
        needToPersistId = true;
      } else {
        id = ids.iterator().next();
        needToPersistId = false;
      }
      entry.setEventId(id.getNextEventId());
      id.incrementEventId();
      if (needToPersistId)
        pm.makePersistent(id);
      pm.makePersistent(translateThriftToDb(entry));
      commited = commitTransaction();
    } finally {
      rollbackAndCleanup(commited, query);
    }
  }

  @Override
  public void cleanNotificationEvents(int olderThan) {
    boolean commited = false;
    Query query = null;
    try {
      openTransaction();
      long tmp = System.currentTimeMillis() / 1000 - olderThan;
      int tooOld = (tmp > Integer.MAX_VALUE) ? 0 : (int) tmp;
      query = pm.newQuery(MNotificationLog.class, "eventTime < tooOld");
      query.declareParameters("java.lang.Integer tooOld");
      Collection<MNotificationLog> toBeRemoved = (Collection) query.execute(tooOld);
      if (toBeRemoved != null && toBeRemoved.size() > 0) {
        pm.deletePersistentAll(toBeRemoved);
      }
      commited = commitTransaction();
    } finally {
      rollbackAndCleanup(commited, query);
    }
  }

  @Override
  public CurrentNotificationEventId getCurrentNotificationEventId() {
    boolean commited = false;
    Query query = null;
    try {
      openTransaction();
      query = pm.newQuery(MNotificationNextId.class);
      Collection<MNotificationNextId> ids = (Collection) query.execute();
      long id = 0;
      if (ids != null && ids.size() > 0) {
        id = ids.iterator().next().getNextEventId() - 1;
      }
      commited = commitTransaction();
      return new CurrentNotificationEventId(id);
    } finally {
      rollbackAndCleanup(commited, query);
    }
  }

  private MNotificationLog translateThriftToDb(NotificationEvent entry) {
    MNotificationLog dbEntry = new MNotificationLog();
    dbEntry.setEventId(entry.getEventId());
    dbEntry.setEventTime(entry.getEventTime());
    dbEntry.setEventType(entry.getEventType());
    dbEntry.setDbName(entry.getDbName());
    dbEntry.setTableName(entry.getTableName());
    dbEntry.setMessage(entry.getMessage());
    dbEntry.setMessageFormat(entry.getMessageFormat());
    return dbEntry;
  }

  private NotificationEvent translateDbToThrift(MNotificationLog dbEvent) {
    NotificationEvent event = new NotificationEvent();
    event.setEventId(dbEvent.getEventId());
    event.setEventTime(dbEvent.getEventTime());
    event.setEventType(dbEvent.getEventType());
    event.setDbName(dbEvent.getDbName());
    event.setTableName(dbEvent.getTableName());
    event.setMessage((dbEvent.getMessage()));
    event.setMessageFormat(dbEvent.getMessageFormat());
    return event;
  }

  @Override
  public boolean isFileMetadataSupported() {
    return false;
  }

  @Override
  public ByteBuffer[] getFileMetadata(List<Long> fileIds) {
    throw new UnsupportedOperationException();
  }

  @Override
  public void putFileMetadata(
      List<Long> fileIds, List<ByteBuffer> metadata, FileMetadataExprType type) {
    throw new UnsupportedOperationException();
  }

  @Override
  public void getFileMetadataByExpr(List<Long> fileIds, FileMetadataExprType type, byte[] expr,
      ByteBuffer[] metadatas, ByteBuffer[] stripeBitsets, boolean[] eliminated) {
    throw new UnsupportedOperationException();
  }

  @Override
  public FileMetadataHandler getFileMetadataHandler(FileMetadataExprType type) {
    throw new UnsupportedOperationException();
  }

  /**
   * Removed cached classloaders from DataNucleus
   * DataNucleus caches classloaders in NucleusContext.
   * In UDFs, this can result in classloaders not getting GCed resulting in PermGen leaks.
   * This is particularly an issue when using embedded metastore with HiveServer2,
   * since the current classloader gets modified with each new add jar,
   * becoming the classloader for downstream classes, which DataNucleus ends up using.
   * The NucleusContext cache gets freed up only on calling a close on it.
   * We're not closing NucleusContext since it does a bunch of other things which we don't want.
   * We're not clearing the cache HashMap by calling HashMap#clear to avoid concurrency issues.
   */
  public static void unCacheDataNucleusClassLoaders() {
    PersistenceManagerFactory pmf = ObjectStore.getPMF();
    clearOutPmfClassLoaderCache(pmf);
  }

  private static void clearOutPmfClassLoaderCache(PersistenceManagerFactory pmf) {
    if ((pmf == null) || (!(pmf instanceof JDOPersistenceManagerFactory))) {
      return;
    }
    // NOTE : This is hacky, and this section of code is fragile depending on DN code varnames
    // so it's likely to stop working at some time in the future, especially if we upgrade DN
    // versions, so we actively need to find a better way to make sure the leak doesn't happen
    // instead of just clearing out the cache after every call.
    JDOPersistenceManagerFactory jdoPmf = (JDOPersistenceManagerFactory) pmf;
    NucleusContext nc = jdoPmf.getNucleusContext();
    try {
      Field pmCache = pmf.getClass().getDeclaredField("pmCache");
      pmCache.setAccessible(true);
      Set<JDOPersistenceManager> pmSet = (Set<JDOPersistenceManager>)pmCache.get(pmf);
      for (JDOPersistenceManager pm : pmSet) {
        org.datanucleus.ExecutionContext ec = (org.datanucleus.ExecutionContext)pm.getExecutionContext();
        if (ec instanceof org.datanucleus.ExecutionContextThreadedImpl) {
          ClassLoaderResolver clr = ((org.datanucleus.ExecutionContextThreadedImpl)ec).getClassLoaderResolver();
          clearClr(clr);
        }
      }
      org.datanucleus.plugin.PluginManager pluginManager = jdoPmf.getNucleusContext().getPluginManager();
      Field registryField = pluginManager.getClass().getDeclaredField("registry");
      registryField.setAccessible(true);
      org.datanucleus.plugin.PluginRegistry registry = (org.datanucleus.plugin.PluginRegistry)registryField.get(pluginManager);
      if (registry instanceof org.datanucleus.plugin.NonManagedPluginRegistry) {
        org.datanucleus.plugin.NonManagedPluginRegistry nRegistry = (org.datanucleus.plugin.NonManagedPluginRegistry)registry;
        Field clrField = nRegistry.getClass().getDeclaredField("clr");
        clrField.setAccessible(true);
        ClassLoaderResolver clr = (ClassLoaderResolver)clrField.get(nRegistry);
        clearClr(clr);
      }
      if (nc instanceof org.datanucleus.PersistenceNucleusContextImpl) {
        org.datanucleus.PersistenceNucleusContextImpl pnc = (org.datanucleus.PersistenceNucleusContextImpl)nc;
        org.datanucleus.store.types.TypeManagerImpl tm = (org.datanucleus.store.types.TypeManagerImpl)pnc.getTypeManager();
        Field clrField = tm.getClass().getDeclaredField("clr");
        clrField.setAccessible(true);
        ClassLoaderResolver clr = (ClassLoaderResolver)clrField.get(tm);
        clearClr(clr);
        Field storeMgrField = pnc.getClass().getDeclaredField("storeMgr");
        storeMgrField.setAccessible(true);
        org.datanucleus.store.rdbms.RDBMSStoreManager storeMgr = (org.datanucleus.store.rdbms.RDBMSStoreManager)storeMgrField.get(pnc);
        Field backingStoreField = storeMgr.getClass().getDeclaredField("backingStoreByMemberName");
        backingStoreField.setAccessible(true);
        Map<String, Store> backingStoreByMemberName = (Map<String, Store>)backingStoreField.get(storeMgr);
        for (Store store : backingStoreByMemberName.values()) {
          org.datanucleus.store.rdbms.scostore.BaseContainerStore baseStore = (org.datanucleus.store.rdbms.scostore.BaseContainerStore)store;
          clrField = org.datanucleus.store.rdbms.scostore.BaseContainerStore.class.getDeclaredField("clr");
          clrField.setAccessible(true);
          clr = (ClassLoaderResolver)clrField.get(baseStore);
          clearClr(clr);
        }
      }
      Field classLoaderResolverMap = AbstractNucleusContext.class.getDeclaredField(
          "classLoaderResolverMap");
      classLoaderResolverMap.setAccessible(true);
      Map<String,ClassLoaderResolver> loaderMap =
          (Map<String, ClassLoaderResolver>) classLoaderResolverMap.get(nc);
      for (ClassLoaderResolver clr : loaderMap.values()){
        clearClr(clr);
      }
      classLoaderResolverMap.set(nc, new HashMap<String, ClassLoaderResolver>());
      LOG.debug("Removed cached classloaders from DataNucleus NucleusContext");
    } catch (Exception e) {
      LOG.warn("Failed to remove cached classloaders from DataNucleus NucleusContext ", e);
    }
  }

  private static void clearClr(ClassLoaderResolver clr) throws Exception {
    if (clr != null){
      if (clr instanceof ClassLoaderResolverImpl){
        ClassLoaderResolverImpl clri = (ClassLoaderResolverImpl) clr;
        long resourcesCleared = clearFieldMap(clri,"resources");
        long loadedClassesCleared = clearFieldMap(clri,"loadedClasses");
        long unloadedClassesCleared = clearFieldMap(clri, "unloadedClasses");
        LOG.debug("Cleared ClassLoaderResolverImpl: " +
            resourcesCleared + "," + loadedClassesCleared + "," + unloadedClassesCleared);
      }
    }
  }
  private static long clearFieldMap(ClassLoaderResolverImpl clri, String mapFieldName) throws Exception {
    Field mapField = ClassLoaderResolverImpl.class.getDeclaredField(mapFieldName);
    mapField.setAccessible(true);

    Map<String,Class> map = (Map<String, Class>) mapField.get(clri);
    long sz = map.size();
    mapField.set(clri, Collections.synchronizedMap(new WeakValueMap()));
    return sz;
  }


  @Override
  public List<SQLPrimaryKey> getPrimaryKeys(String db_name, String tbl_name) throws MetaException {
    try {
      return getPrimaryKeysInternal(db_name, tbl_name, true, true);
    } catch (NoSuchObjectException e) {
      throw new MetaException(e.getMessage());
    }
  }

  protected List<SQLPrimaryKey> getPrimaryKeysInternal(final String db_name_input,
    final String tbl_name_input,
    boolean allowSql, boolean allowJdo)
  throws MetaException, NoSuchObjectException {
    final String db_name = HiveStringUtils.normalizeIdentifier(db_name_input);
    final String tbl_name = HiveStringUtils.normalizeIdentifier(tbl_name_input);
    return new GetListHelper<SQLPrimaryKey>(db_name, tbl_name, allowSql, allowJdo) {

      @Override
      protected List<SQLPrimaryKey> getSqlResult(GetHelper<List<SQLPrimaryKey>> ctx) throws MetaException {
        return directSql.getPrimaryKeys(db_name, tbl_name);
      }

      @Override
      protected List<SQLPrimaryKey> getJdoResult(
        GetHelper<List<SQLPrimaryKey>> ctx) throws MetaException, NoSuchObjectException {
        return getPrimaryKeysViaJdo(db_name, tbl_name);
      }
    }.run(false);
  }

  private List<SQLPrimaryKey> getPrimaryKeysViaJdo(String db_name, String tbl_name) throws MetaException {
    boolean commited = false;
    List<SQLPrimaryKey> primaryKeys = null;
    Query query = null;
    try {
      openTransaction();
      query = pm.newQuery(MConstraint.class,
        "parentTable.tableName == tbl_name && parentTable.database.name == db_name &&"
        + " constraintType == MConstraint.PRIMARY_KEY_CONSTRAINT");
      query.declareParameters("java.lang.String tbl_name, java.lang.String db_name");
      Collection<?> constraints = (Collection<?>) query.execute(tbl_name, db_name);
      pm.retrieveAll(constraints);
      primaryKeys = new ArrayList<SQLPrimaryKey>();
      for (Iterator<?> i = constraints.iterator(); i.hasNext();) {
        MConstraint currPK = (MConstraint) i.next();
        int enableValidateRely = currPK.getEnableValidateRely();
        boolean enable = (enableValidateRely & 4) != 0;
        boolean validate = (enableValidateRely & 2) != 0;
        boolean rely = (enableValidateRely & 1) != 0;
        primaryKeys.add(new SQLPrimaryKey(db_name,
         tbl_name,
         currPK.getParentColumn().getCols().get(currPK.getParentIntegerIndex()).getName(),
         currPK.getPosition(),
         currPK.getConstraintName(), enable, validate, rely));
      }
      commited = commitTransaction();
    } finally {
      rollbackAndCleanup(commited, query);
    }
    return primaryKeys;
  }

  private String getPrimaryKeyConstraintName(String db_name, String tbl_name) throws MetaException {
    boolean commited = false;
    String ret = null;
    Query query = null;

    try {
      openTransaction();
      query = pm.newQuery(MConstraint.class,
        "parentTable.tableName == tbl_name && parentTable.database.name == db_name &&"
        + " constraintType == MConstraint.PRIMARY_KEY_CONSTRAINT");
      query.declareParameters("java.lang.String tbl_name, java.lang.String db_name");
      Collection<?> constraints = (Collection<?>) query.execute(tbl_name, db_name);
      pm.retrieveAll(constraints);
      for (Iterator<?> i = constraints.iterator(); i.hasNext();) {
        MConstraint currPK = (MConstraint) i.next();
        ret = currPK.getConstraintName();
        break;
      }
      commited = commitTransaction();
     } finally {
        rollbackAndCleanup(commited, query);
     }
     return ret;
   }

  @Override
  public List<SQLForeignKey> getForeignKeys(String parent_db_name,
    String parent_tbl_name, String foreign_db_name, String foreign_tbl_name) throws MetaException {
    try {
      return getForeignKeysInternal(parent_db_name,
        parent_tbl_name, foreign_db_name, foreign_tbl_name, true, true);
    } catch (NoSuchObjectException e) {
      throw new MetaException(e.getMessage());
    }
  }

  protected List<SQLForeignKey> getForeignKeysInternal(final String parent_db_name_input,
    final String parent_tbl_name_input, final String foreign_db_name_input,
    final String foreign_tbl_name_input, boolean allowSql, boolean allowJdo) throws MetaException, NoSuchObjectException {
    final String parent_db_name = parent_db_name_input;
    final String parent_tbl_name = parent_tbl_name_input;
    final String foreign_db_name = foreign_db_name_input;
    final String foreign_tbl_name = foreign_tbl_name_input;
    return new GetListHelper<SQLForeignKey>(foreign_db_name, foreign_tbl_name, allowSql, allowJdo) {

      @Override
      protected List<SQLForeignKey> getSqlResult(GetHelper<List<SQLForeignKey>> ctx) throws MetaException {
        return directSql.getForeignKeys(parent_db_name,
          parent_tbl_name, foreign_db_name, foreign_tbl_name);
      }

      @Override
      protected List<SQLForeignKey> getJdoResult(
        GetHelper<List<SQLForeignKey>> ctx) throws MetaException, NoSuchObjectException {
        return getForeignKeysViaJdo(parent_db_name,
          parent_tbl_name, foreign_db_name, foreign_tbl_name);
      }
    }.run(false);
  }

  private List<SQLForeignKey> getForeignKeysViaJdo(String parent_db_name,
    String parent_tbl_name, String foreign_db_name, String foreign_tbl_name) throws MetaException {
    boolean commited = false;
    List<SQLForeignKey> foreignKeys = null;
    Collection<?> constraints = null;
    Query query = null;
    Map<String, String> tblToConstraint = new HashMap<String, String>();
    try {
      openTransaction();
      String queryText = (parent_tbl_name != null ? "parentTable.tableName == parent_tbl_name && " : "")
        + (parent_db_name != null ? " parentTable.database.name == parent_db_name && " : "")
        + (foreign_tbl_name != null ? " childTable.tableName == foreign_tbl_name && " : "")
        + (foreign_db_name != null ? " childTable.database.name == foreign_db_name && " : "")
        + " constraintType == MConstraint.FOREIGN_KEY_CONSTRAINT";
      queryText = queryText.trim();
      query = pm.newQuery(MConstraint.class, queryText);
      String paramText = (parent_tbl_name == null ? "" : "java.lang.String parent_tbl_name,")
        + (parent_db_name == null ? "" : " java.lang.String parent_db_name, ")
        + (foreign_tbl_name == null ? "" : "java.lang.String foreign_tbl_name,")
        + (foreign_db_name == null ? "" : " java.lang.String foreign_db_name");
      paramText=paramText.trim();
      if (paramText.endsWith(",")) {
        paramText = paramText.substring(0, paramText.length()-1);
      }
      query.declareParameters(paramText);
      List<String> params = new ArrayList<String>();
      if (parent_tbl_name != null) {
        params.add(parent_tbl_name);
      }
      if (parent_db_name != null) {
        params.add(parent_db_name);
      }
      if (foreign_tbl_name != null) {
        params.add(foreign_tbl_name);
      }
      if (foreign_db_name != null) {
        params.add(foreign_db_name);
      }
      if (params.size() == 0) {
        constraints = (Collection<?>) query.execute();
      } else if (params.size() ==1) {
        constraints = (Collection<?>) query.execute(params.get(0));
      } else if (params.size() == 2) {
        constraints = (Collection<?>) query.execute(params.get(0), params.get(1));
      } else if (params.size() == 3) {
        constraints = (Collection<?>) query.execute(params.get(0), params.get(1), params.get(2));
      } else {
        constraints = (Collection<?>) query.executeWithArray(params.get(0), params.get(1),
          params.get(2), params.get(3));
      }
      pm.retrieveAll(constraints);
      foreignKeys = new ArrayList<SQLForeignKey>();
      for (Iterator<?> i = constraints.iterator(); i.hasNext();) {
        MConstraint currPKFK = (MConstraint) i.next();
        int enableValidateRely = currPKFK.getEnableValidateRely();
        boolean enable = (enableValidateRely & 4) != 0;
        boolean validate = (enableValidateRely & 2) != 0;
        boolean rely = (enableValidateRely & 1) != 0;
        String consolidatedtblName =
          currPKFK.getParentTable().getDatabase().getName() + "." +
          currPKFK.getParentTable().getTableName();
        String pkName;
        if (tblToConstraint.containsKey(consolidatedtblName)) {
          pkName = tblToConstraint.get(consolidatedtblName);
        } else {
          pkName = getPrimaryKeyConstraintName(currPKFK.getParentTable().getDatabase().getName(),
            currPKFK.getParentTable().getDatabase().getName());
          tblToConstraint.put(consolidatedtblName, pkName);
        }
        foreignKeys.add(new SQLForeignKey(
          currPKFK.getParentTable().getDatabase().getName(),
          currPKFK.getParentTable().getDatabase().getName(),
          currPKFK.getParentColumn().getCols().get(currPKFK.getParentIntegerIndex()).getName(),
          currPKFK.getChildTable().getDatabase().getName(),
          currPKFK.getChildTable().getTableName(),
          currPKFK.getChildColumn().getCols().get(currPKFK.getChildIntegerIndex()).getName(),
          currPKFK.getPosition(),
          currPKFK.getUpdateRule(),
          currPKFK.getDeleteRule(),
          currPKFK.getConstraintName(), pkName, enable, validate, rely));
      }
      commited = commitTransaction();
    } finally {
      rollbackAndCleanup(commited, query);
    }
    return foreignKeys;
  }

  @Override
  public void dropConstraint(String dbName, String tableName,
    String constraintName) throws NoSuchObjectException {
    boolean success = false;
    try {
      openTransaction();

      List<MConstraint> tabConstraints = listAllTableConstraintsWithOptionalConstraintName(
                                         dbName, tableName, constraintName);
      if (tabConstraints != null && tabConstraints.size() > 0) {
        pm.deletePersistentAll(tabConstraints);
      } else {
        throw new NoSuchObjectException("The constraint: " + constraintName +
          " does not exist for the associated table: " + dbName + "." + tableName);
      }
      success = commitTransaction();
    } finally {
      if (!success) {
        rollbackTransaction();
      }
    }
  }

<<<<<<< HEAD
  @Override
  public void createTableWrite(Table tbl, long writeId, char state, long heartbeat) {
    boolean success = false;
    openTransaction();
    try {
      MTable mtbl = getMTable(tbl.getDbName(), tbl.getTableName());
      MTableWrite tw = new MTableWrite(mtbl, writeId, String.valueOf(state), heartbeat, heartbeat);
      pm.makePersistent(tw);
      success = true;
    } finally {
      if (success) {
        commitTransaction();
      } else {
        rollbackTransaction();
      }
    }
  }

  @Override
  public void updateTableWrite(MTableWrite tw) {
    boolean success = false;
    openTransaction();
    try {
      pm.makePersistent(tw);
      success = true;
    } finally {
      if (success) {
        commitTransaction();
      } else {
        rollbackTransaction();
      }
    }
  }

  @Override
  public MTableWrite getTableWrite(
      String dbName, String tblName, long writeId) throws MetaException {
    boolean success = false;
    Query query = null;
    openTransaction();
    try {
      query = pm.newQuery(MTableWrite.class,
              "table.tableName == t1 && table.database.name == t2 && writeId == t3");
      query.declareParameters("java.lang.String t1, java.lang.String t2, java.lang.Long t3");
      @SuppressWarnings("unchecked")
      List<MTableWrite> writes = (List<MTableWrite>) query.execute(tblName, dbName, writeId);
      pm.retrieveAll(writes);
      success = true;
      if (writes == null || writes.isEmpty()) return null;
      if (writes.size() > 1) {
        throw new MetaException(
            "More than one TableWrite for " + dbName + "." + tblName + " and " + writeId);
      }
      return writes.get(0);
    } finally {
      closeTransaction(success, query);
    }
  }

  @Override
  public List<Long> getTableWriteIds(String dbName, String tblName,
      long watermarkId, long nextWriteId, char state) throws MetaException {
    boolean success = false;
    Query query = null;
    openTransaction();
    try {
      boolean hasState = (state != '\0');
      query = pm.newQuery("select writeId from org.apache.hadoop.hive.metastore.model.MTableWrite"
          + " where table.tableName == t1 && table.database.name == t2 && writeId > t3"
          + " && writeId < t4" + (hasState ? " && state == t5" : ""));
      query.declareParameters("java.lang.String t1, java.lang.String t2, java.lang.Long t3, "
          + "java.lang.Long t4" + (hasState ? ", java.lang.String t5" : ""));
      query.setResult("writeId");
      query.setOrdering("writeId asc");
      @SuppressWarnings("unchecked")
      List<Long> writes = (List<Long>) (hasState
          ? query.executeWithArray(tblName, dbName, watermarkId, nextWriteId, String.valueOf(state))
          : query.executeWithArray(tblName, dbName, watermarkId, nextWriteId));
      success = true;
      return (writes == null) ? new ArrayList<Long>() : new ArrayList<>(writes);
    } finally {
      closeTransaction(success, query);
    }
  }

  @Override
  public List<MTableWrite> getTableWrites(
      String dbName, String tblName, long from, long to) throws MetaException {
    boolean success = false;
    dbName = HiveStringUtils.normalizeIdentifier(dbName);
    tblName = HiveStringUtils.normalizeIdentifier(tblName);
    Query query = null;
    openTransaction();
    try {
      String queryStr = "table.tableName == t1 && table.database.name == t2 && writeId > t3",
          argStr = "java.lang.String t1, java.lang.String t2, java.lang.Long t3";
      if (to >= 0) {
        queryStr += " && writeId < t4";
        argStr += ", java.lang.Long t4";
      }
      query = pm.newQuery(MTableWrite.class, queryStr);
      query.declareParameters(argStr);
      query.setOrdering("writeId asc");
      @SuppressWarnings("unchecked")
      List<MTableWrite> writes = (List<MTableWrite>)(to >= 0
         ? query.executeWithArray(tblName, dbName, from, to)
         : query.executeWithArray(tblName, dbName, from));
      pm.retrieveAll(writes);
      success = true;
      return (writes == null || writes.isEmpty()) ? null : new ArrayList<>(writes);
    } finally {
      closeTransaction(success, query);
    }
  }


  @Override
  public void deleteTableWrites(
      String dbName, String tblName, long from, long to) throws MetaException {
    boolean success = false;
    Query query = null;
    openTransaction();
    try {
      query = pm.newQuery(MTableWrite.class,
          "table.tableName == t1 && table.database.name == t2 && writeId > t3 && writeId < t4");
      query.declareParameters(
          "java.lang.String t1, java.lang.String t2, java.lang.Long t3, java.lang.Long t4");
      query.deletePersistentAll(tblName, dbName, from, to);
      success = true;
    } finally {
      closeTransaction(success, query);
    }
  }

  @Override
  public List<FullTableName > getAllMmTablesForCleanup() throws MetaException {
    boolean success = false;
    Query query = null;
    openTransaction();
    try {
      // If the table had no MM writes, there's nothing to clean up
      query = pm.newQuery(MTable.class, "mmNextWriteId > 0");
      @SuppressWarnings("unchecked")
      List<MTable> tables = (List<MTable>) query.execute();
      pm.retrieveAll(tables);
      ArrayList<FullTableName> result = new ArrayList<>(tables.size());
      for (MTable table : tables) {
        if (MetaStoreUtils.isInsertOnlyTable(table.getParameters())) {
          result.add(new FullTableName(table.getDatabase().getName(), table.getTableName()));
        }
      }
      success = true;
      return result;
    } finally {
      closeTransaction(success, query);
    }
  }

  @Override
  public Collection<String> getAllPartitionLocations(String dbName, String tblName) {
    boolean success = false;
    Query query = null;
    openTransaction();
    try {
      String q = "select sd.location from org.apache.hadoop.hive.metastore.model.MPartition"
          + " where table.tableName == t1 && table.database.name == t2";
      query = pm.newQuery();
      query.declareParameters("java.lang.String t1, java.lang.String t2");
      @SuppressWarnings("unchecked")
      List<String> tables = (List<String>) query.execute();
      pm.retrieveAll(tables);
      success = true;
      return new ArrayList<>(tables);
    } finally {
      closeTransaction(success, query);
    }
  }

  private void closeTransaction(boolean success, Query query) {
    if (success) {
      commitTransaction();
    } else {
      rollbackTransaction();
    }
    if (query != null) {
      query.closeAll();
=======
  /**
   * This is a cleanup method which is used to rollback a active transaction
   * if the success flag is false and close the associated Query object. This method is used
   * internally and visible for testing purposes only
   * @param success Rollback the current active transaction if false
   * @param query Query object which needs to be closed
   */
  @VisibleForTesting
  void rollbackAndCleanup(boolean success, Query query) {
    try {
      if(!success) {
        rollbackTransaction();
      }
    } finally {
      if (query != null) {
        query.closeAll();
      }
    }
  }

  /**
   * This is a cleanup method which is used to rollback a active transaction
   * if the success flag is false and close the associated QueryWrapper object. This method is used
   * internally and visible for testing purposes only
   * @param success Rollback the current active transaction if false
   * @param queryWrapper QueryWrapper object which needs to be closed
   */
  @VisibleForTesting
  void rollbackAndCleanup(boolean success, QueryWrapper queryWrapper) {
    try {
      if(!success) {
        rollbackTransaction();
      }
    } finally {
      if (queryWrapper != null) {
        queryWrapper.close();
      }
>>>>>>> e4856ca0
    }
  }
}<|MERGE_RESOLUTION|>--- conflicted
+++ resolved
@@ -2827,7 +2827,7 @@
         throw ex;
       } catch (Exception ex) {
         LOG.error("", ex);
-        throw MetaStoreUtils.newMetaException(ex);
+        throw new MetaException(ex.getMessage());
       } finally {
         close();
       }
@@ -2857,7 +2857,7 @@
         if (ex instanceof MetaException) {
           throw (MetaException)ex;
         }
-        throw MetaStoreUtils.newMetaException(ex);
+        throw new MetaException(ex.getMessage());
       }
       if (!isInTxn) {
         JDOException rollbackEx = null;
@@ -3392,8 +3392,12 @@
     } finally {
       if (!success) {
         rollbackTransaction();
-        throw MetaStoreUtils.newMetaException(
-            "The transaction for alter partition did not commit successfully.", e);
+        MetaException metaException = new MetaException(
+            "The transaction for alter partition did not commit successfully.");
+        if (e != null) {
+          metaException.initCause(e);
+        }
+        throw metaException;
       }
     }
   }
@@ -3417,8 +3421,12 @@
     } finally {
       if (!success) {
         rollbackTransaction();
-        throw MetaStoreUtils.newMetaException(
-            "The transaction for alter partition did not commit successfully.", e);
+        MetaException metaException = new MetaException(
+            "The transaction for alter partition did not commit successfully.");
+        if (e != null) {
+          metaException.initCause(e);
+        }
+        throw metaException;
       }
     }
   }
@@ -6864,10 +6872,8 @@
     try {
       List<MTableColumnStatistics> stats = getMTableColumnStatistics(table,
           colNames, queryWrapper);
-      if (stats != null) {
-        for(MTableColumnStatistics cStat : stats) {
-          statsMap.put(cStat.getColName(), cStat);
-        }
+      for(MTableColumnStatistics cStat : stats) {
+        statsMap.put(cStat.getColName(), cStat);
       }
     } finally {
       queryWrapper.close();
@@ -7030,7 +7036,7 @@
       if (ex instanceof MetaException) {
         throw (MetaException) ex;
       }
-      throw MetaStoreUtils.newMetaException(ex);
+      throw new MetaException(ex.getMessage());
     } finally {
       if (!committed) {
         rollbackTransaction();
@@ -7078,7 +7084,7 @@
 
         try {
         List<MTableColumnStatistics> mStats = getMTableColumnStatistics(getTable(), colNames, queryWrapper);
-        if (mStats == null || mStats.isEmpty()) return null;
+        if (mStats.isEmpty()) return null;
         // LastAnalyzed is stored per column, but thrift object has it per multiple columns.
         // Luckily, nobody actually uses it, so we will set to lowest value of all columns for now.
         ColumnStatisticsDesc desc = StatObjectConverter.getTableColumnStatisticsDesc(mStats.get(0));
@@ -7268,7 +7274,7 @@
       if (ex instanceof MetaException) {
         throw (MetaException) ex;
       }
-      throw MetaStoreUtils.newMetaException(ex);
+      throw new MetaException(ex.getMessage());
     } finally {
       if (!committed) {
         rollbackTransaction();
@@ -7746,7 +7752,7 @@
           throw new MetaException("Version table not found. " + "The metastore is not upgraded to "
               + MetaStoreSchemaInfo.getHiveSchemaVersion());
         } else {
-          throw MetaStoreUtils.newMetaException(e);
+          throw e;
         }
       }
       committed = commitTransaction();
@@ -8550,7 +8556,46 @@
     }
   }
 
-<<<<<<< HEAD
+  /**
+   * This is a cleanup method which is used to rollback a active transaction
+   * if the success flag is false and close the associated Query object. This method is used
+   * internally and visible for testing purposes only
+   * @param success Rollback the current active transaction if false
+   * @param query Query object which needs to be closed
+   */
+  @VisibleForTesting
+  void rollbackAndCleanup(boolean success, Query query) {
+    try {
+      if (!success) {
+        rollbackTransaction();
+      }
+    } finally {
+      if (query != null) {
+        query.closeAll();
+      }
+    }
+  }
+
+  /**
+   * This is a cleanup method which is used to rollback a active transaction
+   * if the success flag is false and close the associated QueryWrapper object. This method is used
+   * internally and visible for testing purposes only
+   * @param success Rollback the current active transaction if false
+   * @param queryWrapper QueryWrapper object which needs to be closed
+   */
+  @VisibleForTesting
+  void rollbackAndCleanup(boolean success, QueryWrapper queryWrapper) {
+    try {
+      if (!success) {
+        rollbackTransaction();
+      }
+    } finally {
+      if (queryWrapper != null) {
+        queryWrapper.close();
+      }
+    }
+  }
+
   @Override
   public void createTableWrite(Table tbl, long writeId, char state, long heartbeat) {
     boolean success = false;
@@ -8737,45 +8782,6 @@
     }
     if (query != null) {
       query.closeAll();
-=======
-  /**
-   * This is a cleanup method which is used to rollback a active transaction
-   * if the success flag is false and close the associated Query object. This method is used
-   * internally and visible for testing purposes only
-   * @param success Rollback the current active transaction if false
-   * @param query Query object which needs to be closed
-   */
-  @VisibleForTesting
-  void rollbackAndCleanup(boolean success, Query query) {
-    try {
-      if(!success) {
-        rollbackTransaction();
-      }
-    } finally {
-      if (query != null) {
-        query.closeAll();
-      }
-    }
-  }
-
-  /**
-   * This is a cleanup method which is used to rollback a active transaction
-   * if the success flag is false and close the associated QueryWrapper object. This method is used
-   * internally and visible for testing purposes only
-   * @param success Rollback the current active transaction if false
-   * @param queryWrapper QueryWrapper object which needs to be closed
-   */
-  @VisibleForTesting
-  void rollbackAndCleanup(boolean success, QueryWrapper queryWrapper) {
-    try {
-      if(!success) {
-        rollbackTransaction();
-      }
-    } finally {
-      if (queryWrapper != null) {
-        queryWrapper.close();
-      }
->>>>>>> e4856ca0
     }
   }
 }