/*
 * Licensed to the Apache Software Foundation (ASF) under one
 * or more contributor license agreements.  See the NOTICE file
 * distributed with this work for additional information
 * regarding copyright ownership.  The ASF licenses this file
 * to you under the Apache License, Version 2.0 (the
 * "License"); you may not use this file except in compliance
 * with the License.  You may obtain a copy of the License at
 *
 *     http://www.apache.org/licenses/LICENSE-2.0
 *
 * Unless required by applicable law or agreed to in writing, software
 * distributed under the License is distributed on an "AS IS" BASIS,
 * WITHOUT WARRANTIES OR CONDITIONS OF ANY KIND, either express or implied.
 * See the License for the specific language governing permissions and
 * limitations under the License.
 */

package org.apache.hadoop.hive.ql.session;
import static org.apache.hadoop.hive.metastore.Warehouse.DEFAULT_DATABASE_NAME;

import java.io.Closeable;
import java.io.File;
import java.io.IOException;
import java.io.InputStream;
import java.io.PrintStream;
import java.lang.management.ManagementFactory;
import java.net.URI;
import java.net.URISyntaxException;
import java.security.AccessController;
import java.time.Instant;
import java.util.ArrayList;
import java.util.Arrays;
import java.util.Collection;
import java.util.Collections;
import java.util.HashMap;
import java.util.HashSet;
import java.util.LinkedHashMap;
import java.util.LinkedList;
import java.util.List;
import java.util.Map;
import java.util.Set;
import java.util.UUID;
import java.util.concurrent.CancellationException;
import java.util.concurrent.ConcurrentHashMap;
import java.util.concurrent.atomic.AtomicBoolean;
import java.util.concurrent.atomic.AtomicLong;
import java.util.concurrent.locks.ReentrantLock;

import org.apache.commons.lang.StringUtils;
import org.apache.commons.lang3.ArrayUtils;
import org.apache.hadoop.conf.Configuration;
import org.apache.hadoop.fs.FSDataOutputStream;
import org.apache.hadoop.fs.FileSystem;
import org.apache.hadoop.fs.Path;
import org.apache.hadoop.fs.permission.FsPermission;
import org.apache.hadoop.hive.common.FileUtils;
import org.apache.hadoop.hive.common.JavaUtils;
import org.apache.hadoop.hive.common.io.SessionStream;
import org.apache.hadoop.hive.common.log.ProgressMonitor;
import org.apache.hadoop.hive.common.type.Timestamp;
import org.apache.hadoop.hive.common.type.TimestampTZ;
import org.apache.hadoop.hive.common.type.TimestampTZUtil;
import org.apache.hadoop.hive.conf.HiveConf;
import org.apache.hadoop.hive.conf.HiveConf.ConfVars;
import org.apache.hadoop.hive.conf.HiveConfUtil;
import org.apache.hadoop.hive.metastore.ObjectStore;
import org.apache.hadoop.hive.metastore.PersistenceManagerProvider;
import org.apache.hadoop.hive.metastore.Warehouse;
import org.apache.hadoop.hive.metastore.api.ColumnStatisticsObj;
import org.apache.hadoop.hive.metastore.api.MetaException;
import org.apache.hadoop.hive.metastore.cache.CachedStore;
import org.apache.hadoop.hive.metastore.conf.MetastoreConf;
import org.apache.hadoop.hive.metastore.utils.MetaStoreUtils;
import org.apache.hadoop.hive.ql.MapRedStats;
import org.apache.hadoop.hive.ql.exec.AddToClassPathAction;
import org.apache.hadoop.hive.ql.exec.FunctionInfo;
import org.apache.hadoop.hive.ql.exec.Registry;
import org.apache.hadoop.hive.ql.exec.Utilities;
import org.apache.hadoop.hive.ql.exec.mr3.session.MR3Session;
import org.apache.hadoop.hive.ql.exec.mr3.session.MR3SessionManager;
import org.apache.hadoop.hive.ql.exec.mr3.session.MR3SessionManagerImpl;
import org.apache.hadoop.hive.ql.exec.spark.session.SparkSession;
import org.apache.hadoop.hive.ql.exec.spark.session.SparkSessionManagerImpl;
import org.apache.hadoop.hive.ql.exec.tez.TezSessionPoolManager;
import org.apache.hadoop.hive.ql.exec.tez.TezSessionState;
import org.apache.hadoop.hive.ql.history.HiveHistory;
import org.apache.hadoop.hive.ql.history.HiveHistoryImpl;
import org.apache.hadoop.hive.ql.history.HiveHistoryProxyHandler;
import org.apache.hadoop.hive.ql.lockmgr.HiveTxnManager;
import org.apache.hadoop.hive.ql.lockmgr.LockException;
import org.apache.hadoop.hive.ql.lockmgr.TxnManagerFactory;
import org.apache.hadoop.hive.ql.log.PerfLogger;
import org.apache.hadoop.hive.ql.metadata.Hive;
import org.apache.hadoop.hive.ql.metadata.HiveException;
import org.apache.hadoop.hive.ql.metadata.HiveUtils;
import org.apache.hadoop.hive.ql.metadata.SessionHiveMetaStoreClient;
import org.apache.hadoop.hive.ql.metadata.Table;
import org.apache.hadoop.hive.ql.security.HiveAuthenticationProvider;
import org.apache.hadoop.hive.ql.security.authorization.HiveAuthorizationProvider;
import org.apache.hadoop.hive.ql.security.authorization.plugin.AuthorizationMetaStoreFilterHook;
import org.apache.hadoop.hive.ql.security.authorization.plugin.HiveAuthorizer;
import org.apache.hadoop.hive.ql.security.authorization.plugin.HiveAuthorizerFactory;
import org.apache.hadoop.hive.ql.security.authorization.plugin.HiveAuthzSessionContext;
import org.apache.hadoop.hive.ql.security.authorization.plugin.HiveAuthzSessionContext.CLIENT_TYPE;
import org.apache.hadoop.hive.ql.security.authorization.plugin.HiveMetastoreClientFactoryImpl;
import org.apache.hadoop.hive.ql.util.ResourceDownloader;
import org.apache.hadoop.hive.shims.HadoopShims;
import org.apache.hadoop.hive.shims.ShimLoader;
import org.apache.hadoop.hive.shims.Utils;
import org.apache.hadoop.security.UserGroupInformation;
import org.slf4j.Logger;
import org.slf4j.LoggerFactory;

import com.google.common.annotations.VisibleForTesting;
import com.google.common.base.Preconditions;
import com.google.common.collect.Maps;

/**
 * SessionState encapsulates common data associated with a session.
 *
 * Also provides support for a thread static session object that can be accessed
 * from any point in the code to interact with the user and to retrieve
 * configuration information
 */
public class SessionState {
  private static final Logger LOG = LoggerFactory.getLogger(SessionState.class);

  public static final String TMP_PREFIX = "_tmp_space.db";
  private static final String LOCAL_SESSION_PATH_KEY = "_hive.local.session.path";
  private static final String HDFS_SESSION_PATH_KEY = "_hive.hdfs.session.path";
  private static final String TMP_TABLE_SPACE_KEY = "_hive.tmp_table_space";
  static final String LOCK_FILE_NAME = "inuse.lck";
  static final String INFO_FILE_NAME = "inuse.info";

  /**
   * Concurrent since SessionState is often propagated to workers in thread pools
   */
  private final Map<String, Map<String, Table>> tempTables = new ConcurrentHashMap<>();
  private final Map<String, Map<String, ColumnStatisticsObj>> tempTableColStats =
      new ConcurrentHashMap<>();
  private final Map<String, SessionHiveMetaStoreClient.TempTable> tempPartitions =
      new ConcurrentHashMap<>();

  public static final short SESSION_SCRATCH_DIR_PERMISSION = (short) 01733;
  public static final short TASK_SCRATCH_DIR_PERMISSION = (short) 00700;

  protected ClassLoader parentLoader;

  // Session-scope compile lock.
  private final ReentrantLock compileLock = new ReentrantLock(true);

  /**
   * current configuration.
   */
  private HiveConf sessionConf;

  /**
   * silent mode.
   */
  protected boolean isSilent;

  /**
   * verbose mode
   */
  protected boolean isVerbose;

  /**
   * The flag to indicate if the session serves the queries from HiveServer2 or not.
   */
  private boolean isHiveServerQuery = false;

  /**
   * The flag to indicate if the session using thrift jdbc binary serde or not.
   */
  private boolean isUsingThriftJDBCBinarySerDe = false;

  /**
   * The flag to indicate if the session already started so we can skip the init
   */
  private AtomicBoolean isStarted = new AtomicBoolean(false);
  /*
   * HiveHistory Object
   */
  protected HiveHistory hiveHist;

  /**
   * Streams to read/write from.
   */
  public InputStream in;
  public SessionStream out;
  public SessionStream info;
  public SessionStream err;
  /**
   * Standard output from any child process(es).
   */
  public PrintStream childOut;
  /**
   * Error output from any child process(es).
   */
  public PrintStream childErr;

  /**
   * Temporary file name used to store results of non-Hive commands (e.g., set, dfs)
   * and HiveServer.fetch*() function will read results from this file
   */
  protected File tmpOutputFile;

  /**
   * Temporary file name used to store error output of executing non-Hive commands (e.g., set, dfs)
   */
  protected File tmpErrOutputFile;

  private String lastCommand;

  private HiveAuthorizationProvider authorizer;

  private HiveAuthorizer authorizerV2;
  private volatile ProgressMonitor progressMonitor;

  private String hiveServer2HostName;

  private KillQuery killQuery;

  public enum AuthorizationMode{V1, V2};

  private HiveAuthenticationProvider authenticator;

  private CreateTableAutomaticGrant createTableGrants;

  private Map<String, MapRedStats> mapRedStats;

  private Map<String, String> hiveVariables;

  // A mapping from a hadoop job ID to the stack traces collected from the map reduce task logs
  private Map<String, List<List<String>>> stackTraces;

  // This mapping collects all the configuration variables which have been set by the user
  // explicitly, either via SET in the CLI, the hiveconf option, or a System property.
  // It is a mapping from the variable name to its value.  Note that if a user repeatedly
  // changes the value of a variable, the corresponding change will be made in this mapping.
  private Map<String, String> overriddenConfigurations;

  private Map<String, List<String>> localMapRedErrors;

  private String currentDatabase;

  private String currentCatalog;

  private final String CONFIG_AUTHZ_SETTINGS_APPLIED_MARKER =
      "hive.internal.ss.authz.settings.applied.marker";

  private String userIpAddress;

  private SparkSession sparkSession;

  private MR3Session mr3Session;

  /**
   * Gets information about HDFS encryption
   */
  private Map<URI, HadoopShims.HdfsEncryptionShim> hdfsEncryptionShims = Maps.newHashMap();

  /**
   * Cache for Erasure Coding shims.
   */
  private Map<URI, HadoopShims.HdfsErasureCodingShim> erasureCodingShims;

  private final String userName;

  /**
   *  scratch path to use for all non-local (ie. hdfs) file system tmp folders
   *  @return Path for Scratch path for the current session
   */
  private Path hdfsSessionPath;

  private FSDataOutputStream hdfsSessionPathLockFile = null;

  /**
   * sub dir of hdfs session path. used to keep tmp tables
   * @return Path for temporary tables created by the current session
   */
  private Path hdfsTmpTableSpace;

  /**
   *  scratch directory to use for local file system tmp folders
   *  @return Path for local scratch directory for current session
   */
  private Path localSessionPath;

  private String hdfsScratchDirURIString;

  /**
   * Next value to use in naming a temporary table created by an insert...values statement
   */
  private int nextValueTempTableSuffix = 1;

  /**
   * Transaction manager to use for this session.  This is instantiated lazily by
   * {@link #initTxnMgr(org.apache.hadoop.hive.conf.HiveConf)}
   */
  private HiveTxnManager txnMgr = null;

  /**
   * store the jars loaded last time
   */
  private final Set<String> preReloadableAuxJars = new HashSet<String>();

  private final Registry registry;

  /**
   * Used to cache functions in use for a query, during query planning
   * and is later used for function usage authorization.
   */
  private final Map<String, FunctionInfo> currentFunctionsInUse = new HashMap<>();

  /**
   * CURRENT_TIMESTAMP value for query
   */
  private Instant queryCurrentTimestamp;

  private final ResourceMaps resourceMaps;

  private final ResourceDownloader resourceDownloader;

  private List<String> forwardedAddresses;

  private String atsDomainId;

  private List<Closeable> cleanupItems = new LinkedList<Closeable>();

  private final AtomicLong sparkSessionId = new AtomicLong();

  public HiveConf getConf() {
    return sessionConf;
  }

  public void setConf(HiveConf conf) {
    this.sessionConf = conf;
  }

  public File getTmpOutputFile() {
    return tmpOutputFile;
  }

  public void setTmpOutputFile(File f) {
    tmpOutputFile = f;
  }

  public File getTmpErrOutputFile() {
    return tmpErrOutputFile;
  }

  public void setTmpErrOutputFile(File tmpErrOutputFile) {
    this.tmpErrOutputFile = tmpErrOutputFile;
  }

  public void deleteTmpOutputFile() {
    FileUtils.deleteTmpFile(tmpOutputFile);
  }

  public void deleteTmpErrOutputFile() {
    FileUtils.deleteTmpFile(tmpErrOutputFile);
  }

  public boolean getIsSilent() {
    if(sessionConf != null) {
      return sessionConf.getBoolVar(HiveConf.ConfVars.HIVESESSIONSILENT);
    } else {
      return isSilent;
    }
  }

  public boolean isHiveServerQuery() {
    return this.isHiveServerQuery;
  }

  public void setIsSilent(boolean isSilent) {
    if(sessionConf != null) {
      sessionConf.setBoolVar(HiveConf.ConfVars.HIVESESSIONSILENT, isSilent);
    }
    this.isSilent = isSilent;
  }

  public ReentrantLock getCompileLock() {
    return compileLock;
  }

  public boolean getIsVerbose() {
    return isVerbose;
  }

  public void setIsVerbose(boolean isVerbose) {
    this.isVerbose = isVerbose;
  }

  public void setIsUsingThriftJDBCBinarySerDe(boolean isUsingThriftJDBCBinarySerDe) {
	this.isUsingThriftJDBCBinarySerDe = isUsingThriftJDBCBinarySerDe;
  }

  public boolean getIsUsingThriftJDBCBinarySerDe() {
	return isUsingThriftJDBCBinarySerDe;
  }

  public void setIsHiveServerQuery(boolean isHiveServerQuery) {
    this.isHiveServerQuery = isHiveServerQuery;
  }

  public SessionState(HiveConf conf) {
    this(conf, null);
  }

  public SessionState(HiveConf conf, String userName) {
    this.sessionConf = conf;
    this.userName = userName;
    this.registry = new Registry(false);
    if (LOG.isDebugEnabled()) {
      LOG.debug("SessionState user: " + userName);
    }
    isSilent = conf.getBoolVar(HiveConf.ConfVars.HIVESESSIONSILENT);
    resourceMaps = new ResourceMaps();
    // Must be deterministic order map for consistent q-test output across Java versions
    overriddenConfigurations = new LinkedHashMap<String, String>();
    overriddenConfigurations.putAll(HiveConf.getConfSystemProperties());
    // if there isn't already a session name, go ahead and create it.
    if (StringUtils.isEmpty(conf.getVar(HiveConf.ConfVars.HIVESESSIONID))) {
      conf.setVar(HiveConf.ConfVars.HIVESESSIONID, makeSessionId());
      getConsole().printInfo("Hive Session ID = " + getSessionId());
    }
    // Using system classloader as the parent. Using thread context
    // classloader as parent can pollute the session. See HIVE-11878
    parentLoader = SessionState.class.getClassLoader();
    // Make sure that each session has its own UDFClassloader. For details see {@link UDFClassLoader}
    AddToClassPathAction addAction = new AddToClassPathAction(
        parentLoader, Collections.emptyList(), true);
    final ClassLoader currentLoader = AccessController.doPrivileged(addAction);
    this.sessionConf.setClassLoader(currentLoader);
    resourceDownloader = new ResourceDownloader(conf,
        HiveConf.getVar(conf, ConfVars.DOWNLOADED_RESOURCES_DIR));
    killQuery = new NullKillQuery();

    ShimLoader.getHadoopShims().setHadoopSessionContext(getSessionId());
  }

  public Map<String, String> getHiveVariables() {
    if (hiveVariables == null) {
      hiveVariables = new HashMap<String, String>();
    }
    return hiveVariables;
  }

  public void setHiveVariables(Map<String, String> hiveVariables) {
    this.hiveVariables = hiveVariables;
  }

  public String getSessionId() {
    return (sessionConf.getVar(HiveConf.ConfVars.HIVESESSIONID));
  }

  public void updateThreadName() {
    final String sessionId = getSessionId();
    final String logPrefix = getConf().getLogIdVar(sessionId);
    final String currThreadName = Thread.currentThread().getName();
    if (!currThreadName.contains(logPrefix)) {
      final String newThreadName = logPrefix + " " + currThreadName;
<<<<<<< HEAD
      if (LOG.isDebugEnabled()) {
        LOG.debug("Updating thread name to {}", newThreadName);
      }
=======
      LOG.debug("Updating thread name to {}", newThreadName);
>>>>>>> a501e6e9
      Thread.currentThread().setName(newThreadName);
    }
  }

  public void resetThreadName() {
    final String sessionId = getSessionId();
    final String logPrefix = getConf().getLogIdVar(sessionId);
    final String currThreadName = Thread.currentThread().getName();
    if (currThreadName.contains(logPrefix)) {
      final String[] names = currThreadName.split(logPrefix);
<<<<<<< HEAD
      if (LOG.isDebugEnabled()) {
        LOG.debug("Resetting thread name to {}", names[names.length - 1]);
      }
=======
      LOG.debug("Resetting thread name to {}", names[names.length - 1]);
>>>>>>> a501e6e9
      Thread.currentThread().setName(names[names.length - 1].trim());
    }
  }

  /**
   * Initialize the transaction manager.  This is done lazily to avoid hard wiring one
   * transaction manager at the beginning of the session.
   * @param conf Hive configuration to initialize transaction manager
   * @return transaction manager
   * @throws LockException
   */
  public synchronized HiveTxnManager initTxnMgr(HiveConf conf) throws LockException {
    // Only change txnMgr if the setting has changed
    if (txnMgr != null &&
        !txnMgr.getTxnManagerName().equals(conf.getVar(HiveConf.ConfVars.HIVE_TXN_MANAGER))) {
      txnMgr.closeTxnManager();
      txnMgr = null;
    }

    if (txnMgr == null) {
      txnMgr = TxnManagerFactory.getTxnManagerFactory().getTxnManager(conf);
    }
    return txnMgr;
  }

  /**
   * Get the transaction manager for the current SessionState.
   * Note that the Driver can be initialized with a different txn manager than the SessionState's
   * txn manager (HIVE-17482), and so it is preferable to use the txn manager propagated down from
   * the Driver as opposed to calling this method.
   * @return transaction manager for the current SessionState
   */
  public HiveTxnManager getTxnMgr() {
    return txnMgr;
  }

  /**
   * This only for testing.  It allows to switch the manager before the (test) operation so that
   * it's not coupled to the executing thread.  Since tests run against Derby which often wedges
   * under concurrent access, tests must use a single thead and simulate concurrent access.
   * For example, {@code TestDbTxnManager2}
   * @return previous {@link HiveTxnManager} or null
   */
  @VisibleForTesting
  public HiveTxnManager setTxnMgr(HiveTxnManager mgr) {
    if(!(sessionConf.getBoolVar(ConfVars.HIVE_IN_TEST) || sessionConf.getBoolVar(ConfVars.HIVE_IN_TEZ_TEST))) {
      throw new IllegalStateException("Only for testing!");
    }
    HiveTxnManager tmp = txnMgr;
    txnMgr = mgr;
    return tmp;
  }
  public HadoopShims.HdfsEncryptionShim getHdfsEncryptionShim() throws HiveException {
    try {
      return getHdfsEncryptionShim(FileSystem.get(sessionConf));
    }
    catch(HiveException hiveException) {
      throw hiveException;
    }
    catch(Exception exception) {
      throw new HiveException(exception);
    }
  }

  public HadoopShims.HdfsEncryptionShim getHdfsEncryptionShim(FileSystem fs) throws HiveException {
    if (!hdfsEncryptionShims.containsKey(fs.getUri())) {
      try {
        if ("hdfs".equals(fs.getUri().getScheme())) {
          hdfsEncryptionShims.put(fs.getUri(), ShimLoader.getHadoopShims().createHdfsEncryptionShim(fs, sessionConf));
        } else {
          LOG.info("Could not get hdfsEncryptionShim, it is only applicable to hdfs filesystem.");
        }
      } catch (Exception e) {
        throw new HiveException(e);
      }
    }

    return hdfsEncryptionShims.get(fs.getUri());
  }

  // SessionState is not available in runtime and Hive.get().getConf() is not safe to call
  private static class SessionStates {
    private SessionState state;
    private HiveConf conf;
    private void attach(SessionState state) {
      this.state = state;
      attach(state.getConf());
    }
    private void attach(HiveConf conf) {
      this.conf = conf;

      ClassLoader classLoader = conf.getClassLoader();
      if (classLoader != null) {
        Thread.currentThread().setContextClassLoader(classLoader);
      }
    }
  }

  /**
   * Singleton Session object per thread.
   *
   **/
  private static ThreadLocal<SessionStates> tss = new ThreadLocal<SessionStates>() {
    @Override
    protected SessionStates initialValue() {
      return new SessionStates();
    }
  };

  /**
   * start a new session and set it to current session.
   */
  public static SessionState start(HiveConf conf) {
    SessionState ss = new SessionState(conf);
    return start(ss);
  }

  /**
   * Sets the given session state in the thread local var for sessions.
   */
  public static void setCurrentSessionState(SessionState startSs) {
    tss.get().attach(startSs);
  }

  public static void detachSession() {
    tss.remove();
  }

  /**
   * set current session to existing session object if a thread is running
   * multiple sessions - it must call this method with the new session object
   * when switching from one session to another.
   */
  public static SessionState start(SessionState startSs) {
    start(startSs, false, null);
    return startSs;
  }

  public static void beginStart(SessionState startSs, LogHelper console) {
    start(startSs, true, console);
  }

  public static void endStart(SessionState startSs)
      throws CancellationException, InterruptedException {
  }

  private static void start(SessionState startSs, boolean isAsync, LogHelper console) {
    setCurrentSessionState(startSs);

    if (!startSs.isStarted.compareAndSet(false, true)) {
      return;
    }

    if (startSs.hiveHist == null){
      if (startSs.getConf().getBoolVar(HiveConf.ConfVars.HIVE_SESSION_HISTORY_ENABLED)) {
        startSs.hiveHist = new HiveHistoryImpl(startSs);
      } else {
        // Hive history is disabled, create a no-op proxy
        startSs.hiveHist = HiveHistoryProxyHandler.getNoOpHiveHistoryProxy();
      }
    }

    // Get the following out of the way when you start the session these take a
    // while and should be done when we start up.
    try {
      UserGroupInformation sessionUGI = Utils.getUGI();
      FileSystem.get(startSs.sessionConf);

      // Create scratch dirs for this session
      startSs.createSessionDirs(sessionUGI.getShortUserName());

      // Set temp file containing results to be sent to HiveClient
      if (startSs.getTmpOutputFile() == null) {
        try {
          startSs.setTmpOutputFile(createTempFile(startSs.getConf()));
        } catch (IOException e) {
          throw new RuntimeException(e);
        }
      }

      // Set temp file containing error output to be sent to client
      if (startSs.getTmpErrOutputFile() == null) {
        try {
          startSs.setTmpErrOutputFile(createTempFile(startSs.getConf()));
        } catch (IOException e) {
          throw new RuntimeException(e);
        }
      }
    } catch (RuntimeException e) {
      throw e;
    } catch (Exception e) {
      // Catch-all due to some exec time dependencies on session state
      // that would cause ClassNoFoundException otherwise
      throw new RuntimeException(e);
    }

    // no further action
  }

  /**
   * Create dirs & session paths for this session:
   * 1. HDFS scratch dir
   * 2. Local scratch dir
   * 3. Local downloaded resource dir
   * 4. HDFS session path
   * 5. hold a lock file in HDFS session dir to indicate the it is in use
   * 6. Local session path
   * 7. HDFS temp table space
   * @param userName
   * @throws IOException
   */
  private void createSessionDirs(String userName) throws IOException {
    HiveConf conf = getConf();
    Path rootHDFSDirPath = createRootHDFSDir(conf);
    // Now create session specific dirs
    String scratchDirPermission = HiveConf.getVar(conf, HiveConf.ConfVars.SCRATCHDIRPERMISSION);
    Path path;
    // 1. HDFS scratch dir
    path = new Path(rootHDFSDirPath, userName);
    hdfsScratchDirURIString = path.toUri().toString();
    Utilities.createDirsWithPermission(conf, path, new FsPermission(SESSION_SCRATCH_DIR_PERMISSION), true);
    // 2. Local scratch dir
    path = new Path(HiveConf.getVar(conf, HiveConf.ConfVars.LOCALSCRATCHDIR));
    createPath(conf, path, scratchDirPermission, true, false);
    // 3. Download resources dir
    path = new Path(HiveConf.getVar(conf, HiveConf.ConfVars.DOWNLOADED_RESOURCES_DIR));
    createPath(conf, path, scratchDirPermission, true, false);
    // Finally, create session paths for this session
    // Local & non-local tmp location is configurable. however it is the same across
    // all external file systems
    String sessionId = getSessionId();
    // 4. HDFS session path
    hdfsSessionPath = new Path(hdfsScratchDirURIString, sessionId);
    createPath(conf, hdfsSessionPath, scratchDirPermission, false, true);
    conf.set(HDFS_SESSION_PATH_KEY, hdfsSessionPath.toUri().toString());
    // 5. hold a lock file in HDFS session dir to indicate the it is in use
    if (conf.getBoolVar(HiveConf.ConfVars.HIVE_SCRATCH_DIR_LOCK)) {
      FileSystem fs = hdfsSessionPath.getFileSystem(conf);
      FSDataOutputStream hdfsSessionPathInfoFile = fs.create(new Path(hdfsSessionPath, INFO_FILE_NAME),
          true);
      hdfsSessionPathInfoFile.writeUTF("process: " + ManagementFactory.getRuntimeMXBean().getName()
          +"\n");
      hdfsSessionPathInfoFile.close();
      hdfsSessionPathLockFile = fs.create(new Path(hdfsSessionPath, LOCK_FILE_NAME), true);
    }
    // 6. Local session path
    localSessionPath = new Path(HiveConf.getVar(conf, HiveConf.ConfVars.LOCALSCRATCHDIR), sessionId);
    createPath(conf, localSessionPath, scratchDirPermission, true, true);
    conf.set(LOCAL_SESSION_PATH_KEY, localSessionPath.toUri().toString());
    // 7. HDFS temp table space
    hdfsTmpTableSpace = new Path(hdfsSessionPath, TMP_PREFIX);
    // This is a sub-dir under the hdfsSessionPath. Will be removed along with that dir.
    // Don't register with deleteOnExit
    createPath(conf, hdfsTmpTableSpace, scratchDirPermission, false, false);
    conf.set(TMP_TABLE_SPACE_KEY, hdfsTmpTableSpace.toUri().toString());

    // _hive.tmp_table_space, _hive.hdfs.session.path, and _hive.local.session.path are respectively
    // saved in hdfsTmpTableSpace, hdfsSessionPath and localSessionPath.  Saving them as conf
    // variables is useful to expose them to end users.  But, end users shouldn't change them.
    // Adding them to restricted list.
    conf.addToRestrictList(
        LOCAL_SESSION_PATH_KEY + "," + HDFS_SESSION_PATH_KEY + "," + TMP_TABLE_SPACE_KEY);
  }

  /**
   * Create the root scratch dir on hdfs (if it doesn't already exist) and make it writable
   * @param conf
   * @return
   * @throws IOException
   */
  private Path createRootHDFSDir(HiveConf conf) throws IOException {
    Path rootHDFSDirPath = new Path(HiveConf.getVar(conf, HiveConf.ConfVars.SCRATCHDIR));
    Utilities.ensurePathIsWritable(rootHDFSDirPath, conf);
    return rootHDFSDirPath;
  }

  /**
   * Create a given path if it doesn't exist.
   *
   * @param conf
   * @param path
   * @param permission
   * @param isLocal
   * @param isCleanUp
   * @return
   * @throws IOException
   */
  @VisibleForTesting
  static void createPath(HiveConf conf, Path path, String permission, boolean isLocal,
      boolean isCleanUp) throws IOException {
    FsPermission fsPermission = new FsPermission(permission);
    FileSystem fs;
    if (isLocal) {
      fs = FileSystem.getLocal(conf);
    } else {
      fs = path.getFileSystem(conf);
    }
    if (!fs.exists(path)) {
      if (!fs.mkdirs(path, fsPermission)) {
        throw new IOException("Failed to create directory " + path + " on fs " + fs.getUri());
      }
      String dirType = isLocal ? "local" : "HDFS";
      LOG.info("Created " + dirType + " directory: " + path.toString());
    }
    if (isCleanUp) {
      fs.deleteOnExit(path);
    }
  }

  public String getHdfsScratchDirURIString() {
    return hdfsScratchDirURIString;
  }

  public static Path getLocalSessionPath(Configuration conf) {
    SessionState ss = SessionState.get();
    if (ss == null) {
      String localPathString = conf.get(LOCAL_SESSION_PATH_KEY);
      Preconditions.checkNotNull(localPathString,
          "Conf local session path expected to be non-null");
      return new Path(localPathString);
    }
    Preconditions.checkNotNull(ss.localSessionPath,
        "Local session path expected to be non-null");
    return ss.localSessionPath;
  }

  public static Path getHDFSSessionPath(Configuration conf) {
    SessionState ss = SessionState.get();
    if (ss == null) {
      String sessionPathString = conf.get(HDFS_SESSION_PATH_KEY);
      Preconditions.checkNotNull(sessionPathString,
          "Conf non-local session path expected to be non-null");
      return new Path(sessionPathString);
    }
    Preconditions.checkNotNull(ss.hdfsSessionPath,
       "Non-local session path expected to be non-null");
    return ss.hdfsSessionPath;
  }

  public static Path getTempTableSpace(Configuration conf) {
    SessionState ss = SessionState.get();
    if (ss == null) {
      String tempTablePathString = conf.get(TMP_TABLE_SPACE_KEY);
      Preconditions.checkNotNull(tempTablePathString,
          "Conf temp table path expected to be non-null");
      return new Path(tempTablePathString);
    }
    return ss.getTempTableSpace();
  }

  public Path getTempTableSpace() {
    Preconditions.checkNotNull(this.hdfsTmpTableSpace,
        "Temp table path expected to be non-null");
    return this.hdfsTmpTableSpace;
  }

  public static String generateTempTableLocation(Configuration conf) throws MetaException {
    Path path = new Path(SessionState.getTempTableSpace(conf), UUID.randomUUID().toString());
    path = Warehouse.getDnsPath(path, conf);
    return path.toString();
  }

  @VisibleForTesting
  void releaseSessionLockFile() throws IOException {
    if (hdfsSessionPath != null && hdfsSessionPathLockFile != null) {
      hdfsSessionPathLockFile.close();
    }
  }

  private void dropSessionPaths(Configuration conf) throws IOException {
    if (hdfsSessionPath != null) {
      if (hdfsSessionPathLockFile != null) {
        try {
          hdfsSessionPathLockFile.close();
        } catch (IOException e) {
          LOG.error("Failed while closing remoteFsSessionLockFile", e);
        }
      }
      dropPathAndUnregisterDeleteOnExit(hdfsSessionPath, conf, false);
    }
    if (localSessionPath != null) {
      dropPathAndUnregisterDeleteOnExit(localSessionPath, conf, true);
    }
    deleteTmpOutputFile();
    deleteTmpErrOutputFile();
  }

  private void dropPathAndUnregisterDeleteOnExit(Path path, Configuration conf, boolean localFs) {
    FileSystem fs = null;
    try {
      if (localFs) {
        fs = FileSystem.getLocal(conf);
      } else {
        fs = path.getFileSystem(conf);
      }
      fs.cancelDeleteOnExit(path);
      fs.delete(path, true);
      LOG.info("Deleted directory: {} on fs with scheme {}", path, fs.getScheme());
    } catch (IllegalArgumentException | UnsupportedOperationException | IOException e) {
      LOG.error("Failed to delete path at {} on fs with scheme {}", path,
          (fs == null ? "Unknown-null" : fs.getScheme()), e);
    }
  }

  /**
   * Setup authentication and authorization plugins for this session.
   */
  private synchronized void setupAuth() {

    if (authenticator != null) {
      // auth has been initialized
      return;
    }

    try {
      authenticator = HiveUtils.getAuthenticator(sessionConf,
          HiveConf.ConfVars.HIVE_AUTHENTICATOR_MANAGER);
      authenticator.setSessionState(this);

      String clsStr = HiveConf.getVar(sessionConf, HiveConf.ConfVars.HIVE_AUTHORIZATION_MANAGER);
      authorizer = HiveUtils.getAuthorizeProviderManager(sessionConf,
          clsStr, authenticator, true);

      if (authorizer == null) {
        // if it was null, the new (V2) authorization plugin must be specified in
        // config
        HiveAuthorizerFactory authorizerFactory = HiveUtils.getAuthorizerFactory(sessionConf,
            HiveConf.ConfVars.HIVE_AUTHORIZATION_MANAGER);

        HiveAuthzSessionContext.Builder authzContextBuilder = new HiveAuthzSessionContext.Builder();
        authzContextBuilder.setClientType(isHiveServerQuery() ? CLIENT_TYPE.HIVESERVER2
            : CLIENT_TYPE.HIVECLI);
        authzContextBuilder.setSessionString(getSessionId());

        authorizerV2 = authorizerFactory.createHiveAuthorizer(new HiveMetastoreClientFactoryImpl(),
            sessionConf, authenticator, authzContextBuilder.build());
        setAuthorizerV2Config();

      }
      // create the create table grants with new config
      createTableGrants = CreateTableAutomaticGrant.create(sessionConf);

    } catch (HiveException e) {
      LOG.error("Error setting up authorization: " + e.getMessage(), e);
      throw new RuntimeException(e);
    }

    if(LOG.isDebugEnabled()){
      Object authorizationClass = getActiveAuthorizer();
      LOG.debug("Session is using authorization class " + authorizationClass.getClass());
    }
    return;
  }

  private void setAuthorizerV2Config() throws HiveException {
    // avoid processing the same config multiple times, check marker
    if (sessionConf.get(CONFIG_AUTHZ_SETTINGS_APPLIED_MARKER, "").equals(Boolean.TRUE.toString())) {
      return;
    }
    String metastoreHook = sessionConf.getVar(ConfVars.METASTORE_FILTER_HOOK);
    if (!ConfVars.METASTORE_FILTER_HOOK.getDefaultValue().equals(metastoreHook) &&
        !AuthorizationMetaStoreFilterHook.class.getName().equals(metastoreHook)) {
      LOG.warn(ConfVars.METASTORE_FILTER_HOOK.varname +
          " will be ignored, since hive.security.authorization.manager" +
          " is set to instance of HiveAuthorizerFactory.");
    }
    sessionConf.setVar(ConfVars.METASTORE_FILTER_HOOK,
        AuthorizationMetaStoreFilterHook.class.getName());

    authorizerV2.applyAuthorizationConfigPolicy(sessionConf);
    // update config in Hive thread local as well and init the metastore client
    try {
      Hive.get(sessionConf).getMSC();
    } catch (Exception e) {
      // catch-all due to some exec time dependencies on session state
      // that would cause ClassNoFoundException otherwise
      throw new HiveException(e.getMessage(), e);
    }

    // set a marker that this conf has been processed.
    sessionConf.set(CONFIG_AUTHZ_SETTINGS_APPLIED_MARKER, Boolean.TRUE.toString());
  }

  public Object getActiveAuthorizer() {
    return getAuthorizationMode() == AuthorizationMode.V1 ?
        getAuthorizer() : getAuthorizerV2();
  }

  public Class<?> getAuthorizerInterface() {
    return getAuthorizationMode() == AuthorizationMode.V1 ?
        HiveAuthorizationProvider.class : HiveAuthorizer.class;
  }

  public void setActiveAuthorizer(Object authorizer) {
    if (authorizer instanceof HiveAuthorizationProvider) {
      this.authorizer = (HiveAuthorizationProvider)authorizer;
    } else if (authorizer instanceof HiveAuthorizer) {
      this.authorizerV2 = (HiveAuthorizer) authorizer;
    } else if (authorizer != null) {
      throw new IllegalArgumentException("Invalid authorizer " + authorizer);
    }
  }

  /**
   * @param conf
   * @return per-session temp file
   * @throws IOException
   */
  private static File createTempFile(HiveConf conf) throws IOException {
    String lScratchDir = HiveConf.getVar(conf, HiveConf.ConfVars.LOCALSCRATCHDIR);
    String sessionID = conf.getVar(HiveConf.ConfVars.HIVESESSIONID);

    return FileUtils.createTempFile(lScratchDir, sessionID, ".pipeout");
  }

  /**
   * get the current session.
   */
  public static SessionState get() {
    return tss.get().state;
  }

  public static HiveConf getSessionConf() {
    SessionStates state = tss.get();
    if (state.conf == null) {
      state.attach(new HiveConf());
    }
    return state.conf;
  }

  public static Registry getRegistry() {
    SessionState session = get();
    return session != null ? session.registry : null;
  }

  public static Registry getRegistryForWrite() {
    Registry registry = getRegistry();
    if (registry == null) {
      throw new RuntimeException("Function registery for session is not initialized");
    }
    return registry;
  }

  /**
   * get hiveHistory object which does structured logging.
   *
   * @return The hive history object
   */
  public HiveHistory getHiveHistory() {
    return hiveHist;
  }

  /**
   * Update the history if set hive.session.history.enabled
   *
   * @param historyEnabled
   * @param ss
   */
  public void updateHistory(boolean historyEnabled, SessionState ss) {
    if (historyEnabled) {
      // Uses a no-op proxy
      if (ss.hiveHist.getHistFileName() == null) {
        ss.hiveHist = new HiveHistoryImpl(ss);
      }
    } else {
      if (ss.hiveHist.getHistFileName() != null) {
        ss.hiveHist = HiveHistoryProxyHandler.getNoOpHiveHistoryProxy();
      }
    }
  }

  /**
   * Create a session ID. Looks like:
   *   $user_$pid@$host_$date
   * @return the unique string
   */
  private static String makeSessionId() {
    return UUID.randomUUID().toString();
  }

  public String getLastCommand() {
    return lastCommand;
  }

  public void setLastCommand(String lastCommand) {
    this.lastCommand = lastCommand;
  }

  /**
   * This class provides helper routines to emit informational and error
   * messages to the user and log4j files while obeying the current session's
   * verbosity levels.
   *
   * NEVER write directly to the SessionStates standard output other than to
   * emit result data DO use printInfo and printError provided by LogHelper to
   * emit non result data strings.
   *
   * It is perfectly acceptable to have global static LogHelper objects (for
   * example - once per module) LogHelper always emits info/error to current
   * session as required.
   */
  public static class LogHelper {

    protected Logger LOG;
    protected boolean isSilent;

    public LogHelper(Logger LOG) {
      this(LOG, false);
    }

    public LogHelper(Logger LOG, boolean isSilent) {
      this.LOG = LOG;
      this.isSilent = isSilent;
    }

    /**
     * Get the console output stream for HiveServer2 or HiveCli.
     * @return The output stream
     */
    public PrintStream getOutStream() {
      SessionState ss = SessionState.get();
      return ((ss != null) && (ss.out != null)) ? ss.out : System.out;
    }

    /**
     * Get the console info stream for HiveServer2 or HiveCli.
     * @return The info stream
     */
    public static PrintStream getInfoStream() {
      SessionState ss = SessionState.get();
      return ((ss != null) && (ss.info != null)) ? ss.info : getErrStream();
    }

    /**
     * Get the console error stream for HiveServer2 or HiveCli.
     * @return The error stream
     */
    public static PrintStream getErrStream() {
      SessionState ss = SessionState.get();
      return ((ss != null) && (ss.err != null)) ? ss.err : System.err;
    }

    /**
     * Get the child process output stream for HiveServer2 or HiveCli.
     * @return The child process output stream
     */
    public PrintStream getChildOutStream() {
      SessionState ss = SessionState.get();
      return ((ss != null) && (ss.childOut != null)) ? ss.childOut : System.out;
    }

    /**
     * Get the child process error stream for HiveServer2 or HiveCli.
     * @return The child process error stream
     */
    public PrintStream getChildErrStream() {
      SessionState ss = SessionState.get();
      return ((ss != null) && (ss.childErr != null)) ? ss.childErr : System.err;
    }

    /**
     * Is the logging to the info stream is enabled, or not.
     * @return True if the logging is disabled to the HiveServer2 or HiveCli info stream
     */
    public boolean getIsSilent() {
      SessionState ss = SessionState.get();
      // use the session or the one supplied in constructor
      return (ss != null) ? ss.getIsSilent() : isSilent;
    }

    /**
     * Logs into the log file.
     * BeeLine uses the operation log file to show the logs to the user, so depending on the
     * BeeLine settings it could be shown to the user.
     * @param info The log message
     */
    public void logInfo(String info) {
      logInfo(info, null);
    }

    /**
     * Logs into the log file. Handles an extra detail which will not be printed if null.
     * BeeLine uses the operation log file to show the logs to the user, so depending on the
     * BeeLine settings it could be shown to the user.
     * @param info The log message
     * @param detail Extra detail to log which will be not printed if null
     */
    public void logInfo(String info, String detail) {
      LOG.info(info + StringUtils.defaultString(detail));
    }

    /**
     * Logs info into the log file, and if the LogHelper is not silent then into the HiveServer2 or
     * HiveCli info stream too.
     * BeeLine uses the operation log file to show the logs to the user, so depending on the
     * BeeLine settings it could be shown to the user.
     * @param info The log message
     */
    public void printInfo(String info) {
      printInfo(info, null);
    }

    /**
     * Logs info into the log file, and if not silent then into the HiveServer2 or HiveCli info
     * stream too. The isSilent parameter is used instead of the LogHelper isSilent attribute.
     * BeeLine uses the operation log file to show the logs to the user, so depending on the
     * BeeLine settings it could be shown to the user.
     * @param info The log message
     * @param isSilent If true then the message will not be printed to the info stream
     */
    public void printInfo(String info, boolean isSilent) {
      printInfo(info, null, isSilent);
    }

    /**
     * Logs info into the log file, and if the LogHelper is not silent then into the HiveServer2 or
     * HiveCli info stream too. Handles an extra detail which will not be printed if null.
     * BeeLine uses the operation log file to show the logs to the user, so depending on the
     * BeeLine settings it could be shown to the user.
     * @param info The log message
     * @param detail Extra detail to log which will be not printed if null
     */
    public void printInfo(String info, String detail) {
      printInfo(info, detail, getIsSilent());
    }

    /**
     * Logs info into the log file, and if not silent then into the HiveServer2 or HiveCli info
     * stream too. Handles an extra detail which will not be printed if null.
     * BeeLine uses the operation log file to show the logs to the user, so depending on the
     * BeeLine settings it could be shown to the user.
     * @param info The log message
     * @param detail Extra detail to log which will be not printed if null
     * @param isSilent If true then the message will not be printed to the info stream
     */
    public void printInfo(String info, String detail, boolean isSilent) {
      if (!isSilent) {
        getInfoStream().println(info);
      }
      LOG.info(info + StringUtils.defaultString(detail));
    }

    /**
     * Logs an error into the log file, and into the HiveServer2 or HiveCli error stream too.
     * BeeLine uses the operation log file to show the logs to the user, so depending on the
     * BeeLine settings it could be shown to the user.
     * @param error The log message
     */
    public void printError(String error) {
      printError(error, null);
    }

    /**
     * Logs an error into the log file, and into the HiveServer2 or HiveCli error stream too.
     * Handles an extra detail which will not be printed if null.
     * BeeLine uses the operation log file to show the logs to the user, so depending on the
     * BeeLine settings it could be shown to the user.
     * @param error The log message
     * @param detail Extra detail to log which will be not printed if null
     */
    public void printError(String error, String detail) {
      getErrStream().println(error);
      LOG.error(error + StringUtils.defaultString(detail));
    }
  }

  private static LogHelper _console;

  /**
   * initialize or retrieve console object for SessionState.
   */
  public static LogHelper getConsole() {
    if (_console == null) {
      Logger LOG = LoggerFactory.getLogger("SessionState");
      _console = new LogHelper(LOG);
    }
    return _console;
  }

  /**
   *
   * @return username from current SessionState authenticator. username will be
   *         null if there is no current SessionState object or authenticator is
   *         null.
   */
  public static String getUserFromAuthenticator() {
    if (SessionState.get() != null && SessionState.get().getAuthenticator() != null) {
      return SessionState.get().getAuthenticator().getUserName();
    }
    return null;
  }

  public static List<String> getGroupsFromAuthenticator() {
    if (SessionState.get() != null && SessionState.get().getAuthenticator() != null) {
      return SessionState.get().getAuthenticator().getGroupNames();
    }
    return null;
  }

  static void validateFiles(List<String> newFiles) throws IllegalArgumentException {
    SessionState ss = SessionState.get();
    Configuration conf = (ss == null) ? new Configuration() : ss.getConf();

    for (String newFile : newFiles) {
      try {
        if (Utilities.realFile(newFile, conf) == null) {
          String message = newFile + " does not exist";
          throw new IllegalArgumentException(message);
        }
      } catch (IOException e) {
        String message = "Unable to validate " + newFile;
        throw new IllegalArgumentException(message, e);
      }
    }
  }

  /**
   * Load the jars under the path specified in hive.aux.jars.path property. Add
   * the jars to the classpath so the local task can refer to them.
   * @throws IOException
   */
  public void loadAuxJars() throws IOException {
    String[] jarPaths = StringUtils.split(sessionConf.getAuxJars(), ',');
    if (ArrayUtils.isEmpty(jarPaths)) {
      return;
    }
    AddToClassPathAction addAction = new AddToClassPathAction(
        SessionState.get().getConf().getClassLoader(), Arrays.asList(jarPaths)
        );
    final ClassLoader currentCLoader = AccessController.doPrivileged(addAction);
    sessionConf.setClassLoader(currentCLoader);
    Thread.currentThread().setContextClassLoader(currentCLoader);
  }

  /**
   * Reload the jars under the path specified in hive.reloadable.aux.jars.path property.
   *
   * @throws IOException
   */
  public void loadReloadableAuxJars() throws IOException {
    final Set<String> reloadedAuxJars = new HashSet<String>();

    final String renewableJarPath = sessionConf.getVar(ConfVars.HIVERELOADABLEJARS);
    // do nothing if this property is not specified or empty
    if (renewableJarPath == null || renewableJarPath.isEmpty()) {
      return;
    }

    Set<String> jarPaths = FileUtils.getJarFilesByPath(renewableJarPath, sessionConf);

    // load jars under the hive.reloadable.aux.jars.path
    if (!jarPaths.isEmpty()) {
      reloadedAuxJars.addAll(jarPaths);
    }

    // remove the previous renewable jars
    if (preReloadableAuxJars != null && !preReloadableAuxJars.isEmpty()) {
      Utilities.removeFromClassPath(preReloadableAuxJars.toArray(new String[0]));
    }

    if (reloadedAuxJars != null && !reloadedAuxJars.isEmpty()) {
      AddToClassPathAction addAction = new AddToClassPathAction(
          SessionState.get().getConf().getClassLoader(), reloadedAuxJars);
      final ClassLoader currentCLoader = AccessController.doPrivileged(addAction);
      sessionConf.setClassLoader(currentCLoader);
      Thread.currentThread().setContextClassLoader(currentCLoader);
    }
    preReloadableAuxJars.clear();
    preReloadableAuxJars.addAll(reloadedAuxJars);
  }

  static void registerJars(List<String> newJars) throws IllegalArgumentException {
    LogHelper console = getConsole();
    try {
      AddToClassPathAction addAction = new AddToClassPathAction(
          Thread.currentThread().getContextClassLoader(), newJars);
      final ClassLoader newLoader = AccessController.doPrivileged(addAction);
      Thread.currentThread().setContextClassLoader(newLoader);
      SessionState.get().getConf().setClassLoader(newLoader);
      console.printInfo("Added " + newJars + " to class path");
    } catch (Exception e) {
      String message = "Unable to register " + newJars;
      throw new IllegalArgumentException(message, e);
    }
  }

  static boolean unregisterJar(List<String> jarsToUnregister) {
    LogHelper console = getConsole();
    try {
      Utilities.removeFromClassPath(jarsToUnregister.toArray(new String[0]));
      console.printInfo("Deleted " + jarsToUnregister + " from class path");
      return true;
    } catch (IOException e) {
      console.printError("Unable to unregister " + jarsToUnregister
          + "\nException: " + e.getMessage(), "\n"
              + org.apache.hadoop.util.StringUtils.stringifyException(e));
      return false;
    }
  }

  public String getATSDomainId() {
    return atsDomainId;
  }

  public void setATSDomainId(String domainId) {
    this.atsDomainId = domainId;
  }

  /**
   * ResourceType.
   *
   */
  public static enum ResourceType {
    FILE,

    JAR {
      @Override
      public void preHook(Set<String> cur, List<String> s) throws IllegalArgumentException {
        super.preHook(cur, s);
        registerJars(s);
      }
      @Override
      public void postHook(Set<String> cur, List<String> s) {
        unregisterJar(s);
      }
    },
    ARCHIVE;

    public void preHook(Set<String> cur, List<String> s) throws IllegalArgumentException {
      validateFiles(s);
    }
    public void postHook(Set<String> cur, List<String> s) {
    }
  };

  public static ResourceType find_resource_type(String s) {

    s = s.trim().toUpperCase();

    try {
      return ResourceType.valueOf(s);
    } catch (IllegalArgumentException e) {
    }

    // try singular
    if (s.endsWith("S")) {
      s = s.substring(0, s.length() - 1);
    } else {
      return null;
    }

    try {
      return ResourceType.valueOf(s);
    } catch (IllegalArgumentException e) {
    }
    return null;
  }



  public String add_resource(ResourceType t, String value) throws RuntimeException {
    return add_resource(t, value, false);
  }

  public String add_resource(ResourceType t, String value, boolean convertToUnix)
      throws RuntimeException {
    List<String> added = add_resources(t, Arrays.asList(value), convertToUnix);
    if (added == null || added.isEmpty()) {
      return null;
    }
    return added.get(0);
  }

  public List<String> add_resources(ResourceType t, Collection<String> values)
      throws RuntimeException {
    // By default don't convert to unix
    return add_resources(t, values, false);
  }

  public List<String> add_resources(ResourceType t, Collection<String> values, boolean convertToUnix)
      throws RuntimeException {
    Set<String> resourceSet = resourceMaps.getResourceSet(t);
    Map<String, Set<String>> resourcePathMap = resourceMaps.getResourcePathMap(t);
    Map<String, Set<String>> reverseResourcePathMap = resourceMaps.getReverseResourcePathMap(t);
    List<String> localized = new ArrayList<String>();
    try {
      for (String value : values) {
        String key;

        //get the local path of downloaded jars.
        List<URI> downloadedURLs = resolveAndDownload(t, value, convertToUnix);

        if (ResourceDownloader.isIvyUri(value)) {
          // get the key to store in map
          key = ResourceDownloader.createURI(value).getAuthority();
        } else {
          // for local file and hdfs, key and value are same.
          key = downloadedURLs.get(0).toString();
        }
        Set<String> downloadedValues = new HashSet<String>();

        for (URI uri : downloadedURLs) {
          String resourceValue = uri.toString();
          downloadedValues.add(resourceValue);
          localized.add(resourceValue);
          if (reverseResourcePathMap.containsKey(resourceValue)) {
            if (!reverseResourcePathMap.get(resourceValue).contains(key)) {
              reverseResourcePathMap.get(resourceValue).add(key);
            }
          } else {
            Set<String> addSet = new HashSet<String>();
            addSet.add(key);
            reverseResourcePathMap.put(resourceValue, addSet);

          }
        }
        resourcePathMap.put(key, downloadedValues);
      }
      t.preHook(resourceSet, localized);

    } catch (RuntimeException e) {
      getConsole().printError(e.getMessage(), "\n" + org.apache.hadoop.util.StringUtils.stringifyException(e));
      throw e;
    } catch (URISyntaxException e) {
      getConsole().printError(e.getMessage());
      throw new RuntimeException(e);
    } catch (IOException e) {
      getConsole().printError(e.getMessage());
      throw new RuntimeException(e);
    }
    getConsole().printInfo("Added resources: " + values);
    resourceSet.addAll(localized);
    return localized;
  }

  @VisibleForTesting
  protected List<URI> resolveAndDownload(ResourceType resourceType, String value, boolean convertToUnix)
      throws URISyntaxException, IOException {
    List<URI> uris = resourceDownloader.resolveAndDownload(value, convertToUnix);
    if (ResourceDownloader.isHdfsUri(value)) {
      assert uris.size() == 1 : "There should only be one URI localized-resource.";
      resourceMaps.getLocalHdfsLocationMap(resourceType).put(uris.get(0).toString(), value);
    }
    return uris;
  }

  public void delete_resources(ResourceType t, List<String> values) {
    Set<String> resources = resourceMaps.getResourceSet(t);
    if (resources == null || resources.isEmpty()) {
      return;
    }

    Map<String, Set<String>> resourcePathMap = resourceMaps.getResourcePathMap(t);
    Map<String, Set<String>> reverseResourcePathMap = resourceMaps.getReverseResourcePathMap(t);
    List<String> deleteList = new LinkedList<String>();
    for (String value : values) {
      String key = value;
      try {
        if (ResourceDownloader.isIvyUri(value)) {
          key = ResourceDownloader.createURI(value).getAuthority();
        }
        else if (ResourceDownloader.isHdfsUri(value)) {
          String removedKey = removeHdfsFilesFromMapping(t, value);
          // remove local copy of HDFS location from resource map.
          if (removedKey != null) {
            key = removedKey;
          }
        }
      } catch (URISyntaxException e) {
        throw new RuntimeException("Invalid uri string " + value + ", " + e.getMessage());
      }

      // get all the dependencies to delete
      Set<String> resourcePaths = resourcePathMap.get(key);
      if (resourcePaths == null) {
        return;
      }
      for (String resourceValue : resourcePaths) {
        reverseResourcePathMap.get(resourceValue).remove(key);

        // delete a dependency only if no other resource depends on it.
        if (reverseResourcePathMap.get(resourceValue).isEmpty()) {
          deleteList.add(resourceValue);
          reverseResourcePathMap.remove(resourceValue);
        }
      }
      resourcePathMap.remove(key);
    }
    t.postHook(resources, deleteList);
    resources.removeAll(deleteList);
  }

  public Set<String> list_resource(ResourceType t, List<String> filter) {
    Set<String> orig = resourceMaps.getResourceSet(t);
    if (orig == null) {
      return null;
    }
    if (filter == null) {
      return orig;
    } else {
      Set<String> fnl = new HashSet<String>();
      for (String one : orig) {
        if (filter.contains(one)) {
          fnl.add(one);
        }
      }
      return fnl;
    }
  }

  private String removeHdfsFilesFromMapping(ResourceType t, String file){
    String key = null;
    if (resourceMaps.getLocalHdfsLocationMap(t).containsValue(file)){
      for (Map.Entry<String, String> entry : resourceMaps.getLocalHdfsLocationMap(t).entrySet()){
        if (entry.getValue().equals(file)){
          key = entry.getKey();
          resourceMaps.getLocalHdfsLocationMap(t).remove(key);
        }
      }
    }
    return key;
  }

  public Set<String> list_local_resource(ResourceType type) {
    Set<String> resources = new HashSet<String>(list_resource(type, null));
    Set<String> set = resourceMaps.getResourceSet(type);
    for (String file : set){
      if (resourceMaps.getLocalHdfsLocationMap(ResourceType.FILE).containsKey(file)){
        resources.remove(file);
      }
      if (resourceMaps.getLocalHdfsLocationMap(ResourceType.JAR).containsKey(file)){
        resources.remove(file);
      }
    }
    return resources;
  }

  public Set<String> list_hdfs_resource(ResourceType type) {
    Set<String> set = resourceMaps.getResourceSet(type);
    Set<String> result = new HashSet<String>();
    for (String file : set){
      if (resourceMaps.getLocalHdfsLocationMap(ResourceType.FILE).containsKey(file)){
        result.add(resourceMaps.getLocalHdfsLocationMap(ResourceType.FILE).get(file));
      }
      if (resourceMaps.getLocalHdfsLocationMap(ResourceType.JAR).containsKey(file)){
        result.add(resourceMaps.getLocalHdfsLocationMap(ResourceType.JAR).get(file));
      }
    }
    return result;
  }

  public void delete_resources(ResourceType t) {
    Set<String> resources = resourceMaps.getResourceSet(t);
    if (resources != null && !resources.isEmpty()) {
      delete_resources(t, new ArrayList<String>(resources));
      resourceMaps.getResourceMap().remove(t);
      resourceMaps.getAllLocalHdfsLocationMap().remove(t);
    }
  }

  public HiveAuthorizationProvider getAuthorizer() {
    setupAuth();
    return authorizer;
  }

  public void setAuthorizer(HiveAuthorizationProvider authorizer) {
    this.authorizer = authorizer;
  }

  public HiveAuthorizer getAuthorizerV2() {
    setupAuth();
    return authorizerV2;
  }

  public HiveAuthenticationProvider getAuthenticator() {
    setupAuth();
    return authenticator;
  }

  public void setAuthenticator(HiveAuthenticationProvider authenticator) {
    this.authenticator = authenticator;
  }

  public CreateTableAutomaticGrant getCreateTableGrants() {
    setupAuth();
    return createTableGrants;
  }

  public void setCreateTableGrants(CreateTableAutomaticGrant createTableGrants) {
    this.createTableGrants = createTableGrants;
  }

  public Map<String, MapRedStats> getMapRedStats() {
    return mapRedStats;
  }

  public void setMapRedStats(Map<String, MapRedStats> mapRedStats) {
    this.mapRedStats = mapRedStats;
  }

  public void setStackTraces(Map<String, List<List<String>>> stackTraces) {
    this.stackTraces = stackTraces;
  }

  public Map<String, List<List<String>>> getStackTraces() {
    return stackTraces;
  }

  public Map<String, String> getOverriddenConfigurations() {
    if (overriddenConfigurations == null) {
      // Must be deterministic order map for consistent q-test output across Java versions
      overriddenConfigurations = new LinkedHashMap<String, String>();
    }
    return overriddenConfigurations;
  }

  public void setOverriddenConfigurations(Map<String, String> overriddenConfigurations) {
    this.overriddenConfigurations = overriddenConfigurations;
  }

  public Map<String, List<String>> getLocalMapRedErrors() {
    return localMapRedErrors;
  }

  public void addLocalMapRedErrors(String id, List<String> localMapRedErrors) {
    if (!this.localMapRedErrors.containsKey(id)) {
      this.localMapRedErrors.put(id, new ArrayList<String>());
    }

    this.localMapRedErrors.get(id).addAll(localMapRedErrors);
  }

  public void setLocalMapRedErrors(Map<String, List<String>> localMapRedErrors) {
    this.localMapRedErrors = localMapRedErrors;
  }

  public String getCurrentDatabase() {
    if (currentDatabase == null) {
      currentDatabase = DEFAULT_DATABASE_NAME;
    }
    return currentDatabase;
  }

  public void setCurrentDatabase(String currentDatabase) {
    this.currentDatabase = currentDatabase;
  }

  public String getCurrentCatalog() {
    if (currentCatalog == null) {
      currentCatalog = MetaStoreUtils.getDefaultCatalog(getConf());
    }
    return currentCatalog;
  }

  public void setCurrentCatalog(String currentCatalog) {
    this.currentCatalog = currentCatalog;
  }

  public void close() throws IOException {
    for (Closeable cleanupItem : cleanupItems) {
      try {
        cleanupItem.close();
      } catch (Exception err) {
        LOG.error("Error processing SessionState cleanup item " + cleanupItem.toString(), err);
      }
    }

    registry.clear();
    if (txnMgr != null) {
      txnMgr.closeTxnManager();
    }
    JavaUtils.closeClassLoadersTo(sessionConf.getClassLoader(), parentLoader);
    File resourceDir =
        new File(getConf().getVar(HiveConf.ConfVars.DOWNLOADED_RESOURCES_DIR));
    LOG.debug("Removing resource dir " + resourceDir);
    try {
      if (resourceDir.exists()) {
        FileUtils.deleteDirectory(resourceDir);
      }
    } catch (IOException e) {
      LOG.info("Error removing session resource dir " + resourceDir, e);
    } finally {
      detachSession();
    }

    if (mr3Session != null) {
      try {
        MR3SessionManager mr3SessionManager = MR3SessionManagerImpl.getInstance();
        if (!mr3SessionManager.getShareMr3Session()) {
          mr3SessionManager.closeSession(mr3Session);
        }
      } catch (Exception e) {
        LOG.error("Error closing mr3 session", e);
      } finally {
        mr3Session = null;
      }
    }

    try {
      closeSparkSession();
      registry.closeCUDFLoaders();
      dropSessionPaths(sessionConf);
      unCacheDataNucleusClassLoaders();
    } finally {
      // removes the threadlocal variables, closes underlying HMS connection
      Hive.closeCurrent();
    }
    progressMonitor = null;
  }

  private void unCacheDataNucleusClassLoaders() {
    try {
      boolean isLocalMetastore = HiveConfUtil.isEmbeddedMetaStore(
          MetastoreConf.getVar(sessionConf, MetastoreConf.ConfVars.THRIFT_URIS));
      if (isLocalMetastore) {

        String rawStoreImpl =
            MetastoreConf.getVar(sessionConf, MetastoreConf.ConfVars.RAW_STORE_IMPL);
        String realStoreImpl;
        if (rawStoreImpl.equals(CachedStore.class.getName())) {
          realStoreImpl =
              MetastoreConf.getVar(sessionConf, MetastoreConf.ConfVars.CACHED_RAW_STORE_IMPL);
        } else {
          realStoreImpl = rawStoreImpl;
        }
        Class<?> clazz = Class.forName(realStoreImpl);
        if (ObjectStore.class.isAssignableFrom(clazz)) {
          PersistenceManagerProvider.clearOutPmfClassLoaderCache();
        }
      }
    } catch (Exception e) {
      LOG.info("Failed to remove classloaders from DataNucleus ", e);
    }
  }

  public void closeSparkSession() {
    if (sparkSession != null) {
      try {
        SparkSessionManagerImpl.getInstance().closeSession(sparkSession);
      } catch (Exception ex) {
        LOG.error("Error closing spark session.", ex);
      } finally {
        sparkSession = null;
      }
    }
  }

  public AuthorizationMode getAuthorizationMode(){
    setupAuth();
    if(authorizer != null){
      return AuthorizationMode.V1;
    }else if(authorizerV2 != null){
      return AuthorizationMode.V2;
    }
    //should not happen - this should not get called before this.start() is called
    throw new AssertionError("Authorization plugins not initialized!");
  }

  public boolean isAuthorizationModeV2(){
    return getAuthorizationMode() == AuthorizationMode.V2;
  }

  /**
   * @return  Tries to return an instance of the class whose name is configured in
   *          hive.exec.perf.logger, but if it can't it just returns an instance of
   *          the base PerfLogger class
   *
   */
  public static PerfLogger getPerfLogger() {
    return getPerfLogger(false);
  }

  /**
   * @param resetPerfLogger
   * @return  Tries to return an instance of the class whose name is configured in
   *          hive.exec.perf.logger, but if it can't it just returns an instance of
   *          the base PerfLogger class
   *
   */
  public static PerfLogger getPerfLogger(boolean resetPerfLogger) {
    SessionState ss = get();
    if (ss == null) {
      return PerfLogger.getPerfLogger(null, resetPerfLogger);
    } else {
      return PerfLogger.getPerfLogger(ss.getConf(), resetPerfLogger);
    }
  }

  public TezSessionState getTezSession() {
    // tezSessionState is never used
    return null;
  }

  public void setTezSession(TezSessionState session) {
    // tezSessionState is never used
  }

  public String getUserName() {
    return userName;
  }

  /**
   * If authorization mode is v2, then pass it through authorizer so that it can apply
   * any security configuration changes.
   */
  public void applyAuthorizationPolicy() throws HiveException {
    setupAuth();
  }

  public Map<String, Map<String, Table>> getTempTables() {
    return tempTables;
  }
  public Map<String, SessionHiveMetaStoreClient.TempTable> getTempPartitions() {
    return tempPartitions;
  }

  public Map<String, Map<String, ColumnStatisticsObj>> getTempTableColStats() {
    return tempTableColStats;
  }

  /**
   * @return ip address for user running the query
   */
  public String getUserIpAddress() {
    return userIpAddress;
  }

  /**
   * set the ip address for user running the query
   * @param userIpAddress
   */
  public void setUserIpAddress(String userIpAddress) {
    this.userIpAddress = userIpAddress;
  }

  public SparkSession getSparkSession() {
    return sparkSession;
  }

  public void setSparkSession(SparkSession sparkSession) {
    this.sparkSession = sparkSession;
  }

  public MR3Session getMr3Session() {
    return mr3Session;
  }

  public void setMr3Session(MR3Session mr3Session) {
    this.mr3Session = mr3Session;
  }

  /**
   * Get the next suffix to use in naming a temporary table created by insert...values
   * @return suffix
   */
  public String getNextValuesTempTableSuffix() {
    return Integer.toString(nextValueTempTableSuffix++);
  }

  /**
   * Initialize current timestamp, other necessary query initialization.
   */
  public void setupQueryCurrentTimestamp() {
    queryCurrentTimestamp = Instant.now();

    // Provide a facility to set current timestamp during tests
    if (sessionConf.getBoolVar(ConfVars.HIVE_IN_TEST)) {
      String overrideTimestampString =
          HiveConf.getVar(sessionConf, HiveConf.ConfVars.HIVETESTCURRENTTIMESTAMP, (String)null);
      if (overrideTimestampString != null && overrideTimestampString.length() > 0) {
        TimestampTZ zonedDateTime = TimestampTZUtil.convert(
            Timestamp.valueOf(overrideTimestampString), sessionConf.getLocalTimeZone());
        queryCurrentTimestamp = zonedDateTime.getZonedDateTime().toInstant();
      }
    }
  }

  /**
   * Get query current timestamp
   * @return
   */
  public Instant getQueryCurrentTimestamp() {
    return queryCurrentTimestamp;
  }

  public ResourceDownloader getResourceDownloader() {
    return resourceDownloader;
  }

  public void setForwardedAddresses(List<String> forwardedAddresses) {
    this.forwardedAddresses = forwardedAddresses;
  }

  public List<String> getForwardedAddresses() {
    return forwardedAddresses;
  }

  /**
   * Gets the comma-separated reloadable aux jars
   * @return the list of reloadable aux jars
   */
  public String getReloadableAuxJars() {
    return StringUtils.join(preReloadableAuxJars, ',');
  }

  public void updateProgressedPercentage(final double percentage) {
    this.progressMonitor = new ProgressMonitor() {
      @Override
      public List<String> headers() {
        return null;
      }

      @Override
      public List<List<String>> rows() {
        return null;
      }

      @Override
      public String footerSummary() {
        return null;
      }

      @Override
      public long startTime() {
        return 0;
      }

      @Override
      public String executionStatus() {
        return null;
      }

      @Override
      public double progressedPercentage() {
        return percentage;
      }
    };
  }

  public void updateProgressMonitor(ProgressMonitor progressMonitor) {
    this.progressMonitor = progressMonitor;
  }

  public ProgressMonitor getProgressMonitor() {
    return progressMonitor;
  }

  public void setHiveServer2Host(String hiveServer2HostName) {
    this.hiveServer2HostName = hiveServer2HostName;
  }

  public String getHiveServer2Host() {
    return hiveServer2HostName;
  }

  public void setKillQuery(KillQuery killQuery) {
    this.killQuery = killQuery;
  }

  public KillQuery getKillQuery() {
    return killQuery;
  }

  public void addCleanupItem(Closeable item) {
    cleanupItems.add(item);
  }

  public Map<String, FunctionInfo> getCurrentFunctionsInUse() {
    return currentFunctionsInUse;
  }

  public String getNewSparkSessionId() {
    return getSessionId() + "_" + Long.toString(this.sparkSessionId.getAndIncrement());
  }
}

class ResourceMaps {

  private final Map<SessionState.ResourceType, Set<String>> resource_map;
  //Given jar to add is stored as key  and all its transitive dependencies as value. Used for deleting transitive dependencies.
  private final Map<SessionState.ResourceType, Map<String, Set<String>>> resource_path_map;
  // stores all the downloaded resources as key and the jars which depend on these resources as values in form of a list. Used for deleting transitive dependencies.
  private final Map<SessionState.ResourceType, Map<String, Set<String>>> reverse_resource_path_map;
  // stores mappings from local to hdfs location for all resource types.
  private final Map<SessionState.ResourceType, Map<String, String>> local_hdfs_resource_map;

  public ResourceMaps() {
    resource_map = new HashMap<SessionState.ResourceType, Set<String>>();
    resource_path_map = new HashMap<SessionState.ResourceType, Map<String, Set<String>>>();
    reverse_resource_path_map = new HashMap<SessionState.ResourceType, Map<String, Set<String>>>();
    local_hdfs_resource_map = new HashMap<SessionState.ResourceType, Map<String, String>>();
  }

  public Map<SessionState.ResourceType, Set<String>> getResourceMap() {
    return resource_map;
  }

  public Map<SessionState.ResourceType, Map<String, String>> getAllLocalHdfsLocationMap() {
    return local_hdfs_resource_map;
  }

  public Set<String> getResourceSet(SessionState.ResourceType t) {
    Set<String> result = resource_map.get(t);
    if (result == null) {
      result = new HashSet<String>();
      resource_map.put(t, result);
    }
    return result;
  }

  public Map<String, Set<String>> getResourcePathMap(SessionState.ResourceType t) {
    Map<String, Set<String>> result = resource_path_map.get(t);
    if (result == null) {
      result = new HashMap<String, Set<String>>();
      resource_path_map.put(t, result);
    }
    return result;
  }

  public Map<String, Set<String>> getReverseResourcePathMap(SessionState.ResourceType t) {
    Map<String, Set<String>> result = reverse_resource_path_map.get(t);
    if (result == null) {
      result = new HashMap<String, Set<String>>();
      reverse_resource_path_map.put(t, result);
    }
    return result;
  }

  public Map<String, String> getLocalHdfsLocationMap(SessionState.ResourceType type){
    Map<String, String> result = local_hdfs_resource_map.get(type);
    if (result == null) {
      result = new HashMap<String, String>();
      local_hdfs_resource_map.put(type, result);
    }
    return result;
  }

}<|MERGE_RESOLUTION|>--- conflicted
+++ resolved
@@ -463,13 +463,9 @@
     final String currThreadName = Thread.currentThread().getName();
     if (!currThreadName.contains(logPrefix)) {
       final String newThreadName = logPrefix + " " + currThreadName;
-<<<<<<< HEAD
       if (LOG.isDebugEnabled()) {
         LOG.debug("Updating thread name to {}", newThreadName);
       }
-=======
-      LOG.debug("Updating thread name to {}", newThreadName);
->>>>>>> a501e6e9
       Thread.currentThread().setName(newThreadName);
     }
   }
@@ -480,13 +476,9 @@
     final String currThreadName = Thread.currentThread().getName();
     if (currThreadName.contains(logPrefix)) {
       final String[] names = currThreadName.split(logPrefix);
-<<<<<<< HEAD
       if (LOG.isDebugEnabled()) {
         LOG.debug("Resetting thread name to {}", names[names.length - 1]);
       }
-=======
-      LOG.debug("Resetting thread name to {}", names[names.length - 1]);
->>>>>>> a501e6e9
       Thread.currentThread().setName(names[names.length - 1].trim());
     }
   }
